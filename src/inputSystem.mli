--- conflicted
+++ resolved
@@ -61,7 +61,6 @@
 
 val slice_to_abstraction_and_property : 'a t -> Analysis.param -> TransSys.t -> (StateVar.t * Model.term_or_lambda list) list -> Property.t -> TransSys.t * TransSys.instance list * (StateVar.t * Model.term_or_lambda list) list * Term.t * 'a t
 
-<<<<<<< HEAD
 
 val reconstruct_lustre_streams :
   _ t -> 
@@ -72,7 +71,6 @@
 
 val is_lustre_input : _ t -> bool
 
-=======
 (** Compiles a system (scope) to Rust to the folder specified as a crate. *)
 val compile_to_rust : _ t -> Scope.t -> string -> unit
 
@@ -83,7 +81,6 @@
   (Lib.position * int) list *
   (string * Lib.position * int) list
 )
->>>>>>> 628b2252
 
 (* 
    Local Variables:
