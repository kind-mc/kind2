--- conflicted
+++ resolved
@@ -292,17 +292,9 @@
         ident_type_map = IT.copy ident_type_map;
         ident_expr_map = List.map IT.copy ident_expr_map;
         expr_state_var_map = ET.copy expr_state_var_map;
-        node = Some (N.empty_node ident) } )
-
-
-<<<<<<< HEAD
-=======
-          (* Make deep copies of hash tables *)
-          ident_type_map = IT.copy ident_type_map;
-          ident_expr_map = List.map IT.copy ident_expr_map;
-          expr_state_var_map = ET.copy expr_state_var_map;
           node = Some (N.empty_node ident is_extern) } )
->>>>>>> 1ebec42a
+
+
 
 (** Returns the modes of the current node. *)
 let current_node_modes = function
