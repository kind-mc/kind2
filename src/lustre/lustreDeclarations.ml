(* This file is part of the Kind 2 model checker.

   Copyright (c) 2015 by the Board of Trustees of the University of Iowa

   Licensed under the Apache License, Version 2.0 (the "License"); you
   may not use this file except in compliance with the License.  You
   may obtain a copy of the License at

   http://www.apache.org/licenses/LICENSE-2.0 

   Unless required by applicable law or agreed to in writing, software
   distributed under the License is distributed on an "AS IS" BASIS,
   WITHOUT WARRANTIES OR CONDITIONS OF ANY KIND, either express or
   implied. See the License for the specific language governing
   permissions and limitations under the License. 

*)

open Lib

module A = LustreAst

module I = LustreIdent
module IT = LustreIdent.Hashtbl

module D = LustreIndex

module E = LustreExpr
module ET = E.LustreExprHashtbl

module N = LustreNode
module Contract = LustreContract
module F = LustreFunction
module G = LustreGlobals

module C = LustreContext

module S = LustreSimplify



(* ********************************************************************** *)
(* Parse constants                                                        *)
(* ********************************************************************** *)

(* Add declaration of constant to context *)
let eval_const_decl ?(ghost = false) ctx = function

  (* Declaration of a free constant *)
  | A.FreeConst (pos, _, _) ->

    C.fail_at_position pos "Free constants not supported"

  (* Declaration of a typed or untyped constant *)
  | A.UntypedConst (pos, i, expr) 
  | A.TypedConst (pos, i, expr, _) as const_decl ->

    (* Identifier of AST identifier *)
    let ident = I.mk_string_ident i in

    if
      
      (try 

         (* Identifier must not be declared, unless it is a ghost
            constant which shadows declared constants *)
         not ghost && C.expr_in_context ctx ident 

       (* Fail if reserved identifier used *)
       with Invalid_argument e -> C.fail_at_position pos e)

    then

      (* Fail if identifier already declared *)
      C.fail_at_position 
        pos 
        (Format.asprintf 
           "Identifier %a is redeclared as constant" 
           (I.pp_print_ident false) ident);
    
    (* Evaluate constant expression *)
    let res, _ = 
      S.eval_ast_expr
        []
        (C.fail_on_new_definition
           ctx
           pos
           "Invalid constant expression")
        expr
    in

    (* Distinguish typed and untyped constant here *)
    (match const_decl with 

      (* Need to type check constant against given type *)
      | A.TypedConst (_, _, _, type_expr) -> 

        (try 

           (* Evaluate type expression *)
           let type_expr' = S.eval_ast_type ctx type_expr in 

           (* Check if type of expression is a subtype of the defined
              type at each index *)
           D.iter2
             (fun _ def_type { E.expr_type } ->
                if not (Type.check_type expr_type def_type) then
                  raise E.Type_mismatch)
             type_expr'
             res

         with Invalid_argument _ | E.Type_mismatch -> 

           (C.fail_at_position
              pos
              "Type mismatch in constant declaration"))

      (* No type check for untyped or free constant *)
      | _ -> ());

    (* Ensure expression is constant *)
    D.iter 
      (fun _ e -> 
         if not (E.is_const e) then 
           (C.fail_at_position
              pos
              "Invalid constant expression"))
      res;


    (* Return context with new mapping of identifier to expression *)
    C.add_expr_for_ident ~shadow:ghost ctx ident res


(* ********************************************************************** *)
(* Parse node                                                             *)
(* ********************************************************************** *)

(* Add all node inputs to contexts *)
let rec eval_node_inputs ctx = function

  (* All inputs parsed *)
  | [] -> ctx

  (* Input on the base clock *)
  | (pos, i, ast_type, A.ClockTrue, is_const) :: tl -> 

    (* Identifier of AST identifier *)
    let ident = I.mk_string_ident i in

    if 
      
      try 
        C.expr_in_context ctx ident 
      with Invalid_argument e -> 
        C.fail_at_position pos e
      
    then
      
      C.fail_at_position 
        pos
        (Format.asprintf 
           "Node input %a already declared" 
           (I.pp_print_ident false) ident);
    
    (* Evaluate type expression *)
    let index_types = S.eval_ast_type ctx ast_type in
  
    (* Add declaration of possibly indexed type to contexts *)
    let ctx = 
      C.add_node_input
        ~is_const
        ctx
        ident
        index_types
    in

    (* Continue with following inputs *)
    eval_node_inputs ctx tl

  | (pos, _, _, _, _) :: _ -> 

    C.fail_at_position pos "Clocked node inputs not supported"


(* Add all node inputs to contexts *)
let rec eval_node_outputs ?is_single ctx = function

  (* All outputs parsed *)
  | [] -> ctx

  (* Output on the base clock *)
  | (pos, i, ast_type, A.ClockTrue) :: tl -> 

    (* Identifier of AST identifier *)
    let ident = I.mk_string_ident i in

    if 
      
      try 
        C.expr_in_context ctx ident 
      with Invalid_argument e -> 
        C.fail_at_position pos e
      
    then
      
      C.fail_at_position 
        pos
        (Format.asprintf 
           "Node output %a already declared" 
           (I.pp_print_ident false) ident);
    
    (* Evaluate type expression *)
    let ident_types = S.eval_ast_type ctx ast_type in
  
    (* Add declaration of possibly indexed type to contexts *)
    let ctx = C.add_node_output ?is_single ctx ident ident_types in

    (* Continue with following inputs *)
    eval_node_outputs ctx tl

  | (pos, _, _, _) :: _ -> 

    C.fail_at_position pos "Clocked node outputs not supported"


(* Add all node local declarations to contexts *)
let rec eval_node_locals ?(ghost = false) ctx = function

  (* All local declarations parsed *)
  | [] -> ctx


  (* Identifier must not be declared *)
  | A.NodeVarDecl (pos, (_, i, _, _)) :: _ 
  | A.NodeConstDecl (pos, A.FreeConst (_, i, _)) :: _
  | A.NodeConstDecl (pos, A.UntypedConst (_, i, _)) :: _
  | A.NodeConstDecl (pos, A.TypedConst (_, i, _, _)) :: _ when 

      (* Ghost variables shadow already declared variables *)
      (not ghost &&
       (
         
         (* Identifier of AST identifier *)
         let ident = I.mk_string_ident i in
         
         try 
           C.expr_in_context ctx ident 
         with Invalid_argument e -> 
           C.fail_at_position pos e
             
       )) -> 
    
    C.fail_at_position 
      pos
      (Format.asprintf 
         "Node local variable or constant %a already declared" 
         A.pp_print_ident i)


  (* Local variable on the base clock *)
  | A.NodeVarDecl (_, (pos, i, var_type, A.ClockTrue)) :: tl -> 

    (* Identifier of AST identifier *)
    let ident = I.mk_string_ident i in

    (* Evaluate type expression *)
    let index_types = S.eval_ast_type ctx var_type in

    (* Add declaration of possibly indexed type to contexts *)
    let ctx = C.add_node_local ~ghost ctx ident pos index_types in

    (* Continue with following outputs *)
    eval_node_locals ~ghost ctx tl

  (* Local variable not on the base clock *)
  |  A.NodeVarDecl (_, (pos, i, _, _)) :: _ -> 

    C.fail_at_position 
      pos 
      (Format.asprintf 
         "Clocked node local variables not supported for %a" 
         A.pp_print_ident i)

  (* Local constant *)
  | A.NodeConstDecl (pos, const_decl) :: tl -> 

    (* Add mapping of identifier to value to context *)
    let ctx = eval_const_decl ~ghost ctx const_decl in

    (* Continue with following outputs *)
    eval_node_locals ~ghost ctx tl


(* ********************************************************************** *)
(* Parse equations                                                        *)
(* ********************************************************************** *)

(* Return trie of state variables from a structural assignment *)
let eval_struct_item ctx pos = function

  (* Single identifier *)
  | A.SingleIdent (pos, i) ->  

    (* Identifier of AST identifier *)
    let ident = I.mk_string_ident i in

    (* Get expression of identifier *)
    let res = 

      try

        (* Get trie of local or output state variables *)
        C.assignable_state_var_of_ident ctx ident
          
      with 
        
        (* Identifier cannot be assigned to *)
        | Invalid_argument _ -> 
          
          C.fail_at_position 
            pos 
            "Assignment to identifier not possible"

        (* Identifier not declared *)
        | Not_found -> 
          
          C.fail_at_position 
            pos 
            "Assignment to undeclared identifier"

    in

    (* Return trie of state variables and context unchanged *)
    (res, 0, ctx)

  (* Recursive array definition *)
  | A.ArrayDef (pos, i, l) -> 

    (* Identifier of AST identifier *)
    let ident = I.mk_string_ident i in

    (* Get expression of identifier *)
    let res = 

      try

        (* Get trie of local or output state variables *)
        C.assignable_state_var_of_ident ctx ident
          
      with 
        
        (* Identifier cannot be assigned to *)
        | Invalid_argument _ -> 
          
          C.fail_at_position 
            pos 
            "Assignment to identifier not possible"

        (* Identifier not declared *)
        | Not_found -> 
          
          C.fail_at_position 
            pos 
            "Assignment to undeclared identifier"

    in

    (* Fail if the index in the second argument does not start with
       the same number of D.VarIndex keys as the length of list in the
       first argument. *)
    let check l1 =
      let d1 = List.length l1 in
      fun l2 ->
        let d2 =
          l2
          |> List.filter (function D.ArrayVarIndex _ -> true | _ -> false)
          |> List.length in
        if d1 <> d2 then C.fail_at_position pos "Index mismatch for cacaarray"
    in

    (* let rec aux = function  *)
    (*   | [] -> (function _ -> ()) *)
    (*   | h :: tl1 ->  *)
    (*     (function  *)
    (*       | D.ArrayVarIndex _ :: tl2 -> aux tl1 tl2 *)
    (*       | _ ->  *)
    (*         C.fail_at_position  *)
    (*           pos  *)
    (*           "Index mismatch for array") *)
    (* in *)

    (* Check that the variable has at least as many indexes as
       variables given *)
    List.iter (check l) (D.keys res);

    (* Must have at least one element in the trie *)
    assert 
      (try D.choose res |> ignore; true with Not_found -> false);
    
    let indexes = List.length l in
    
    (* Add bindings for the running variables to the context *)
    let _, ctx = 
      List.fold_left 
        (fun (i, ctx) v -> 

           (* Get an expression for the i-th index variable *)
           let expr = E.mk_index_var i in

           (* Bind identifier to the index variable, shadow previous
              bindings *)
           let ctx = 
             C.add_expr_for_ident
               ~shadow:true
               ctx
               (I.mk_string_ident v)
               (D.singleton D.empty_index expr)
           in
           (succ i, ctx))
        (0, ctx)
        l
    in

    res, indexes, ctx


  | A.TupleStructItem (pos, _)  
  | A.TupleSelection (pos, _, _) 
  | A.FieldSelection (pos, _, _) 
  | A.ArraySliceStructItem (pos, _, _) ->     

    C.fail_at_position 
      pos 
      "Assignment not supported" 


let uneval_struct_item ctx = function

  (* Remove index variables in recursive array definitions *)
  | A.ArrayDef (pos, _, l) -> 

    (* Remove bindings for the running variables from the context in
       reverse order *)
    let ctx = 
      List.fold_left 
        (fun ctx v -> 

           (* Bind identifier to the index variable, shadow previous
              bindings *)
           let ctx = 
             C.remove_expr_for_ident
               ctx
               (I.mk_string_ident v)
           in
           ctx)
        ctx
        (List.rev l)
    in
           
    ctx

  | _ -> ctx


(* Remove elements of the left-hand side from the scope *)
let uneval_eq_lhs ctx = function

  (* Nothing added from structrural assignments *)
  | A.StructDef (pos, l) -> List.fold_left uneval_struct_item ctx l


(* Return a trie of state variables from the left-hand side of an
   equation *)
let rec eval_eq_lhs ctx pos = function

  (* Empty list for node calls without returns *)
  | A.StructDef (pos, []) -> (D.empty, 0, ctx)

  (* Single item *)
  | A.StructDef (pos, [e]) -> eval_struct_item ctx pos e 

  (* List of items *)
  | A.StructDef (pos, l) -> 

    (* Combine by adding index for position on left-hand side *)
    let ctx, i, res = 
      List.fold_left
        (fun (ctx, i, accum) e -> 

           (* Get state variables of item *)
           let t, _, ctx = eval_struct_item ctx pos e in 

           (* Changed context *)
           (ctx,

            (* Go forwards through list *)
            i + 1,

            (* Add index of item on left-hand side to indexes *)
            D.fold
              (fun j e a -> D.add (D.ListIndex i :: j) e a)
              t
              accum))

        (* Add to empty trie with first index zero *)
        (ctx, 0, D.empty)

        (* Iterate over list *)
        l

    in

    (* Return types of indexes, no array bounds and unchanged
       context *)
    res, 0, ctx

(* Match bindings from a trie of state variables and bindings for a
   trie of expressions and produce a list of equations *)
let rec expand_tuple' pos accum bounds lhs rhs = match lhs, rhs with 

  (* No more equations, return in original order *)
  | [], [] -> accum

  (* Indexes are not of equal length *)
  | _, []
  | [], _ ->         

    C.fail_at_position pos "Type mismatch in equation: indexes not of equal length"

    (* All indexes consumed *)
  | ([], state_var) :: lhs_tl, 
    ([], expr) :: rhs_tl -> 

    expand_tuple'
      pos
      (((state_var, bounds), expr) :: accum)
      []
      lhs_tl
      rhs_tl

  (* Only array indexes may be left at head of indexes *)
  | (D.ArrayVarIndex b :: lhs_index_tl, state_var) :: lhs_tl,
    ([], expr) :: rhs_tl ->

    expand_tuple' 
      pos
      accum
      (E.Bound b :: bounds)
      ((lhs_index_tl, state_var) :: lhs_tl)
      (([], expr) :: rhs_tl)

  (* Array variable on left-hand side, fixed index on right-hand side *)
  | (D.ArrayVarIndex b :: lhs_index_tl, state_var) :: lhs_tl,
    (D.ArrayIntIndex i :: rhs_index_tl, expr) :: rhs_tl -> 

    (* Recurse to produce equations with this index *)
    let accum' = 
      expand_tuple' 
        pos
        accum
        (E.Fixed (E.mk_int_expr (Numeral.of_int i)) :: bounds)
        [(lhs_index_tl, state_var)]
        [(rhs_index_tl, expr)]
    in

    (* Return of no fixed indexes on right-hand side left *)
    if rhs_tl = [] then accum' else

      (* Continue with next fixed index on right-hand side and
         variable index on left-hand side *)
      expand_tuple'
        pos
        accum'
        bounds
        lhs
        rhs_tl

  (* Array index on left-hand and right-hand side *)
  | (D.ArrayVarIndex b :: lhs_index_tl, state_var) :: lhs_tl,
    (D.ArrayVarIndex _ :: rhs_index_tl, expr) :: rhs_tl -> 

    (* We cannot compare expressions for array bounds syntactically,
       because that may give too many false negatives. Evaluating both
       bounds to find if they are equal would be too complicated,
       therefore accept some false positives here. *)
    
    (* Count number of variable indexes *)
    let i = 
      List.fold_left 
        (fun a -> function 
           | D.ArrayVarIndex _ -> succ a
           | _ -> a)
        0
        lhs_index_tl
    in

    (* Is every variable in the expression necessarily of array type? 

       Need to skip the index expression of a select operator: A[k] *)
    
    let expr' =
      E.map (fun _ e ->
          if E.is_var e then
            (assert (E.type_of_lustre_expr e |> Type.is_array);
             E.mk_select e (E.mk_index_var i))
          else e)
        expr
    in

    expand_tuple' 
      pos
      accum
      (E.Bound b :: bounds)
      ((lhs_index_tl, state_var) :: lhs_tl)
      ((rhs_index_tl, expr') :: rhs_tl)

  (* Tuple index on left-hand and right-hand side *)
  | ((D.TupleIndex i :: lhs_index_tl, state_var) :: lhs_tl,
     (D.TupleIndex j :: rhs_index_tl, expr) :: rhs_tl) 

  | ((D.ListIndex i :: lhs_index_tl, state_var) :: lhs_tl,
     (D.ListIndex j :: rhs_index_tl, expr) :: rhs_tl) 

  | ((D.ArrayIntIndex i :: lhs_index_tl, state_var) :: lhs_tl,
     (D.ArrayIntIndex j :: rhs_index_tl, expr) :: rhs_tl) -> 

    (* Indexes are sorted, must match *)
    if i = j then 

      expand_tuple'
        pos
        accum
        bounds
        ((lhs_index_tl, state_var) :: lhs_tl)
        ((rhs_index_tl, expr) :: rhs_tl)

    else

      C.fail_at_position pos "Type mismatch in equation: indexes do not match"

  (* Tuple index on left-hand and array index on right-hand side *)
  | ((D.TupleIndex i :: lhs_index_tl, state_var) :: lhs_tl,
     (D.ArrayIntIndex j :: rhs_index_tl, expr) :: rhs_tl) ->

    (* Indexes are sorted, must match *)
    if i = j then 

      (* Use tuple index instead of array index on right-hand side *)
      expand_tuple'
        pos
        accum
        bounds
        ((lhs_index_tl, state_var) :: lhs_tl)
        ((lhs_index_tl, expr) :: rhs_tl)

    else

      C.fail_at_position pos "Type mismatch in equation: indexes do not match"


  (* Record index on left-hand and right-hand side *)
  | (D.RecordIndex i :: lhs_index_tl, state_var) :: lhs_tl,
    (D.RecordIndex j :: rhs_index_tl, expr) :: rhs_tl -> 

    (* Indexes are sorted, must match *)
    if i = j then 

      expand_tuple'
        pos
        accum
        bounds
        ((lhs_index_tl, state_var) :: lhs_tl)
        ((rhs_index_tl, expr) :: rhs_tl)

    else

      C.fail_at_position pos "Type mismatch in equation: record indexes do not match"

  (* Mismatched indexes on left-hand and right-hand sides *)
  | (D.RecordIndex _ :: _, _) :: _, (D.TupleIndex _ :: _, _) :: _
  | (D.RecordIndex _ :: _, _) :: _, (D.ListIndex _ :: _, _) :: _
  | (D.RecordIndex _ :: _, _) :: _, (D.ArrayIntIndex _ :: _, _) :: _
  | (D.RecordIndex _ :: _, _) :: _, (D.ArrayVarIndex _ :: _, _) :: _

  | (D.TupleIndex _ :: _, _) :: _, (D.RecordIndex _ :: _, _) :: _
  | (D.TupleIndex _ :: _, _) :: _, (D.ListIndex _ :: _, _) :: _
  | (D.TupleIndex _ :: _, _) :: _, (D.ArrayVarIndex _ :: _, _) :: _

  | (D.ListIndex _ :: _, _) :: _, (D.RecordIndex _ :: _, _) :: _
  | (D.ListIndex _ :: _, _) :: _, (D.TupleIndex _ :: _, _) :: _
  | (D.ListIndex _ :: _, _) :: _, (D.ArrayIntIndex _ :: _, _) :: _
  | (D.ListIndex _ :: _, _) :: _, (D.ArrayVarIndex _ :: _, _) :: _

  | (D.ArrayIntIndex _ :: _, _) :: _, (D.RecordIndex _ :: _, _) :: _
  | (D.ArrayIntIndex _ :: _, _) :: _, (D.TupleIndex _ :: _, _) :: _
  | (D.ArrayIntIndex _ :: _, _) :: _, (D.ListIndex _ :: _, _) :: _
  | (D.ArrayIntIndex _ :: _, _) :: _, (D.ArrayVarIndex _ :: _, _) :: _

  | (D.ArrayVarIndex _ :: _, _) :: _, (D.RecordIndex _ :: _, _) :: _
  | (D.ArrayVarIndex _ :: _, _) :: _, (D.TupleIndex _ :: _, _) :: _
  | (D.ArrayVarIndex _ :: _, _) :: _, (D.ListIndex _ :: _, _) :: _

  | (_ :: _, _) :: _, ([], _) :: _ 
  | ([], _) :: _, (_ :: _, _) :: _ ->

    C.fail_at_position pos "Type mismatch in equation: head indexes do not match"


(* Return a list of equations from a trie of state variables and a
   trie of expressions *)
let expand_tuple pos lhs rhs = 

  (* Format.eprintf *)
  (*   "@[<v>expand_tuple lhs:@,%a@]@." *)
  (*   (pp_print_list *)
  (*      (fun ppf (i, sv) ->  *)
  (*         Format.fprintf ppf "%a: %a " *)
  (*           (D.pp_print_index false) i *)
  (*           StateVar.pp_print_state_var sv) *)
  (*      "@,") *)
  (*   (List.map (fun (i, e) -> (List.rev i, e)) (D.bindings lhs)); *)

  (* Format.eprintf *)
  (*   "@[<v>expand_tuple rhs:@,%a@]@." *)
  (*   (pp_print_list *)
  (*      (fun ppf (i, e) ->  *)
  (*         Format.fprintf ppf "%a: %a " *)
  (*           (D.pp_print_index false) i *)
  (*           (E.pp_print_lustre_expr false) e) *)
  (*      "@,") *)
  (*   (List.map (fun (i, e) -> (List.rev i, e)) (D.bindings rhs)); *)
  
  
  (* TODO check with Christoph why they were reversed *)
  expand_tuple' 
    pos
    []
    []
    (List.map (fun (i, e) -> ((* List.rev  *)i, e)) (D.bindings lhs))
    (List.map (fun (i, e) -> ((* List.rev  *)i, e)) (D.bindings rhs))


(* Evaluate node statements and add to context  *)
let rec eval_node_equations ctx = function

  (* No more statements *)
  | [] -> ctx

  (* Assertion *)
  | A.Assert (pos, ast_expr) :: tl -> 
    (* report unguarded pre *)
    let ctx = C.set_guard_flag ctx (A.has_unguarded_pre ast_expr) in

    (* Evaluate Boolean expression and guard all pre operators *)
    let expr, ctx = 
      S.eval_bool_ast_expr [] ctx pos ast_expr 
      |> C.close_expr ~original:ast_expr pos
    in

    let ctx = C.reset_guard_flag ctx in
    
    (* Add assertion to node *)
    let ctx = C.add_node_assert ctx expr in

    (* Continue with next node statements *)
    eval_node_equations ctx tl

  (* Property annotation *)
  | A.AnnotProperty (pos, name_opt, ast_expr) :: tl -> 
    (* report unguarded pre *)
    let ctx = C.set_guard_flag ctx (A.has_unguarded_pre ast_expr) in

    (* Evaluate Boolean expression and guard all pre operators *)
    let expr, ctx = 
      S.eval_bool_ast_expr [] ctx pos ast_expr 
      |> C.close_expr ~original:ast_expr pos
    in

    let ctx = C.reset_guard_flag ctx in

    let name = match name_opt with
      | Some n -> n
      | None -> Format.asprintf "@[<h>%a@]" A.pp_print_expr ast_expr
    in
    
    (* Add property to node *)
    let ctx = C.add_node_property ctx (Property.PropAnnot pos) name expr in

    (* Continue with next node statements *)
    eval_node_equations ctx tl

  (* Annotation for main node *)
  | (A.AnnotMain true) :: tl -> 

    eval_node_equations 
      (C.set_node_main ctx)
      tl

  (* Annotation for main node *)
  | (A.AnnotMain false) :: tl -> 

    eval_node_equations ctx tl

  (* Equations with possibly more than one variable on the left-hand side

     The expression is without node calls, those have been
     abstracted *)
  | A.Equation (pos, lhs, ast_expr) :: tl -> 

    (* Trie of state variables on left-hand side and extended context
       for right-hand side *)
    let eq_lhs, indexes, ctx = eval_eq_lhs ctx pos lhs in

    (* array bounds. TODO: check that the order is correct *)
    let lhs_bounds =
      List.fold_left (fun acc (i, _) ->
          List.fold_left (fun (acc, cpt) -> function
              | D.ArrayVarIndex b ->
                if cpt < indexes then E.Bound b :: acc, succ cpt
                else acc, cpt
              | _ -> acc, cpt
            ) (acc, 0) i
          |> fst
        ) [] (D.bindings eq_lhs)
      |> List.rev in
    
    (* report unguarded pre *)
    let ctx = C.set_guard_flag ctx (A.has_unguarded_pre ast_expr) in
    
    (* Evaluate expression on right-hand side in extended context *)
    let eq_rhs, ctx = S.eval_ast_expr lhs_bounds ctx ast_expr in

    let ctx = C.reset_guard_flag ctx in
    
    (* Close each expression by guarding all pre operators separately *)
    let eq_rhs, ctx = 
      D.fold 
        (fun i e (t, c) -> 
           let e', c = C.close_expr ~original:ast_expr pos (e, c) in 
           let t' = D.add i e' t in
           (t', c))
        eq_rhs
        (D.empty, ctx)

    in 

    (* Remove local definitions for equation from context

       We add local definitions from the left-hand side to the
       context, then evaluate the right-hand side, which may modify
       this context with new abstractions. We need to keep the
       definitions from the right-hand side, but remove the local
       definitions that we made before. *)
    let ctx = uneval_eq_lhs ctx lhs in
    
    let equations = expand_tuple pos eq_lhs eq_rhs in

    (* Add equations for each index *)
    let ctx =
      List.fold_left
        (fun ctx ((sv, b), e) ->
           assert (
             try List.length (Type.all_index_types_of_array
                                (StateVar.type_of_state_var sv)) = List.length b
             with _ -> true);

           C.add_node_equation ctx pos sv b indexes e)
        ctx
        equations
    in

    (* Continue with next node statements *)
    eval_node_equations ctx tl


(* ********************************************************************** *)
(* Parse contracts                                                        *)
(* ********************************************************************** *)

(* Parse a ghost variable declaration and evaluate continuation 

   This function is shared between nodes and functions, each has a
   different way to deal with ghost variables. *)
let eval_ghost_var ?(no_defs = false) f ctx = function

  (* Declaration of a free variable *)
  | A.FreeConst (pos, _, _) ->

    C.fail_at_position pos "Free ghost variables not supported"

  (* Declaration of a typed or untyped variable *)
  | A.UntypedConst (pos, i, expr) 
  | A.TypedConst (pos, i, expr, _) as const_decl ->


    (* Identifier of AST identifier *)
    let ident = I.mk_string_ident i in

    if

      (try 

         (* Identifier must not be declared *)
         C.expr_in_context ctx ident 

       (* Fail if reserved identifier used *)
       with Invalid_argument e -> C.fail_at_position pos e)

    then

      (* Fail if identifier already declared *)
      C.fail_at_position 
        pos 
        (Format.asprintf 
           "Identifier %a is redeclared as ghost" 
           (I.pp_print_ident false) ident);

    (* Evaluate ghost expression *)
    let expr', ctx = 
      S.eval_ast_expr
        []
        (* Change context to fail on new definitions *)
        (if no_defs then 
           C.fail_on_new_definition
             ctx
             pos
             "Invalid expression for variable"
         else 
           ctx)
        expr
    in

    let type_expr' = 

      (* Distinguish typed and untyped constant here *)
      (match const_decl with 

        (* Need to type check constant against given type *)
        | A.TypedConst (_, _, _, type_expr) -> 

          (try 

             (* Evaluate type expression *)
             let type_expr' = S.eval_ast_type ctx type_expr in 

             (* Check if type of expression is a subtype of the defined
                type at each index *)
             D.iter2
               (fun _ def_type { E.expr_type } ->
                  if not (Type.check_type expr_type def_type) then
                    raise E.Type_mismatch)
               type_expr'
               expr';

             type_expr'

           with Invalid_argument _ | E.Type_mismatch -> 

             (C.fail_at_position
                pos
                "Type mismatch in ghost variable declaration"))

        (* No type check for untyped or free constant *)
        | _ -> D.map (fun { E.expr_type } -> expr_type) expr')

    in

    (* Pass to continuation *)
    f ctx pos ident type_expr' expr expr'


(** Returns an option of the output state variables mentioned in the current
state of a lustre expression. *)
let contract_check_no_output ctx expr =
  let outputs = LustreContext.outputs_of_current_node ctx in
  E.cur_term_of_t Numeral.zero expr
  |> Term.state_vars_at_offset_of_term Numeral.zero
  |> StateVar.StateVarSet.filter (
    fun sv -> D.exists (fun _ sv' -> sv == sv') outputs
  )
  |> fun set ->
    if StateVar.StateVarSet.cardinal set > 0 then
      Some (StateVar.StateVarSet.elements set)
    else None

(* Evaluates a generic contract item: assume, guarantee, require or ensure. *)
let eval_contract_item check scope (ctx, accum, count) (pos, iname, expr) =
  (* Scope is created backwards. *)
  let scope = List.rev scope in
  (* Evaluate exrpession to a Boolean expression, may change context. *)
  let expr, ctx =
    S.eval_bool_ast_expr [] ctx pos expr
    |> C.close_expr pos
  in
  (* Check the expression if asked to. *)
  ( match check with
    | None -> ()
    | Some desc -> (
      match contract_check_no_output ctx expr with
      | None -> ()
      | Some svars ->
        assert (List.length svars > 0) ;
        let s = if List.length svars > 1 then "s" else "" in
        let pref = match C.current_node_name ctx with
          | None -> ""
          | Some name ->
            Format.asprintf " of node %a" (I.pp_print_ident false) name
        in
        let suff = match scope with
          | [] -> ""
          | _ ->
            List.rev scope
            |> Format.asprintf " (via call%s: %a)"
              (if List.length scope > 1 then "s" else "") (
                pp_print_list (
                  fun fmt (pos, name) ->
                    Format.fprintf fmt "%s%a" name pp_print_pos pos
                ) ", "
              )
        in
        C.fail_at_position pos (
          Format.asprintf
            "@[<v>%s mentions output%s%s %a%s@]"
              desc s pref (
                pp_print_list (
                  fun fmt sv ->
                    Format.fprintf fmt "\"%s\"" (StateVar.name_of_state_var sv)
                ) ", "
              ) svars suff
        )
    )
  ) ;
  (* Define expression with a state variable *)
  let (svar, _), ctx = C.mk_local_for_expr ~is_ghost:true pos ctx expr in
  (* Add state variable to accumulator, continue with possibly modified
  context. *)
  ctx, (Contract.mk_svar pos count iname svar scope) :: accum, count + 1

(* Introduce fresh state variable for an assume expression *)
let eval_ass = eval_contract_item (Some "assume")
(* Introduce fresh state variable for a guarantee expression *)
let eval_gua = eval_contract_item None
(* Introduce fresh state variable for a require expression *)
let eval_req = eval_contract_item (Some "require")
(* Introduce fresh state variable for an ensure expression *)
let eval_ens = eval_contract_item None

(* 
(* Evals requires and ensures of a mode and builds it. *)
let eval_node_mode scope ctx (pos, id, reqs, enss) =
  let ctx, reqs, _ = reqs |> List.fold_left (eval_req scope) (ctx, [], 1) in
  let ctx, enss, _ = enss |> List.fold_left (eval_ens scope) (ctx, [], 1) in
  (Contract.mk_mode pos id reqs enss), ctx *)


(* Fail if a contract node input is incompatible with a node input *)
let rec check_node_and_contract_inputs call_pos ctx node_inputs = function 

  (* All contract inputs are consistent with node inputs *)
  | [] -> ()

  (* Input to contract, must not have a clock *)
  | ( pos, 
      ident, 
      contract_input_lustre_type, 
      A.ClockTrue, 
      contract_input_const ) :: tl -> 

    let 

      (* Node input corresponding to contract input *)
      (_, 
       _, 
       node_input_lustre_type, 
       node_input_clock, 
       node_input_const) = 

      try 

        (* Find node input with the same identifier *)
        List.find
          (fun (_, i, _, _, _) -> i = ident)
          node_inputs

      with Not_found -> 

        C.fail_at_position 
          call_pos 
          "Illegal contract call: node does not have input"

    in

    (* Input must not have a clock *)
    (match node_input_clock with 
      | A.ClockTrue -> ()
      | _ -> 
        C.fail_at_position 
          pos 
          "Clocked inputs not supported");

    (* Node input must be constant iff contract input is *)
    if contract_input_const <> node_input_const then 

      C.fail_at_position 
        pos 
        "Illegal contract call: node does not have input";

    (try 

       (* Evaluate defined types of contract and node, and fail if not
          compatible *)
       D.iter2
         (fun _ t s -> 
            if not (Type.check_type s t) then raise E.Type_mismatch)
         (S.eval_ast_type ctx contract_input_lustre_type)
         (S.eval_ast_type ctx node_input_lustre_type)

     with Invalid_argument _ | E.Type_mismatch -> 

       (C.fail_at_position
          pos
          "Type mismatch in constant declaration"));

    (* Continue with remaining inputs *)
    check_node_and_contract_inputs call_pos ctx node_inputs tl

  | (pos, _, _, _, _) :: tl -> 

    C.fail_at_position 
      pos 
      "Clocked inputs not supported"


(* Fail if a contract node output is incompatible with a node output *)
let rec check_node_and_contract_outputs call_pos ctx node_outputs = function 

  (* All contract outputs are consistent with node outputs *)
  | [] -> ()

  (* Output of contract, must not have a clock *)
  | (pos, 
     ident, 
     contract_output_lustre_type, 
     A.ClockTrue) :: tl -> 

    let 

      (* Node output corresponding to contract output *)
      (_, 
       _,
       node_output_lustre_type, 
       node_output_clock) = 

      try 

        (* Find node output with the same identifier *)
        List.find
          (fun (_, i, _, _) -> i = ident)
          node_outputs

      with Not_found -> 

        C.fail_at_position 
          call_pos 
          "Illegal contract call: node does not have output"

    in

    (* Output must not have a clock *)
    (match node_output_clock with 
      | A.ClockTrue -> ()
      | _ -> 
        C.fail_at_position 
          pos 
          "Clocked outputs not supported");

    (try 

       (* Evaluate defined types of contract and node, and fail if not
          compatible *)
       D.iter2
         (fun _ t s -> if not (Type.check_type s t) then raise E.Type_mismatch)
         (S.eval_ast_type ctx contract_output_lustre_type)
         (S.eval_ast_type ctx node_output_lustre_type)

     with Invalid_argument _ | E.Type_mismatch -> 

       (C.fail_at_position
          pos
          "Type mismatch in constant declaration"));

    (* Continue with remaining inputs *)
    check_node_and_contract_outputs call_pos ctx node_outputs tl

  | (pos, _, _, _) :: tl -> 

    C.fail_at_position 
      pos 
      "Clocked outputs not supported"


(* Evaluates a mode for a node. *)
let eval_node_mode scope ctx (pos, id, reqs, enss) =
  (* Evaluate requires. *)
  let ctx, reqs, _ = reqs |> List.fold_left (eval_req scope) (ctx, [], 1) in
  (* Evaluate ensures. *)
  let ctx, enss, _ = enss |> List.fold_left (eval_ens scope) (ctx, [], 1) in
  let path =
    scope |> List.fold_left (fun l (_, name) -> name :: l) [id]
  in
  (* Done. *)
  Contract.mk_mode (I.mk_string_ident id) pos path reqs enss
  |> C.add_node_mode ctx

(* Evaluates contract calls. *)
let rec eval_node_contract_call ctx scope
    (call_pos, id, in_params, out_params) =

  (* Push scope for contract svars. *)
  let svar_scope = (call_pos, id) :: scope in
  (* Push scope for contract call. *)
  let ctx = C.push_contract_scope ctx id in
  (* Retrieve contract node from context. *)
  let pos, (id, params, in_formals, out_formals, contract) =
    try C.contract_node_decl_of_ident ctx id
    (* Fail if contract node is unknown. *)
    with Not_found -> C.fail_at_position call_pos (
        Format.sprintf "call to unknown contract node \"%s\"" id
      )
  in

  (* Failing for unsupported features. *)
  ( match params with
    | [] -> ()
    | _ -> C.fail_at_position pos (
        "type parameters in contract node is not supported"
      )
  ) ;
  in_formals |> List.iter (
    function
    | pos, id, typ, A.ClockTrue, is_const -> () (* pos, id, typ, is_const *)
    | _ -> C.fail_at_position pos (
        "clocks in contract node signature are not supported"
      )
  ) ;
  out_formals |> List.iter (
    function
    | pos, id, typ, A.ClockTrue -> () (* pos, id, typ *)
    | _ -> C.fail_at_position pos (
        "clocks in contract node signature are not supported"
      )
  ) ;

  (* Add substitution from formal inputs to actual one before we evaluate
     everything. *)
  let ctx = try
<<<<<<< HEAD
    List.fold_left2 (
      fun ctx expr (_, in_id, typ, _, _) ->
        let expr, ctx = S.eval_ast_expr [] ctx expr in

        (* Fail if type mismatch. *)
        (
          try
            (* Evaluate type expression. *)
            let expected = S.eval_ast_type ctx typ in
            (* Check if subtype. *)
            D.iter2 (
              fun _ expected { E.expr_type } ->
                if not (Type.check_type expr_type expected) then
                  raise E.Type_mismatch
            ) expected expr
          with
          | Invalid_argument _
          | E.Type_mismatch -> C.fail_at_position call_pos (
            Format.asprintf
              "type mismatch in import of contract %s for formal input %s"
              id in_id
          )
        ) ;

        (* Fail if expression mentions an output in the current state. *)
        (
          D.iter (
            fun _ expr -> match contract_check_no_output ctx expr with
              | None -> ()
              | Some svars ->
                assert (List.length svars > 0) ;
                let s = if List.length svars > 1 then "s" else "" in
                let pref = match C.current_node_name ctx with
                  | None -> ""
                  | Some name ->
                    Format.asprintf " in node %a" (I.pp_print_ident false) name
                in
                let suff = match scope with
                  | [] -> ""
                  | _ ->
                    List.rev scope
                    |> Format.asprintf " (contract call trace: %a)" (
                      pp_print_list (
                        fun fmt (pos, name) ->
                          Format.fprintf fmt "%s%a" name pp_print_pos pos
                      ) ", "
                    )
                in
                C.fail_at_position pos (
                  Format.asprintf
                    "@[<v>input parameter in contract import%s mentions \
                    output%s %a%s@]"
                    pref s (
=======
      List.fold_left2 (
        fun ctx expr (_, in_id, typ, _, _) ->
          let expr, ctx = S.eval_ast_expr ctx expr in

          (* Fail if type mismatch. *)
          (
            try
              (* Evaluate type expression. *)
              let expected = S.eval_ast_type ctx typ in
              (* Check if subtype. *)
              D.iter2 (
                fun _ expected { E.expr_type } ->
                  if not (Type.check_type expr_type expected) then
                    raise E.Type_mismatch
              ) expected expr
            with
            | Invalid_argument _
            | E.Type_mismatch -> C.fail_at_position call_pos (
                Format.asprintf
                  "type mismatch in import of contract %s for formal input %s"
                  id in_id
              )
          ) ;

          (* Fail if expression mentions an output in the current state. *)
          (
            D.iter (
              fun _ expr -> match contract_check_no_output ctx expr with
                | None -> ()
                | Some svars ->
                  assert (List.length svars > 0) ;
                  let s = if List.length svars > 1 then "s" else "" in
                  let pref = match C.current_node_name ctx with
                    | None -> ""
                    | Some name ->
                      Format.asprintf " in node %a" (I.pp_print_ident false) name
                  in
                  let suff = match scope with
                    | [] -> ""
                    | _ ->
                      List.rev scope
                      |> Format.asprintf " (contract call trace: %a)" (
                        pp_print_list (
                          fun fmt (pos, name) ->
                            Format.fprintf fmt "%s%a" name pp_print_pos pos
                        ) ", "
                      )
                  in
                  C.fail_at_position pos (
                    Format.asprintf
                      "@[<v>input parameter in contract import%s mentions \
                       output%s %a%s@]"
                      pref s (
>>>>>>> be4f535f
                      pp_print_list (
                        fun fmt sv ->
                          Format.fprintf fmt "\"%s\""
                            (StateVar.name_of_state_var sv)
                      ) ", "
                    ) svars
                      suff
                  )
            ) expr
          ) ;

          C.add_expr_for_ident
            ~shadow:true ctx (LustreIdent.mk_string_ident in_id) expr ;

          ctx
      ) ctx in_params in_formals
    with
    | Invalid_argument _ ->  C.fail_at_position call_pos (
        Format.asprintf
          "arity mismatch for the input parameters of import of contract %s: \
           expected %d but got %d"
          id
          (List.length in_formals)
          (List.length in_params)
      )
  in

  (* Add substitution from formal outputs to actual one before we evaluate
     everything. *)
  let ctx = try
<<<<<<< HEAD
    List.fold_left2 (
      fun ctx expr (_, in_id, typ, _) ->
        let expr, ctx = S.eval_ast_expr [] ctx expr in

        (* Fail if type mismatch. *)
        (
          try
            (* Evaluate type expression. *)
            let expected = S.eval_ast_type ctx typ in
            (* Check if subtype. *)
            D.iter2 (
              fun _ expected { E.expr_type } ->
                if not (Type.check_type expr_type expected) then
                  raise E.Type_mismatch
            ) expected expr
          with
          | Invalid_argument _
          | E.Type_mismatch -> C.fail_at_position call_pos (
            Format.asprintf
              "type mismatch in import of contract %s for formal output %s"
              id in_id
          )
        ) ;

        C.add_expr_for_ident
          ~shadow:true ctx (LustreIdent.mk_string_ident in_id) expr ;
=======
      List.fold_left2 (
        fun ctx expr (_, in_id, typ, _) ->
          let expr, ctx = S.eval_ast_expr ctx expr in

          (* Fail if type mismatch. *)
          (
            try
              (* Evaluate type expression. *)
              let expected = S.eval_ast_type ctx typ in
              (* Check if subtype. *)
              D.iter2 (
                fun _ expected { E.expr_type } ->
                  if not (Type.check_type expr_type expected) then
                    raise E.Type_mismatch
              ) expected expr
            with
            | Invalid_argument _
            | E.Type_mismatch -> C.fail_at_position call_pos (
                Format.asprintf
                  "type mismatch in import of contract %s for formal output %s"
                  id in_id
              )
          ) ;
>>>>>>> be4f535f

          C.add_expr_for_ident
            ~shadow:true ctx (LustreIdent.mk_string_ident in_id) expr ;

          ctx
      ) ctx out_params out_formals
    with
    | Invalid_argument _ ->  C.fail_at_position call_pos (
        Format.asprintf
          "arity mismatch for the output parameters of import of contract %s: \
           expected %d but got %d"
          id
          (List.length in_formals)
          (List.length in_params)
      )
  in

  (* Evaluate node as usual, it will merge with the current contract. *)
  let ctx = eval_node_contract_spec ctx svar_scope contract in

  (* Pop scope for contract call. *)
  C.pop_contract_scope ctx
  

(* Add declaration and equation for ghost stream *)
and add_ghost ctx pos ident type_expr ast_expr expr = 

  (* Add local declaration for ghost stream *)
  let ctx = C.add_node_local ~ghost:true ctx ident pos type_expr in

  (* Add equation for ghost stream *)
  eval_node_equations ctx [
    A.Equation (
      pos, (
        A.StructDef (
          pos,
          [A.SingleIdent (pos, I.string_of_ident false ident)]
        )
      ),
      ast_expr
    )
  ]

(* Add all node contracts to contexts *)
and eval_node_contract_item scope (ctx, cpt_a, cpt_g) = function

  (* Add constants to context *)
  | A.GhostConst c -> eval_const_decl ~ghost:true ctx c, cpt_a, cpt_g

  (* Add ghost variables to context *)
  | A.GhostVar v -> eval_ghost_var add_ghost ctx v, cpt_a, cpt_g

  (* Evaluate assumption *)
  | A.Assume a ->
    let ctx, assumes, cpt_a = eval_ass scope (ctx, [], cpt_a) a in
    C.add_node_ass ctx assumes, cpt_a, cpt_g

  (* Evaluate guarantee *)
  | A.Guarantee g ->
    let ctx, guarantees, cpt_g = eval_gua scope (ctx, [], cpt_g) g in
    C.add_node_gua ctx guarantees, cpt_a, cpt_g

  (* Evaluate modes. *)
  | A.Mode m -> eval_node_mode scope ctx m, cpt_a, cpt_g

  (* Evaluate imports. *)
  | A.ContractCall call -> eval_node_contract_call ctx scope call, cpt_a, cpt_g


(* Add all node contracts to contexts *)
and eval_node_contract_spec ctx scope contract =
  let ctx, _, _ =
    List.fold_left (eval_node_contract_item scope) (ctx, 1, 1) contract in
  ctx
  

(* Add declarations of node to context *)
let eval_node_decl
  ctx inputs outputs locals equations contract_spec
=

  (* Add inputs to context: as state variable to ident_expr_map, and
     to inputs *)
  let ctx = eval_node_inputs ctx inputs in

  (* Add outputs to context: as state variable to ident_expr_map, and
     to outputs *)
  let ctx = eval_node_outputs ~is_single:(List.length outputs = 1) ctx outputs in

  (* Parse contracts and add to context *)
  let ctx = match contract_spec with
    | None -> ctx
    | Some contract ->
      (* New scope for local declarations in contracts *)
      let ctx = C.push_scope ctx "contract" in
      (* Eval contracts. *)
      let ctx = eval_node_contract_spec ctx [] contract in
      (* Remove scope for local declarations in contract *)
      C.pop_scope ctx
  in

  (* New scope for local declarations in implementation *)
  let ctx = C.push_scope ctx "impl" in

  (* Add locals to context: as state variable to ident_expr_map, and
     to inputs *)
  let ctx = eval_node_locals ctx locals in

  (* Parse equations, assertions, properties *)
  let ctx = eval_node_equations ctx equations in

  C.check_local_vars_defined ctx;
  
  (* Remove scope for local declarations in implementation *)
  let ctx = C.pop_scope ctx in

  (* Create node from current context and return *)
  ctx 
  

(* ********************************************************************** *)
(* Parse function declarations                                            *)
(* ********************************************************************** *)

(* Return true if the expression is functional, i.e. without temporal
   operators *)
let is_function_expr ({ E.expr_init; E.expr_step } as expr) =

  (* Must not have a variable at the previous state *)
  not (E.has_pre_var E.cur_offset expr) &&

  (* Expressions must be equal *)
  (E.equal_expr expr_init expr_step)
  

(* Return an expression for a stateless function from an expression *)
let function_expr_of_expr ({ E.expr_init; E.expr_step } as expr) =

  if 

    (* Check if expression does not contain temporal operators *)
    is_function_expr expr
  
  then

    (* Return one of the two (equal) expressions *)
    expr_step

  else
    
    (* Fail *)
    raise (Invalid_argument "func_expr_of_expr")



(* Add all node inputs to contexts *)
let rec eval_func_inputs ctx = function

  (* All inputs parsed *)
  | [] -> ctx

  (* Input on the base clock *)
  | (pos, i, ast_type) :: tl -> 

    (* Identifier of AST identifier *)
    let ident = I.mk_string_ident i in

    if 
      
      try 
        C.expr_in_context ctx ident 
      with Invalid_argument e -> 
        C.fail_at_position pos e
      
    then
      
      C.fail_at_position 
        pos
        (Format.asprintf 
           "Function input %a already declared" 
           (I.pp_print_ident false) ident);
    
    (* Evaluate type expression *)
    let index_types = S.eval_ast_type ctx ast_type in
  
    (* Add declaration of possibly indexed type to contexts *)
    let ctx = 
      C.add_function_input
        ctx
        ident
        index_types
    in

    (* Continue with following inputs *)
    eval_func_inputs ctx tl


(* Add all function inputs to contexts *)
let rec eval_func_outputs ?is_single ctx = function

  (* All outputs parsed *)
  | [] -> ctx

  (* Output on the base clock *)
  | (pos, i, ast_type) :: tl -> 

    (* Identifier of AST identifier *)
    let ident = I.mk_string_ident i in

    if 
      
      try 
        C.expr_in_context ctx ident 
      with Invalid_argument e -> 
        C.fail_at_position pos e
      
    then
      
      C.fail_at_position 
        pos
        (Format.asprintf 
           "Function output %a already declared" 
           (I.pp_print_ident false) ident);
    
    (* Evaluate type expression *)
    let ident_types = S.eval_ast_type ctx ast_type in
  
    (* Add declaration of possibly indexed type to contexts *)
    let ctx = C.add_function_output ?is_single ctx ident ident_types in

    (* Continue with following inputs *)
    eval_func_outputs ctx tl

(* Add declarations of node to context *)
let eval_func_decl
    ctx
    inputs
    outputs
    contract_spec = 

  (* Add inputs to context: as state variable to ident_expr_map, and
     to inputs *)
  let ctx = eval_func_inputs ctx inputs in

  (* Add outputs to context: as state variable to ident_expr_map, and
     to outputs *)
  let ctx = eval_func_outputs ~is_single:(List.length outputs = 1) ctx outputs in

  (* New scope for local declarations in contracts *)
  let ctx = C.push_scope ctx "contract" in

  (* Parse contracts and add to context in contracts *)
  (* let ctx = eval_func_contract_spec ctx inputs outputs contract_spec in *)

  (* Remove scope for local declarations in implementation *)
  let ctx = C.pop_scope ctx in

  (* New scope for local declarations in implementation *)
  let ctx = C.push_scope ctx "impl" in

  (* Remove scope for local declarations in implementation *)
  let ctx = C.pop_scope ctx in

  (* Create node from current context and return *)
  ctx 


(* ********************************************************************** *)
(* Parse declarations                                                     *)
(* ********************************************************************** *)

(* Add declarations of program to context *)
let rec declarations_to_context ctx = 

  function 

    (* All declarations processed, return result *)
    | [] -> ctx

    (* Declaration of a type as alias or free *)
    | (A.TypeDecl (pos, A.AliasType (_, i, type_expr))) :: decls ->

      (* Identifier of AST identifier *)
      let ident = I.mk_string_ident i in

      if       

        (* Type t must not be declared *)
        C.type_in_context ctx ident

      then

        C.fail_at_position 
          pos
          (Format.asprintf 
             "Type %a is redeclared" 
             (I.pp_print_ident false) ident);

      (* Add all indexes of type to identifier and add to trie *)
      let res = S.eval_ast_type ctx type_expr in

      (* Return changed context and unchanged declarations *)
      let ctx = C.add_type_for_ident ctx ident res in

      (* Recurse for next declarations *)
      declarations_to_context ctx decls

    (* Declaration of a typed or untyped constant *)
    | (A.ConstDecl (_, const_decl)) :: decls ->

      (* Add mapping of identifier to value to context *)
      let ctx = eval_const_decl ctx const_decl in

      (* Recurse for next declarations *)
      declarations_to_context ctx decls

    (* Node declaration without parameters *)
    | (A.NodeDecl 
         (pos, 
          (i, 
           [], 
           inputs, 
           outputs, 
           locals, 
           equations, 
           contracts))) as curr_decl :: decls -> 

      (* Identifier of AST identifier *)
      let ident = I.mk_string_ident i in

      (* Identifier must not be declared *)
      if C.node_or_function_in_context ctx ident then

        (* Fail if identifier already declared *)
        C.fail_at_position 
          pos 
          (Format.asprintf 
             "Node %a is redeclared" 
             (I.pp_print_ident false) ident);

      (try

         (* Create separate context for node *)
         let node_ctx = C.create_node ctx ident in


         (* Evaluate node declaration in separate context *)
         let node_ctx = 
           eval_node_decl
             node_ctx
             inputs
             outputs
             locals
             equations
             contracts
         in

         (* Add node to context *)
         let ctx = C.add_node_to_context ctx node_ctx in

         (* Recurse for next declarations *)
         declarations_to_context ctx decls

       (* Node may be forward referenced *)
       with C.Node_or_function_not_found (called_ident, pos) -> 
         
         if 

           (* Is the referenced node declared later? *)
           List.exists 
             (function 
               | A.NodeDecl (_, (i, _, _, _, _, _, _)) 
               | A.FuncDecl (_, (i, _, _, _)) 
                 when i = (I.string_of_ident false) called_ident -> true 
               | _ -> false)
             decls

         then

           (

             (* Check circularity *)
             (try

                (* Get nodes that this forward references *)
                let called_deps = C.deps_of_node ctx called_ident in

                (* Is the reference circular? *)
                if I.Set.mem ident called_deps then 

                  C.fail_at_position
                    pos
                    (Format.asprintf 
                       "Circular dependecy between nodes %a and %a" 
                       (I.pp_print_ident false) ident
                       (I.pp_print_ident false) called_ident)

              with Not_found -> ());

             (* Add new dependency *)
             let ctx = C.add_dep ctx ident called_ident in

             (* Move declaration to correct position.  

                Inefficient: might be better to do a topological sort
                beforehand *)
             let decls =
               List.fold_left 
                 (fun acc d -> match d with 
                    | A.NodeDecl (_, (i, _, _, _, _, _, _)) 
                    | A.FuncDecl (_, (i, _, _, _)) 
                      when i = (I.string_of_ident false) called_ident ->
                      curr_decl :: d :: acc
                    | _ -> d :: acc)
                 [] 
                 decls
               |> List.rev
             in

             (* Continue *)
             declarations_to_context ctx decls

           )

         else

           C.fail_at_position
             pos
             (Format.asprintf 
                "Node or function %a is not defined" 
                (I.pp_print_ident false) called_ident))

    (* Declaration of a contract node *)
    | A.ContractNodeDecl (pos, node_decl) :: decls ->

      (* Add to context for later inlining *)
      let ctx = C.add_contract_node_decl_to_context ctx (pos, node_decl) in

      (* Recurse for next declarations *)
      declarations_to_context ctx decls


    (* Uninterpreted function declaration *)
    | (A.FuncDecl 
         (pos, 
          (i, 
           inputs, 
           outputs,
           contracts))) :: decls ->

      (* Identifier of AST identifier *)
      let ident = I.mk_string_ident i in

      (* Identifier must not be declared *)
      if C.node_or_function_in_context ctx ident then

        (* Fail if identifier already declared *)
        C.fail_at_position 
          pos 
          (Format.asprintf 
             "Function %a is redeclared" 
             (I.pp_print_ident false) ident);

      (try

         (* Create separate context for function *)
         let func_ctx = C.create_function ctx ident in

         (* Evaluate node declaration in separate context *)
         let func_ctx = 
           eval_func_decl
             func_ctx
             inputs
             outputs
             contracts 
         in  

         (* Add node to context *)
         let ctx = C.add_function_to_context ctx func_ctx in

         (* Recurse for next declarations *)
         declarations_to_context ctx decls

       (* No references in function, since node or function calls not
          allowed *)
       with C.Node_or_function_not_found (called_ident, pos) -> 

           C.fail_at_position
             pos
             (Format.asprintf 
                "Node or function %a is not defined" 
                (I.pp_print_ident false) called_ident))

    (* ******************************************************************** *)
    (* Unsupported below                                                    *)
    (* ******************************************************************** *)

    (* Identifier is a free type *)
    | (A.TypeDecl (pos, (A.FreeType _))) :: decls -> 

      C.fail_at_position pos "Free types not supported"


    (* Parametric node declaration *)
    | (A.NodeParamInst (pos, _)) :: _
    | (A.NodeDecl (pos, _)) :: _ ->

      C.fail_at_position pos "Parametric nodes not supported" 



(* ********************************************************************** *)
(* Main enty point                                                        *)
(* ********************************************************************** *)

(* Iterate over the declarations and return the nodes *)
let declarations_to_nodes decls = 

  (* Create fresh context with empty scope and no nodes *)
  let ctx = C.mk_empty_context () in

  (* Add declarations to context *)
  let ctx = declarations_to_context ctx decls in

  (* Return nodes in context *)
  C.get_nodes ctx, { G.functions = C.get_functions ctx;
                     G.state_var_bounds = C.get_state_var_bounds ctx }


(*

(* ********************************************************************** *)
(* Testing functions                                                      *)
(* ********************************************************************** *)

(* Entry point for standalone simplifier *)
let main () = 

  let in_ch = open_in Sys.argv.(1) in

  (* Create lexing buffer *)
  let lexbuf = Lexing.from_function LustreLexer.read_from_lexbuf_stack in
  
  (* Initialize lexing buffer with channel *)
  LustreLexer.lexbuf_init in_ch (Filename.dirname (Sys.argv.(1)));

  let nodes = 
    try 
      LustreParser.main LustreLexer.token lexbuf
      |> declarations_to_nodes 
    with LustreParser.Error -> 

      let pos = 
        Lexing.lexeme_start_p lexbuf |> position_of_lexing 
      in
      
      C.fail_at_position pos "Syntax error"

  in

  Format.printf 
    "@[<v>*** After LustreDeclarations:@,%a@]"
    (pp_print_list (N.pp_print_node false) "@,")
    nodes

;;


main ()

*)

(* 
   Local Variables:
   compile-command: "make -k -C .."
   indent-tabs-mode: nil
   End: 
*)
  <|MERGE_RESOLUTION|>--- conflicted
+++ resolved
@@ -1255,64 +1255,9 @@
   (* Add substitution from formal inputs to actual one before we evaluate
      everything. *)
   let ctx = try
-<<<<<<< HEAD
-    List.fold_left2 (
-      fun ctx expr (_, in_id, typ, _, _) ->
-        let expr, ctx = S.eval_ast_expr [] ctx expr in
-
-        (* Fail if type mismatch. *)
-        (
-          try
-            (* Evaluate type expression. *)
-            let expected = S.eval_ast_type ctx typ in
-            (* Check if subtype. *)
-            D.iter2 (
-              fun _ expected { E.expr_type } ->
-                if not (Type.check_type expr_type expected) then
-                  raise E.Type_mismatch
-            ) expected expr
-          with
-          | Invalid_argument _
-          | E.Type_mismatch -> C.fail_at_position call_pos (
-            Format.asprintf
-              "type mismatch in import of contract %s for formal input %s"
-              id in_id
-          )
-        ) ;
-
-        (* Fail if expression mentions an output in the current state. *)
-        (
-          D.iter (
-            fun _ expr -> match contract_check_no_output ctx expr with
-              | None -> ()
-              | Some svars ->
-                assert (List.length svars > 0) ;
-                let s = if List.length svars > 1 then "s" else "" in
-                let pref = match C.current_node_name ctx with
-                  | None -> ""
-                  | Some name ->
-                    Format.asprintf " in node %a" (I.pp_print_ident false) name
-                in
-                let suff = match scope with
-                  | [] -> ""
-                  | _ ->
-                    List.rev scope
-                    |> Format.asprintf " (contract call trace: %a)" (
-                      pp_print_list (
-                        fun fmt (pos, name) ->
-                          Format.fprintf fmt "%s%a" name pp_print_pos pos
-                      ) ", "
-                    )
-                in
-                C.fail_at_position pos (
-                  Format.asprintf
-                    "@[<v>input parameter in contract import%s mentions \
-                    output%s %a%s@]"
-                    pref s (
-=======
       List.fold_left2 (
         fun ctx expr (_, in_id, typ, _, _) ->
-          let expr, ctx = S.eval_ast_expr ctx expr in
+          let expr, ctx = S.eval_ast_expr [] ctx expr in
 
           (* Fail if type mismatch. *)
           (
@@ -1363,7 +1308,6 @@
                       "@[<v>input parameter in contract import%s mentions \
                        output%s %a%s@]"
                       pref s (
->>>>>>> be4f535f
                       pp_print_list (
                         fun fmt sv ->
                           Format.fprintf fmt "\"%s\""
@@ -1394,37 +1338,9 @@
   (* Add substitution from formal outputs to actual one before we evaluate
      everything. *)
   let ctx = try
-<<<<<<< HEAD
-    List.fold_left2 (
-      fun ctx expr (_, in_id, typ, _) ->
-        let expr, ctx = S.eval_ast_expr [] ctx expr in
-
-        (* Fail if type mismatch. *)
-        (
-          try
-            (* Evaluate type expression. *)
-            let expected = S.eval_ast_type ctx typ in
-            (* Check if subtype. *)
-            D.iter2 (
-              fun _ expected { E.expr_type } ->
-                if not (Type.check_type expr_type expected) then
-                  raise E.Type_mismatch
-            ) expected expr
-          with
-          | Invalid_argument _
-          | E.Type_mismatch -> C.fail_at_position call_pos (
-            Format.asprintf
-              "type mismatch in import of contract %s for formal output %s"
-              id in_id
-          )
-        ) ;
-
-        C.add_expr_for_ident
-          ~shadow:true ctx (LustreIdent.mk_string_ident in_id) expr ;
-=======
       List.fold_left2 (
         fun ctx expr (_, in_id, typ, _) ->
-          let expr, ctx = S.eval_ast_expr ctx expr in
+          let expr, ctx = S.eval_ast_expr [] ctx expr in
 
           (* Fail if type mismatch. *)
           (
@@ -1445,7 +1361,6 @@
                   id in_id
               )
           ) ;
->>>>>>> be4f535f
 
           C.add_expr_for_ident
             ~shadow:true ctx (LustreIdent.mk_string_ident in_id) expr ;
