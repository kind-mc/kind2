
module TS = TransSys
module SMT  : SolverDriver.S = GenericSMTLIBDriver

module SyMap = UfSymbol.UfSymbolMap
module SySet = UfSymbol.UfSymbolSet
module ScMap = Scope.Map
module ScSet = Scope.Set
module SVSet = StateVar.StateVarSet
module SVMap = StateVar.StateVarMap
module SVSMap = Map.Make(SVSet)

module Position = struct
  type t = Lib.position
  let compare = Lib.compare_pos
end
module PosMap = Map.Make(Position)
module PosSet = Set.Make(Position)

module A = LustreAst
module AstID = struct
  type t = A.ident
  let compare = compare
end
module IdMap = Map.Make(AstID)

type term_cat =
| NodeCall of string * SVSet.t
| ContractItem of StateVar.t * string option (* name *) * bool (* soft *)
| Equation of StateVar.t
| Assertion of StateVar.t
| Unknown

type equation = {
  init_opened: Term.t ;
  init_closed: Term.t ;
  trans_opened: Term.t ;
  trans_closed: Term.t ;
}

module Equation = struct
  type t = equation
  let compare t1 t2 =
    match Term.compare t1.trans_opened t2.trans_opened with
    | 0 -> Term.compare t1.init_opened t2.init_opened
    | n -> n
end
module EqMap = Map.Make(Equation)

type loc = {
  pos: Lib.position ;
  index: LustreIndex.index ;
}

type loc_equation = equation * (loc list) * term_cat

type ivc = (Property.t list * loc_equation list ScMap.t)

let rec interval imin imax =
  if imin > imax then []
  else imin::(interval (imin+1) imax)

(* ---------- PRETTY PRINTING ---------- *)

let aux_vars sys =
  let usr_name =
    assert (List.length LustreIdent.user_scope = 1) ;
    List.hd LustreIdent.user_scope
  in
  List.filter
    (fun sv ->
      not ( List.mem usr_name (StateVar.scope_of_state_var sv) )
    )
    (TS.state_vars sys)

let compute_var_map in_sys sys =
  let aux_vars = TS.fold_subsystems ~include_top:true (fun acc sys -> (aux_vars sys)@acc) [] sys in
  InputSystem.mk_state_var_to_lustre_name_map in_sys aux_vars

let pp_print_json fmt json =
  Yojson.Basic.pretty_to_string json
  |> Format.fprintf fmt "%s"

let pp_print_loc fmt {pos=pos ; index=index} =
  match index with
  | [] -> Lib.pp_print_pos fmt pos
  | index ->
    Format.fprintf fmt "%a (index %a)"
      Lib.pp_print_pos pos (LustreIndex.pp_print_index false) index

let pp_print_loc_xml fmt {pos=pos ; index=index} =
  let (_,row,col) = Lib.file_row_col_of_pos pos in
  match index with
  | [] -> Format.fprintf fmt "<Position line=%i column=%i />" row col
  | index ->
    Format.fprintf fmt "<Position line=%i column=%i index=\"%a\" />"
      row col (LustreIndex.pp_print_index false) index

let loc2json {pos=pos ; index=index} =
  let (_,row,col) = Lib.file_row_col_of_pos pos in
  match index with
  | [] ->
    `Assoc [("objectType", `String "position") ; ("line", `Int row) ; ("column", `Int col)]
  | index ->
    `Assoc [("objectType", `String "position") ; ("line", `Int row) ; ("column", `Int col) ;
      ("index", `String (Format.asprintf "%a" (LustreIndex.pp_print_index false) index))]

let pp_print_locs fmt = function
| [] -> Format.fprintf fmt "None"
| hd::lst ->
  pp_print_loc fmt hd ;
  List.iter (Format.fprintf fmt " and %a" pp_print_loc) lst

let pp_print_locs_xml fmt =
  List.iter (pp_print_loc_xml fmt)

let locs2json lst =
  `List (List.map loc2json lst)

let expr_pp_print var_map fmt expr =
  LustreExpr.pp_print_term_as_expr_mvar false var_map fmt expr

let cat_to_string = function
  | NodeCall _ -> "Node call"
  | ContractItem (_, None, false) -> "Contract item"
  | ContractItem (_, None, true) -> "Weak assumption"
  | ContractItem (_, Some str, _) -> str
  | Equation _ -> "Equation"
  | Assertion _ -> "Assertion"
  | Unknown -> "Unknown element"

let eq_expr_pp_print ?(init=false) var_map fmt (eq, _, cat) =
  match cat with
  | NodeCall (n,_) -> Format.fprintf fmt "%s" n
  | ContractItem _  | Equation _ | Assertion _ | Unknown ->
    if init
    then expr_pp_print var_map fmt eq.init_closed
    else expr_pp_print var_map fmt eq.trans_closed

let pp_print_loc_eq_ var_map fmt (eq, loc, cat) =
  Format.fprintf fmt "%s %a at position %a" (cat_to_string cat)
    (eq_expr_pp_print var_map) (eq, loc, cat) pp_print_locs loc

let pp_print_loc_eq_xml var_map fmt (eq, loc, cat) =
  Format.fprintf fmt "<Equation cat=\"%s\" init=\"%a\" trans=\"%a\">%a</Equation>"
    (cat_to_string cat) (eq_expr_pp_print ~init:true var_map) (eq, loc, cat)
    (eq_expr_pp_print var_map) (eq, loc, cat) pp_print_locs_xml loc

let loc_eq2json var_map (eq, loc, cat) =
  `Assoc [("objectType", `String "equation") ; ("cat", `String (cat_to_string cat)) ;
    ("init", `String (Format.asprintf "%a" (eq_expr_pp_print ~init:true var_map) (eq, loc, cat))) ;
    ("trans", `String (Format.asprintf "%a" (eq_expr_pp_print var_map) (eq, loc, cat))) ;
    ("positions", locs2json loc)
  ]

let pp_print_loc_eq in_sys sys =
  let var_map = compute_var_map in_sys sys in
  pp_print_loc_eq_ var_map

let pp_print_loc_eqs_ var_map fmt =
  let print = pp_print_loc_eq_ var_map in
  List.iter (Format.fprintf fmt "%a\n" print)

let pp_print_loc_eqs_xml var_map fmt =
  let print = pp_print_loc_eq_xml var_map in
  List.iter (Format.fprintf fmt "%a\n" print)

let loc_eqs2json var_map lst =
  `List (List.map (loc_eq2json var_map) lst)

let pp_print_loc_eqs in_sys sys =
  let var_map = compute_var_map in_sys sys in
  pp_print_loc_eqs_ var_map

let rec pp_print_properties fmt = function
  | [] -> ()
  | _::_::_ -> ()
  | { Property.prop_name = n }::props ->
    Format.fprintf fmt "%s %a" n pp_print_properties props

let pp_print_ivc in_sys sys title fmt (props,ivc) =
  let var_map = compute_var_map in_sys sys in
  let print = pp_print_loc_eqs_ var_map in
  Format.fprintf fmt "========== %a(%s) ==========\n\n" pp_print_properties props title ;
  ScMap.iter (fun scope eqs -> 
    Format.fprintf fmt "----- %s -----\n" (Scope.to_string scope) ;
    Format.fprintf fmt "%a\n" print eqs
  ) ivc

let pp_print_mua in_sys sys title fmt ((props,_), mua) =
  pp_print_ivc in_sys sys title fmt (props, mua)

let impl_to_string = function
| `IVC_AUC -> "AUC"
| `IVC_UC -> "UC"
| `IVC_UCBF -> "UCBF"
| `IVC_BF -> "BF"
| `UMIVC -> "UMIVC"

let pp_print_categories fmt =
  List.iter (function
    | `NODE_CALL -> Format.fprintf fmt "node_calls "
    | `CONTRACT_ITEM -> Format.fprintf fmt "contracts "
    | `EQUATION -> Format.fprintf fmt "equations "
    | `ASSERTION -> Format.fprintf fmt "assertions "
    | `WEAK_ASS -> Format.fprintf fmt "weak_assumptions "
    | `UNKNOWN -> Format.fprintf fmt "unknown "
  )

let pp_print_ivc_xml in_sys sys title fmt (props,ivc) =
  let var_map = compute_var_map in_sys sys in
  let print = pp_print_loc_eqs_xml var_map in
  Format.fprintf fmt "<IVC property=\"%a\" title=\"%s\" category=\"%a\" enter_nodes=%b impl=\"%s\">\n"
    pp_print_properties props title
    pp_print_categories (Flags.IVC.ivc_elements ()) (Flags.IVC.ivc_enter_nodes ())
    (impl_to_string (Flags.IVC.ivc_impl ())) ;
  ScMap.iter (fun scope eqs -> 
    Format.fprintf fmt "<scope name=\"%s\">\n" (Scope.to_string scope) ;
    Format.fprintf fmt "%a" print eqs ;
    Format.fprintf fmt "</scope>\n\n"
  ) ivc ;
  Format.fprintf fmt "</IVC>\n"

let pp_print_mua_xml in_sys sys title fmt ((props, _),mua) =
  let var_map = compute_var_map in_sys sys in
  let print = pp_print_loc_eqs_xml var_map in
  Format.fprintf fmt "<MUA property=\"%a\" title=\"%s\" category=\"%a\" enter_nodes=%b>\n"
    pp_print_properties props title
    pp_print_categories (Flags.MUA.mua_elements ()) (Flags.MUA.mua_enter_nodes ()) ;
  ScMap.iter (fun scope eqs -> 
    Format.fprintf fmt "<scope name=\"%s\">\n" (Scope.to_string scope) ;
    Format.fprintf fmt "%a" print eqs ;
    Format.fprintf fmt "</scope>\n\n"
  ) mua ;
  Format.fprintf fmt "</MUA>\n"

let ivc2json in_sys sys title (props,ivc) =
  let var_map = compute_var_map in_sys sys in
  let loc_eqs2json = loc_eqs2json var_map in
  `Assoc [
    ("objectType", `String "ivc") ;
    ("property", `String (Format.asprintf "%a" pp_print_properties props)) ;
    ("title", `String title) ;
    ("category", `String (Format.asprintf "%a" pp_print_categories (Flags.IVC.ivc_elements ()))) ;
    ("enterNodes", `Bool (Flags.IVC.ivc_enter_nodes ())) ;
    ("impl", `String (impl_to_string (Flags.IVC.ivc_impl ()))) ;
    ("value", `List (List.map (fun (scope, eqs) ->
      `Assoc [
        ("objectType", `String "scope") ;
        ("name", `String (Scope.to_string scope)) ;
        ("value", loc_eqs2json eqs)
      ]
    ) (ScMap.bindings ivc)))
  ]

let mua2json in_sys sys title ((props, _),mua) =
  let var_map = compute_var_map in_sys sys in
  let loc_eqs2json = loc_eqs2json var_map in
  `Assoc [
    ("objectType", `String "mua") ;
    ("property", `String (Format.asprintf "%a" pp_print_properties props)) ;
    ("title", `String title) ;
    ("category", `String (Format.asprintf "%a" pp_print_categories (Flags.MUA.mua_elements ()))) ;
    ("enterNodes", `Bool (Flags.MUA.mua_enter_nodes ())) ;
    ("value", `List (List.map (fun (scope, eqs) ->
      `Assoc [
        ("objectType", `String "scope") ;
        ("name", `String (Scope.to_string scope)) ;
        ("value", loc_eqs2json eqs)
      ]
    ) (ScMap.bindings mua)))
  ]

let pp_print_ivc_json in_sys sys title fmt ivc =
  pp_print_json fmt (ivc2json in_sys sys title ivc)

let pp_print_mua_json in_sys sys title fmt mua =
  pp_print_json fmt (mua2json in_sys sys title mua)

(* ---------- LUSTRE AST ---------- *)

let counter =
  let last = ref 0 in
  (fun () -> last := !last + 1 ; !last)

let dpos = Lib.dummy_pos
let rand_fun_ident nb = "__rand"^(string_of_int nb)
let new_rand_fun_ident () = rand_fun_ident (counter ())

let max_nb_args = ref 0
let rand_functions = Hashtbl.create 10
let previous_rands = Hashtbl.create 10

let rec unannot_pos = function
  | A.Bool _ -> A.Bool dpos
  | A.Int _ -> A.Int dpos
  | A.UInt8 _ -> A.UInt8 dpos
  | A.UInt16 _ -> A.UInt16 dpos
  | A.UInt32 _ -> A.UInt32 dpos
  | A.UInt64 _ -> A.UInt64 dpos
  | A.Int8 _ -> A.Int8 dpos
  | A.Int16 _ -> A.Int16 dpos
  | A.Int32 _ -> A.Int32 dpos
  | A.Int64 _ -> A.Int64 dpos
  | A.IntRange (_,e1,e2) -> A.IntRange (dpos,e1,e2)
  | A.Real _ -> A.Real dpos
  | A.UserType (_,id) -> A.UserType (dpos,id)
  | A.TupleType (_,ts) -> A.TupleType (dpos, List.map unannot_pos ts)
  | A.RecordType (_,tids) ->
    let aux (_,id,t) = (dpos,id,unannot_pos t) in
    A.RecordType (dpos,List.map aux tids)
  | A.ArrayType (_,(t,e)) -> A.ArrayType (dpos,(unannot_pos t,e))
  | A.EnumType (_,id,ids) -> A.EnumType (dpos,id,ids)

let rand_function_name_for _ ts =
  let ts = List.map unannot_pos ts in
  begin
  try Hashtbl.find rand_functions ts
  with Not_found ->
    let new_rand = new_rand_fun_ident () in
    Hashtbl.replace rand_functions ts new_rand ;
    new_rand
  end

let undef_expr pos_sv_map const_expr typ expr =
  let pos = A.pos_of_expr expr in
  match pos_sv_map with
  | None -> A.Ident (pos, "_")
  | Some pos_sv_map ->
    if const_expr then expr (* a call to __rand is not a valid constant expression *)
    else
      let svs = try PosMap.find pos pos_sv_map with Not_found -> SVSet.empty in
      if SVSet.is_empty svs
      then begin
        let i = counter () in
        let n = (List.length typ) in
        if n > !max_nb_args then max_nb_args := n ;
        A.Call(*Param*)
          (pos, rand_function_name_for n typ, (*typ,*) [Const (dpos, Num (string_of_int i))])
      end else begin
        try Hashtbl.find previous_rands svs
        with Not_found ->
          let i = counter () in
          let n = (List.length typ) in
          if n > !max_nb_args then max_nb_args := n ;
          let res = A.Call(*Param*)
            (pos, rand_function_name_for n typ, (*typ,*) [Const (dpos, Num (string_of_int i))])
          in Hashtbl.replace previous_rands svs res ; res
      end

let parametric_rand_node nb_outputs =
  let rec aux prefix acc nb =
    match nb with
    | 0 -> acc
    | n -> aux prefix ((prefix^(string_of_int (counter ())))::acc) (n-1)
  in
  let ts = aux "t" [] nb_outputs in
  let outs = aux "out" [] nb_outputs
  |> List.map2 (fun t out ->
    dpos,out,A.UserType (dpos, t),A.ClockTrue) ts
  in
  let ts = List.map (fun str -> A.TypeParam str) ts in
  A.NodeDecl (dpos,
    (rand_fun_ident nb_outputs, true, ts, [dpos,"id",A.Int dpos,A.ClockTrue, false],
    outs, [], [], None)
  )

let rand_node name ts =
  let rec aux prefix acc nb =
    match nb with
    | 0 -> acc
    | n -> aux prefix ((prefix^(string_of_int (counter ())))::acc) (n-1)
  in
  let outs = aux "out" [] (List.length ts)
  |> List.map2 (fun t out -> dpos,out,t,A.ClockTrue) ts
  in
  A.NodeDecl (dpos,
    (name, true, [], [dpos,"id",A.Int dpos,A.ClockTrue, false],
    outs, [], [], None)
  )

let nodes_input_types = Hashtbl.create 10
let rec minimize_node_call_args ue lst expr =
  let minimize_arg ident i arg =
    match arg with
    | A.Ident _ -> arg
    | _ ->
      let t = Hashtbl.find nodes_input_types ident |> (fun lst -> List.nth lst i) in
      let (_, expr) = minimize_expr ue lst [t] arg in
      expr
  in
  let rec aux expr =
    match expr with
    | A.Const _ | A.Ident _ | A.ModeRef _ | A.Last _
    -> expr
    | A.Call (pos, ident, args) ->
      A.Call (pos, ident, List.mapi (minimize_arg ident) args)
    | A.CallParam (pos, ident, ts, args) ->
      A.CallParam (pos, ident, ts, List.mapi (minimize_arg ident) args)
    | A.RecordProject (p,e,i) -> A.RecordProject (p,aux e,i)
    | A.TupleProject (p,e1,e2) -> A.TupleProject (p,aux e1,aux e2)
    | A.StructUpdate (p,e1,ls,e2) -> A.StructUpdate (p,aux e1,ls,aux e2)
    | A.ConvOp (p,op,e) -> A.ConvOp (p,op,aux e)
    | A.GroupExpr (p,ge,es) -> A.GroupExpr (p,ge,List.map aux es)
    | A.ArrayConstr (p,e1,e2) -> A.ArrayConstr (p,aux e1,aux e2)
    | A.ArraySlice (p,e1,(e2,e3)) -> A.ArraySlice (p,aux e1,(aux e2,aux e3))
    | A.ArrayConcat (p,e1,e2) -> A.ArrayConcat (p,aux e1,aux e2)
    | A.RecordExpr (p,id,lst) ->
      A.RecordExpr (p,id,List.map (fun (i,e) -> (i, aux e)) lst)
    | A.UnaryOp (p,op,e) -> A.UnaryOp (p,op,aux e)
    | A.BinaryOp (p,op,e1,e2) -> A.BinaryOp (p,op,aux e1,aux e2)
    | A.Quantifier (p,q,ids,e) -> A.Quantifier (p,q,ids,aux e)
    | A.NArityOp (p,op,es) -> A.NArityOp (p,op,List.map aux es)
    | A.TernaryOp (p,op,e1,e2,e3) -> A.TernaryOp (p,op,aux e1,aux e2,aux e3)
    | A.CompOp (p,op,e1,e2) -> A.CompOp (p,op,aux e1,aux e2)
    | A.When (p,e,c) -> A.When (p,aux e,c)
    | A.Current (p,e) -> A.Current (p,aux e)
    | A.Condact (p,e1,e2,id,es1,es2) ->
      A.Condact (p,aux e1,aux e2,id,List.map aux es1,List.map aux es2)
    | A.Activate (p,id,e1,e2,es) ->
      A.Activate (p,id,aux e1,aux e2,List.map aux es)
    | A.Merge (p,id,lst) ->
      A.Merge (p,id,List.map (fun (i,e) -> (i, aux e)) lst)
    | A.RestartEvery (p,id,es,e) -> A.RestartEvery (p,id,List.map aux es,aux e)
    | A.Pre (p,e) -> A.Pre (p,aux e)
    | A.Fby (p,e1,i,e2) -> A.Fby (p,aux e1,i,aux e2)
    | A.Arrow (p,e1,e2) -> A.Arrow (p,aux e1,aux e2)
  in aux expr

and ast_contains p ast =
  let rec aux ast =
    if p ast then true
    else match ast with
    | A.Const _ | A.Ident _ | A.ModeRef _ | A.Last _
      -> false
    | A.Call (_, _, args) | A.CallParam (_, _, _, args) ->
      List.map aux args
      |> List.exists (fun x -> x)
    | A.ConvOp (_,_,e) | A.UnaryOp (_,_,e) | A.RecordProject (_,e,_)
    | A.Quantifier (_,_,_,e) | A.When (_,e,_) | A.Current (_,e) | A.Pre (_,e) ->
      aux e
    | A.StructUpdate (_,e1,_,e2) | A.ArrayConstr (_,e1,e2)
    | A.ArrayConcat (_,e1,e2) | A.TupleProject (_,e1,e2) | A.BinaryOp (_,_,e1,e2)
    | A.CompOp (_,_,e1,e2) | A.Fby (_,e1,_,e2) | A.Arrow (_,e1,e2) ->
      aux e1 || aux e2
    | A.GroupExpr (_,_,es) | A.NArityOp (_,_,es) ->
      List.map aux es
      |> List.exists (fun x -> x)
    | A.ArraySlice (_,e1,(e2,e3)) | A.TernaryOp (_,_,e1,e2,e3) ->
      aux e1 || aux e2 || aux e3
    | A.RecordExpr (_,_,lst) | A.Merge (_,_,lst) ->
      List.map (fun (_,e) -> aux e) lst
      |> List.exists (fun x -> x)
    | A.Condact (_,e1,e2,_,es1,es2) ->
      List.map aux (e1::e2::(es1@es2))
      |> List.exists (fun x -> x)
    | A.Activate (_,_,e1,e2,es) ->
      List.map aux (e1::e2::es)
      |> List.exists (fun x -> x)
    | A.RestartEvery (_,_,es,e) ->
      List.map aux (e::es)
      |> List.exists (fun x -> x)
  in
  aux ast

and minimize_expr ue lst typ expr =
  let all_pos = PosSet.of_list lst in
  let keep_expr expr =
    PosSet.mem (A.pos_of_expr expr) all_pos
  in
  if ast_contains keep_expr expr
  then (false, minimize_node_call_args ue lst expr)
  else (true, ue typ expr)

let tyof_lhs id_typ_map lhs =
  let A.StructDef (pos, items) = lhs in
  let rec aux = function
  | A.SingleIdent (_,id) as e -> [e, IdMap.find id id_typ_map]
  | A.ArrayDef (pos,id,_) -> [A.SingleIdent (pos,id), IdMap.find id id_typ_map]
  | A.TupleStructItem _ | A.ArraySliceStructItem _ | A.FieldSelection _ | A.TupleSelection _
    -> assert false
  in
  let (items,typ) = List.map aux items |> List.flatten |> List.split in
  (A.StructDef (pos, items), typ)

let minimize_node_eq id_typ_map ue lst = function
  | A.Assert (pos, expr) when
    List.exists (fun p -> Lib.compare_pos p pos = 0) lst ->
    Some (A.Assert (pos, expr))
  | A.Assert _ -> None
  | A.Automaton _ as automaton -> Some automaton
  | A.Equation (pos, lhs, expr) ->
    let (novarindex_lhs, typ) = tyof_lhs id_typ_map lhs in
    let (b, expr) = minimize_expr (ue false) lst typ expr in
    let lhs = if b then novarindex_lhs else lhs in
    Some (A.Equation (pos, lhs, expr))

let minimize_item id_typ_map ue lst = function
  | A.AnnotMain b -> [A.AnnotMain b]
  | A.AnnotProperty (p,str,e) -> [A.AnnotProperty (p,str,e)]
  | A.Body eq ->
    begin match minimize_node_eq id_typ_map ue lst eq with
    | None -> []
    | Some eq -> [A.Body eq]
    end

let minimize_const_decl ue lst = function
  | A.UntypedConst (p,id,e) -> A.UntypedConst (p,id,e)
  | A.FreeConst (p,id,t) -> A.FreeConst (p,id,t)
  | A.TypedConst (p,id,e,t) ->
    (* Constants are inlined most of time so they may not appear as equations *)
    (* Therefore we should not minimize them *)
    (*let (_,e) = minimize_expr (ue true) lst [t] e in*)
    A.TypedConst (p,id,e,t)

let minimize_node_local_decl ue lst = function
  | A.NodeConstDecl (p,d) ->
    A.NodeConstDecl (p,minimize_const_decl ue lst d)
  | A.NodeVarDecl (p,d) -> A.NodeVarDecl (p,d)

let build_id_typ_map input output local =
  let add_input acc (_,id,t,_,_) =
    IdMap.add id t acc
  in
  let add_output acc (_,id,t,_) =
    IdMap.add id t acc
  in
  let add_local acc = function
  | A.NodeVarDecl (_,d) -> add_output acc d
  | A.NodeConstDecl (_, A.FreeConst (_,id,t))
  | A.NodeConstDecl (_, A.TypedConst (_,id,_,t)) ->
    IdMap.add id t acc
  | A.NodeConstDecl (_, A.UntypedConst _) ->
    acc (* It is a const anyway, it will not appear at lhs *)
  in
  let acc = List.fold_left add_input IdMap.empty input in
  let acc = List.fold_left add_output acc output in
  List.fold_left add_local acc local

let minimize_contract_node_eq ue lst cne =
  match cne with
  | A.ContractCall _ -> [cne]
  | A.GhostConst d -> [A.GhostConst (minimize_const_decl ue lst d)]
  | A.GhostVar d -> [A.GhostVar (minimize_const_decl ue lst d)]
  | A.Assume (pos,_,_,_)
  | A.Guarantee (pos,_,_) ->
    if List.exists (fun p -> Lib.compare_pos p pos = 0) lst
    then [cne] else []
  | A.Mode (pos,id,req,ens) ->
    let ens = ens |> List.filter
      (fun (pos,_,_) -> List.exists (fun p -> Lib.compare_pos p pos = 0) lst)
    in
    [A.Mode (pos,id,req,ens)]

let minimize_node_decl ue ivc
  ((id, extern, tparams, inputs, outputs, locals, items, spec) as ndecl) =

  let id_typ_map = build_id_typ_map inputs outputs locals in

  let minimize_with_lst lst =
    let items = List.map (minimize_item id_typ_map ue lst) items |> List.flatten in
    let spec = 
    begin match spec with
      | None -> None
      | Some spec -> List.map (minimize_contract_node_eq ue lst) spec 
      |> List.flatten |> (fun s -> Some s)
    end
    in
    let locals = List.map (minimize_node_local_decl ue lst) locals in
    (id, extern, tparams, inputs, outputs, locals, items, spec)
  in
  
  try
    ScMap.find (Scope.mk_scope [id]) ivc
    |> List.map (fun (_,l,_) -> l) |> List.flatten
    |> List.map (fun l -> l.pos) |> minimize_with_lst
  with Not_found ->
    if Flags.IVC.ivc_enter_nodes ()
    then minimize_with_lst []
    else ndecl

let minimize_contract_decl ue ivc (id, tparams, inputs, outputs, body) =
  let lst = ScMap.bindings ivc
    |> List.map (fun (_,v) -> v)
    |> List.flatten
    |> List.map (fun (_,l,_) -> l)
    |> List.flatten
    |> List.map (fun l -> l.pos) in
  let body = body
    |> List.map (minimize_contract_node_eq ue lst)
    |> List.flatten
  in
  (id, tparams, inputs, outputs, body)

let minimize_decl ue ivc = function
  | A.NodeDecl (p, ndecl) ->
    A.NodeDecl (p, minimize_node_decl ue ivc ndecl)
  | A.FuncDecl (p, ndecl) ->
    A.FuncDecl (p, minimize_node_decl ue ivc ndecl)
  | A.ContractNodeDecl (p, cdecl) ->
    A.ContractNodeDecl (p, minimize_contract_decl ue ivc cdecl)
  | decl -> decl 

<<<<<<< HEAD
let minimize_lustre_ast ?(valid_lustre=false) (_,ivc_all) (_,ivc) ast =
=======
let fill_input_types_hashtbl ast =
  let aux_node_decl (id, _, _, inputs, _, _, _, _) =
    let typ_of_input (_,_,t,_,_) = t in
    Hashtbl.replace nodes_input_types id (List.map typ_of_input inputs) ;
  in
  let aux_decl = function
  | A.NodeDecl (_, ndecl) | A.FuncDecl (_, ndecl) -> aux_node_decl ndecl
  | _ -> ()
  in
  List.iter aux_decl ast

let minimize_lustre_ast ?(valid_lustre=false) ivc_all ivc ast =
  fill_input_types_hashtbl ast ;
>>>>>>> 48874b59
  let undef_expr =
    if valid_lustre
    then
      (* We construct a map that associate to each position a list of state vars
          that correspond to the state vars characterizing this position (if any) *)
      let pos_sv_map = ScMap.fold
      (fun _ lst acc ->
        List.fold_left
        (fun acc (_,ls,cat) ->
          let svs = match cat with
          | Unknown -> SVSet.empty
          | Equation sv | Assertion sv | ContractItem (sv, _, _) -> SVSet.singleton sv
          | NodeCall (_, svs) -> svs
          in
          List.fold_left
          (fun acc l ->
            let old = try PosMap.find l.pos acc with Not_found -> SVSet.empty in
            PosMap.add l.pos (SVSet.union svs old) acc
          )
          acc ls
        )
        acc lst
      ) ivc_all PosMap.empty in
      undef_expr (Some pos_sv_map)
    else undef_expr None in
  let minimized = List.map (minimize_decl undef_expr ivc) ast in

  (*let rec aux acc nb =
    match nb with
    | 0 -> acc
    | n -> aux ((rand_node n)::acc) (nb-1)
  in
  aux minimized (!max_nb_args)*)
  Hashtbl.fold (fun ts n acc ->
    (rand_node n ts)::acc
  )
  rand_functions
  minimized

(* ---------- MAPPING BACK ---------- *)

let locs_of_node_call in_sys output_svs =
  output_svs
  |> SVSet.elements
  |> List.map (fun sv ->
      InputSystem.lustre_definitions_of_state_var in_sys sv
      |> List.map
        (fun d -> { pos=LustreNode.pos_of_state_var_def d ; index=LustreNode.index_of_state_var_def d })
  )
  |> List.flatten

let rec sublist i count lst =
  match i, count, lst with
  | _, 0, _ -> []
  | _, _, [] -> assert false
  | 0, k, hd::lst -> hd::(sublist 0 (k-1) lst)
  | i, k, _::lst -> sublist (i-1) k lst

let name_and_svs_of_node_call in_sys s args =
  (* Retrieve name of node *)
  let regexp = Printf.sprintf "^\\(%s\\|%s\\)_\\(.+\\)_[0-9]+$"
    Lib.ReservedIds.init_uf_string Lib.ReservedIds.trans_uf_string
    |> Str.regexp in
  let name = Symbol.string_of_symbol s in
  let name =
    if Str.string_match regexp name 0 
    then Str.matched_group 2 name
    else name
  in
  (* Retrieve number of inputs/outputs *)
  let node = InputSystem.find_lustre_node (Scope.mk_scope [Ident.of_string name]) in_sys in
  let nb_inputs = LustreIndex.cardinal (node.LustreNode.inputs) in
  let nb_oracles = List.length (node.LustreNode.oracles) in
  let nb_outputs = LustreIndex.cardinal (node.LustreNode.outputs) in
  (* Retrieve output statevars *)
  let svs = sublist (nb_inputs+nb_oracles) nb_outputs args
  |> List.map (fun t -> match Term.destruct t with
    | Var v -> Var.state_var_of_state_var_instance v
    | _ -> assert false
  )
  in
  (name, (*List.sort_uniq StateVar.compare_state_vars*)SVSet.of_list svs)

(* The order matters, for this reason we can't use Term.state_vars_of_term *)
let rec find_vars t =
  match Term.destruct t with
  | Var v -> [v]
  | Const _ -> []
  | App (_, lst) ->
    List.map find_vars lst
    |> List.flatten
  | Attr (t, _) -> find_vars t

let sv_of_term t =
  find_vars t |> List.hd |> Var.state_var_of_state_var_instance

let locs_of_eq_term in_sys t =
  try
    let has_soft_contract_items = ref false in
    let has_contract_items = ref false in
    let has_asserts = ref false in
    let name = ref None in
    let set_name = function None -> () | Some str -> name := Some str in
    let sv = sv_of_term t in
    InputSystem.lustre_definitions_of_state_var in_sys sv
    |> List.map (fun def ->
      ( match def with
        | LustreNode.Assertion _ -> has_asserts := true
        | LustreNode.ContractItem (_, str, false) -> has_contract_items := true ; set_name str
        | LustreNode.ContractItem (_, str, true) -> has_soft_contract_items := true ; set_name str
        | _ -> ()
      );
      let p = LustreNode.pos_of_state_var_def def in
      let i = LustreNode.index_of_state_var_def def in
      { pos=p ; index=i }
    )
    |> (fun locs ->
      if !has_soft_contract_items then (ContractItem (sv, !name, true), locs)
      else if !has_contract_items then (ContractItem (sv, !name, false), locs)
      else if !has_asserts then (Assertion sv, locs)
      else (Equation sv, locs)
    )
  with _ -> assert false

let compare_loc {pos=pos;index=index} {pos=pos';index=index'} =
  match Lib.compare_pos pos pos' with
  | 0 -> LustreIndex.compare_indexes index index'
  | n -> n

let normalize_loc lst =
  List.sort_uniq compare_loc lst

let add_loc in_sys eq =
  try
    let term = eq.trans_closed in
    begin match Term.destruct term with
    | Term.T.App (s, ts) when
      (match (Symbol.node_of_symbol s) with `UF _ -> true | _ -> false)
      -> (* Case of a node call *)
      let (name, svs) = name_and_svs_of_node_call in_sys s ts in
      let loc = locs_of_node_call in_sys svs in
      (eq, normalize_loc loc, NodeCall (name,svs))
    | _ ->
      let (cat,loc) = locs_of_eq_term in_sys term in
      (eq, normalize_loc loc, cat)
    end
  with _ -> (* If the input is not a Lustre file, it may fail *)
    (eq, [], Unknown)

let eqmap_to_ivc in_sys props eqmap = (props, ScMap.map (List.map (add_loc in_sys)) eqmap)

let svs_of_term in_sys t =
  match Term.destruct t with
  | Term.T.App (s, ts) when
    (match (Symbol.node_of_symbol s) with `UF _ -> true | _ -> false)
    -> (* Case of a node call *)
    let (_, svs) = name_and_svs_of_node_call in_sys s ts in
    svs
  | _ ->
    try SVSet.singleton (sv_of_term t)
    with _ -> SVSet.empty

(* ---------- UTILITIES ---------- *)

let make_check_ts in_sys param analyze sys =
  let param = Analysis.param_clone param in
  let sys = TS.copy sys in
  let modules = Flags.enabled () in
  sys, (fun () -> analyze false modules in_sys param sys)

let is_system_falsifiable sys =
  List.exists (function
    | { Property.prop_status = Property.PropFalse _ } -> true
    | _ -> false
  ) (TS.get_real_properties sys)

let extract_props sys can_be_valid can_be_invalid =
  List.filter (function
    | { Property.prop_status = Property.PropInvariant _ } when can_be_valid -> true
    | { Property.prop_status = Property.PropInvariant _ ; Property.prop_name } ->
      KEvent.log L_info "Skipping proved property %s" prop_name ;
      false
    | { Property.prop_status = Property.PropFalse _ } when can_be_invalid -> true
    | { Property.prop_status = Property.PropFalse _ ; Property.prop_name } ->
      KEvent.log L_info "Skipping falsifiable property %s" prop_name ;
      false
    | { Property.prop_name } ->
      KEvent.log L_warn "Skipping unknown property %s" prop_name ;
      false
  ) (TS.get_real_properties sys)

let props_names props =
  List.map (fun { Property.prop_name = n } -> n) props

let props_term props =
  List.map (fun { Property.prop_term = p } -> p) props
  |> Term.mk_and

let extract_all_props_names sys =
  List.map (fun { Property.prop_name = n } -> n) (TS.get_properties sys)

let rec deconstruct_conj t =
  match Term.destruct t with
  | Term.T.App (s_and, ts) when Symbol.equal_symbols s_and Symbol.s_and ->
    List.map deconstruct_conj ts |> List.flatten
  | _ -> [t]

(* TODO: Not the right way to do it...
But minimize_invariants does not differantiate two-states and one-state invariants. *)
let rec is_one_step t =
  let open Term in
  match node_of_term t with
  | FreeVar v ->
    begin
      try Numeral.leq Numeral.zero (Var.offset_of_state_var_instance v)
      with _ -> true
    end
  | BoundVar _ | Leaf _ -> true
  | Node (_, lst) | Let (_, lst) ->
    List.map is_one_step lst |> List.for_all (fun b -> b)
  | Exists l | Forall l ->
    let (T.L (_, t)) = T.node_of_lambda l in 
    is_one_step t
  | Annot (t,_) -> is_one_step t

exception InitTransMismatch of int * int

let extract_toplevel_equations ?(include_weak_ass=false) in_sys sys =
  let (_,oinit,otrans) = TS.init_trans_open sys in
  let cinit = TS.init_of_bound None sys Numeral.zero
  and ctrans = TS.trans_of_bound None sys Numeral.zero in
  let oinit = deconstruct_conj oinit
  and otrans = deconstruct_conj otrans
  and cinit = deconstruct_conj cinit
  and ctrans = deconstruct_conj ctrans in
  let init = List.combine oinit cinit
  and trans = List.combine otrans ctrans in

  let (init, trans) =
    if include_weak_ass
    then
      let init_wa =
        TS.get_weak_assumptions_of_bound sys TS.init_base in
      let trans_wa =
        TS.get_weak_assumptions_of_bound sys TS.init_base in
      (init@init_wa, trans@trans_wa)
    else (init, trans)
  in

  let mk_map = List.fold_left (fun acc (o,c) ->
    let svs = svs_of_term in_sys c in
    if SVSet.is_empty svs then acc
    else
      let (o,c) =
        try
          let (o',c') = SVSMap.find svs acc in
          (Term.mk_and [o;o'], Term.mk_and [c;c'])
        with Not_found -> (o,c) in
      SVSMap.add svs (o,c) acc
  ) SVSMap.empty
  in
  let init_bindings = mk_map init |> SVSMap.bindings
  and trans_bindings = mk_map trans |> SVSMap.bindings in
  let init_n = List.length init_bindings
  and trans_n = List.length trans_bindings in
  if init_n <> trans_n then raise (InitTransMismatch (init_n, trans_n)) ;
  List.map2 (fun (ki,(oi,ci)) (kt,(ot,ct)) ->
    if SVSet.compare ki kt <> 0
    then raise (InitTransMismatch (init_n, trans_n)) ;
    { init_opened=oi ; init_closed=ci ; trans_opened=ot ; trans_closed=ct }
  ) init_bindings trans_bindings

let check_loc_eq_category cats (_,_,cat) =
  let cat = match cat with
  | NodeCall _ -> [`NODE_CALL]
  | ContractItem (_, _, false) -> [`CONTRACT_ITEM]
  | ContractItem (_, _, true) -> [`WEAK_ASS]
  | Equation _ -> [`EQUATION]
  | Assertion _ -> [`ASSERTION]
  | Unknown -> [`UNKNOWN]
  in
  List.exists (fun cat -> List.mem cat cats) cat

let should_minimize_equation in_sys cats eq =
  check_loc_eq_category cats (add_loc in_sys eq)

let separate_by_predicate f lst =
  let lst = List.map (fun e -> (f e, e)) lst in
  let ok = List.filter fst lst in
  let not_ok = List.filter (fun (ok,_) -> not ok) lst in
  (List.map snd not_ok, List.map snd ok)

let separate_loc_eqs_by_category cats =
  separate_by_predicate (check_loc_eq_category cats)

let separate_equations_by_category in_sys cats =
  separate_by_predicate (should_minimize_equation in_sys cats)

let separate_scmap f scmap =
  ScMap.fold (fun k v (map1,map2) ->
    let (v1,v2) = f v in
    (ScMap.add k v1 map1, ScMap.add k v2 map2)
  ) scmap (ScMap.empty, ScMap.empty)

let separate_ivc_by_category (props, ivc) =
  let (ivc1, ivc2) = separate_scmap (separate_loc_eqs_by_category (Flags.IVC.ivc_elements ())) ivc
  in (props, ivc1), (props, ivc2)

let separate_mua_by_category (props, mua) =
  let (mua1, mua2) = separate_scmap (separate_loc_eqs_by_category (Flags.MUA.mua_elements ())) mua
  in (props, mua1), (props, mua2)

type eqmap = (equation list) ScMap.t

let separate_eqmap_by_category in_sys cats =
  separate_scmap (separate_equations_by_category in_sys cats)

let _all_eqs ?(include_weak_ass=false) in_sys sys enter_nodes =
  let scope = TS.scope_of_trans_sys sys in
  let eqs = extract_toplevel_equations ~include_weak_ass in_sys sys in
  let eqmap = ScMap.singleton scope eqs in
  if enter_nodes
  then
    TS.fold_subsystems ~include_top:false (fun eqmap sys ->
      let scope = TS.scope_of_trans_sys sys in
      let eqs = extract_toplevel_equations in_sys sys in
      ScMap.add scope eqs eqmap
    ) eqmap sys
  else eqmap

let all_eqs ?(include_weak_ass=false) in_sys sys enter_nodes =
  let eqmap = _all_eqs ~include_weak_ass in_sys sys enter_nodes in
  eqmap_to_ivc in_sys [] eqmap

let term_of_eq init closed eq =
  if init && closed then eq.init_closed
  else if init then eq.init_opened
  else if closed then eq.trans_closed
  else eq.trans_opened

let reset_ts enter_nodes sys =
  if enter_nodes
  then TS.clear_all_invariants sys
  else TS.clear_invariants sys ;
  List.iter
    (fun str -> TS.force_set_prop_unknown sys str)
    (extract_all_props_names sys)

(* ---------- IVC_UC ---------- *)

let get_logic ?(pathcomp=false) sys =
  let open TermLib in
  match TS.get_logic sys with
  | `Inferred fs when pathcomp ->
    `Inferred
      TermLib.FeatureSet.(sup_logics [fs; of_list [IA; LA; UF]])
  | l -> l

let create_solver ?(pathcomp=false) ?(approximate=false) sys actlits bmin bmax =
  let solver =
    SMTSolver.create_instance ~timeout:(Flags.IVC.ivc_uc_timeout ())
    ~produce_assignments:pathcomp ~produce_cores:true
    ~minimize_cores:(not approximate) (get_logic ~pathcomp sys) (Flags.Smt.solver ()) in
  List.iter (SMTSolver.declare_fun solver) actlits ;
  TS.declare_sorts_ufs_const sys (SMTSolver.declare_fun solver) (SMTSolver.declare_sort solver) ;
  TS.declare_vars_of_bounds
    sys
    (SMTSolver.declare_fun solver)
    (Numeral.of_int bmin) (Numeral.of_int bmax) ;
  if pathcomp
  then begin
    Compress.init (SMTSolver.declare_fun solver) sys ;
    Compress.incr_k ()
  end ;
  solver

let check_sat_assuming solver actlits =
  let act_terms = List.map Actlit.term_of_actlit actlits in
  SMTSolver.check_sat_assuming solver (fun _ -> true) (fun _ -> false) act_terms

let actlit_of_term t = match Term.destruct t with
    | Var _ -> assert false
    | Const s -> Symbol.uf_of_symbol s
    | App _ -> assert false
    | Attr _ -> assert false

let base_k sys b0 init_eq trans_eq prop_eq os_prop_eq k =
  let prop_eq = if k = 0 then os_prop_eq else prop_eq in

  let init_eq =
    init_eq
    |> Term.bump_state (Numeral.of_int b0)
  in

  let trans_eq =
    interval (b0+1) (b0+k)
    |> List.map (fun i -> Term.bump_state (Numeral.of_int i) trans_eq)
    |> Term.mk_and
  in

  let prop_eq =
    prop_eq
    |> Term.bump_state (Numeral.of_int (b0 + k))
  in

  (b0 + k + 1, Term.mk_implies [Term.mk_and [init_eq ; trans_eq]; prop_eq])

let base_until_k sys b0 init_eq trans_eq prop_eq os_prop_eq k =
  interval 0 k
  |> List.fold_left (
    fun (b0, base) i ->
      let (b0, t) = base_k sys b0 init_eq trans_eq prop_eq os_prop_eq i in
      (b0, Term.mk_and [base; t])
  )
  (b0, Term.mk_true ())

let ind_k sys b0 trans_eq inv_eq os_inv_eq prop_eq k =

  let trans_eq =
    interval (b0+1) (b0+1+k)
    |> List.map (fun i -> Term.bump_state (Numeral.of_int i) trans_eq)
    |> Term.mk_and
  in

  let inv_eq = Term.bump_state (Numeral.of_int b0) os_inv_eq in
  let inv_eq =
    interval (b0+1) (b0+k)
    |> List.map (fun i -> Term.bump_state (Numeral.of_int i) inv_eq)
    |> (fun eqs -> inv_eq::eqs)
    |> Term.mk_and
  in

  let prop_eq =
    prop_eq
    |> Term.bump_state (Numeral.of_int (b0 + k + 1))
  in
  
  let path_compress solver =
    (* Try to block the counterexample with path compression *)
    let svi = TS.get_state_var_bounds sys in
    let model = SMTSolver.get_var_values solver svi
        (TS.vars_of_bounds sys (Numeral.of_int b0) (Numeral.of_int (b0+k+1))) in
    let path = Model.path_from_model (TS.state_vars sys) model
        (Numeral.of_int (b0+k+1)) in
    match Compress.check_and_block (SMTSolver.declare_fun solver) sys path with
    | [] -> false
    | compressor ->
      (*KEvent.log_uncond "Compressor: %n"
        (List.length compressor) ;*)
      compressor |> Term.mk_and |> SMTSolver.assert_term solver ;
      true
  in
  let path_compress =
    if b0 = 0 then path_compress
    else begin
      KEvent.log L_warn "Path compression cannot be enabled for a bound different than 0" ;
      (fun _ -> false)
  end
  in
  (b0+k+2, Term.mk_implies [Term.mk_and [trans_eq ; inv_eq]; prop_eq], path_compress)

let k_induction sys b0 init_eq trans_eq prop_eq os_prop_eq k =

  let (b0, ind, path_compress) = ind_k sys b0 trans_eq prop_eq os_prop_eq prop_eq k in
  let (b0, base) = base_until_k sys b0 init_eq trans_eq prop_eq os_prop_eq k in
  (b0, Term.mk_and [base ; ind], path_compress)

type core = (UfSymbol.t list) ScMap.t

let actlits_of_core map = List.flatten (List.map snd (ScMap.bindings map))

let symbols_union lst1 lst2 =
  SySet.union (SySet.of_list lst1) (SySet.of_list lst2) |> SySet.elements

let symbols_diff lst1 lst2 =
  SySet.diff (SySet.of_list lst1) (SySet.of_list lst2) |> SySet.elements

let scmap_union union c1 c2 =
  let merge _ lst1 lst2 = match lst1, lst2 with
  | None, None -> None
  | Some lst, None | None, Some lst -> Some lst
  | Some lst1, Some lst2 -> Some (union lst1 lst2)
  in
  ScMap.merge merge c1 c2

let scmap_diff diff c1 c2 =
  let merge _ lst1 lst2 = match lst1, lst2 with
  | None, _ -> None
  | Some lst, None -> Some lst
  | Some lst1, Some lst2 -> Some (diff lst1 lst2)
  in
  ScMap.merge merge c1 c2

let core_union = scmap_union symbols_union
let core_diff = scmap_diff symbols_diff

let filter_core core actlits =
  let actlits = SySet.of_list actlits in
  ScMap.map (fun lst -> SySet.of_list lst |> SySet.inter actlits |> SySet.elements) core


let term_of_scope term_map scope =
  try ScMap.find scope term_map with Not_found -> Term.mk_true ()

type result = NOT_OK | OK of core

let compute_unsat_core ?(pathcomp=None) ?(approximate=false)
  sys enter_nodes core init_terms trans_terms bmin bmax t =

  let enable_compr = pathcomp <> None in
  let actlits = actlits_of_core core in
  let solver =
    create_solver ~pathcomp:enable_compr ~approximate:approximate
    sys actlits bmin bmax in

  (* Define non-top-level nodes *)
  if enter_nodes
  then
    sys |> TS.iter_subsystems ~include_top:false (fun t ->
      let define = SMTSolver.define_fun solver in
      let scope = TS.scope_of_trans_sys t in
      let init = term_of_scope init_terms scope in
      let trans = term_of_scope trans_terms scope in
      define (TS.init_uf_symbol t) (TS.init_formals t) init ;
      define (TS.trans_uf_symbol t) (TS.trans_formals t) trans
    )
  else TS.define_subsystems sys (SMTSolver.define_fun solver) ;

  SMTSolver.assert_term solver t |> ignore ;

  let (check_sat, get_unsat_core) =
    if actlits = []
    then (fun () -> SMTSolver.check_sat solver), (fun () -> [])
    else (fun () -> check_sat_assuming solver actlits),
         (fun () -> SMTSolver.get_unsat_core_lits solver)
  in
  let rec check () =
    if check_sat ()
    then
      if enable_compr then begin
        match pathcomp with
        | None -> assert false
        | Some f ->
          if f solver then check ()
          else NOT_OK
      end
      else NOT_OK
    else
      let res = get_unsat_core ()
      |> List.map actlit_of_term
      in OK (filter_core core res)
  in

  let res = check () in
  SMTSolver.delete_instance solver ;
  res

let is_empty_core c =
  ScMap.for_all (fun _ v -> v = []) c

let core_size c =
  ScMap.fold (fun _ lst acc -> acc + (List.length lst)) c 0

let check_k_inductive ?(approximate=false) sys enter_nodes actlits init_terms trans_terms prop os_prop k =
  (* In the functions above, k starts at 0 whereas it start at 1 with Kind2 notation *)
  let k = k - 1 in
  let scope = TS.scope_of_trans_sys sys in
  let init_eq = term_of_scope init_terms scope in
  let trans_eq = term_of_scope trans_terms scope in

  if Flags.BmcKind.compress ()
  then
    let (bmax, t) = base_until_k sys 0 init_eq trans_eq prop os_prop k in
    let bmax = bmax-1 in
    let t = Term.mk_not t in
    let res_base =
      compute_unsat_core ~approximate:approximate
      sys enter_nodes actlits init_terms trans_terms 0 bmax t in
    match res_base with
    | NOT_OK -> NOT_OK
    | OK core ->
      let (bmax, t, pathcomp) = ind_k sys 0 trans_eq prop os_prop prop k in
      let bmax = bmax-1 in
      let t = Term.mk_not t in
      let res_ind =
        compute_unsat_core ~pathcomp:(Some pathcomp) ~approximate:approximate
        sys enter_nodes actlits init_terms trans_terms 0 bmax t in
      begin match res_ind with
      | NOT_OK -> NOT_OK
      | OK core' -> OK (core_union core core')
      end
  else
    let (bmax, t, _) = k_induction sys 0 init_eq trans_eq prop os_prop k in
    let bmax = bmax-1 in
    let t = Term.mk_not t in
    compute_unsat_core ~approximate:approximate
    sys enter_nodes actlits init_terms trans_terms 0 bmax t

let lstmap_union c1 c2 =
  let merge _ lst1 lst2 = match lst1, lst2 with
  | None, None -> None
  | Some lst, None | None, Some lst -> Some lst
  | Some lst1, Some lst2 -> Some (lst1@lst2)
  in
  ScMap.merge merge c1 c2

let pick_core c =
  let c = ScMap.filter (fun _ lst -> lst <> []) c in
  let (scope, lst) = List.hd (ScMap.bindings c) in
  match lst with
  | [] -> assert false
  | hd::lst -> (scope, hd, ScMap.add scope lst c)

let eq_of_actlit actlits_eqs_map ?(with_act=false) a =
  let eq = SyMap.find a actlits_eqs_map in
  if with_act
  then
    let guard t =
      (* Term.mk_eq *)
      Term.mk_implies [Actlit.term_of_actlit a ; t]
    in
    { init_opened=guard eq.init_opened ; init_closed=guard eq.init_closed ;
      trans_opened=guard eq.trans_opened ; trans_closed=guard eq.trans_closed }
  else eq

exception NotKInductive

(** Implements the algorithm IVC_UC *)
let ivc_uc_ in_sys ?(approximate=false) sys props enter_nodes eqmap_keep eqmap_test =

  let scope = TS.scope_of_trans_sys sys in
  let k, invs = CertifChecker.minimize_invariants sys None in
  let os_invs = List.filter is_one_step invs in
  let prop = props_term props in
  let os_prop = Term.mk_and (prop::os_invs) in
  let prop = Term.mk_and (prop::invs) in
  KEvent.log L_info "Inductive property: %a" Term.pp_print_term prop ;
  KEvent.log L_info "One-step inductive property: %a" Term.pp_print_term os_prop ;
  KEvent.log L_info "Value of k: %n" k ;

  (* Activation litterals, core and mapping to equations *)
  let add_to_bindings must_be_tested scope eqs act_bindings =
    let act_bindings' =
      List.map (fun eq -> (must_be_tested, Actlit.fresh_actlit (), scope, eq)) eqs in
    act_bindings'@act_bindings
  in
  let act_bindings = ScMap.fold (add_to_bindings false) eqmap_keep [] in
  let act_bindings = ScMap.fold (add_to_bindings true) eqmap_test act_bindings in

  let actlits_eqs_map =
    List.fold_left (fun acc (_,k,_,v) -> SyMap.add k v acc)
      SyMap.empty act_bindings
  in
  let eq_of_actlit = eq_of_actlit actlits_eqs_map in

  let add_to_core (keep, test) (must_be_tested,actlit,scope,eq) =
    if must_be_tested
    then
      let old = try ScMap.find scope test with Not_found -> [] in
      (keep, ScMap.add scope (actlit::old) test)
    else
      let old = try ScMap.find scope keep with Not_found -> [] in
      (ScMap.add scope (actlit::old) keep, test)
  in
  let (keep,test) = List.fold_left add_to_core (ScMap.empty,ScMap.empty) act_bindings in

  (* Minimization *)
  (* If Z3 is used, we use the 'minimize cores' feature
    so we do not need to minimize them manually *)
  let z3_used = match Flags.Smt.solver () with `Z3_SMTLIB -> true | _ -> false in
  let has_timeout = ref false in
  let rec minimize ?(skip_first_check=false) check keep test =
    let first_check =
      if skip_first_check
      then OK test
      else
        try
          check (approximate || !has_timeout) keep test
        with SMTSolver.Timeout -> (
          has_timeout := true ;
          OK test
        )
    in
    match first_check with
    | NOT_OK -> (*KEvent.log_uncond "Not k-inductive." ;*) None 
    | OK core ->
      (*KEvent.log_uncond "UNSAT core eliminated %n equations."
        (core_size test - core_size core) ;*)
      if approximate || (z3_used && not !has_timeout) || is_empty_core core
      then Some (core_union keep core)
      else begin
        let (scope, symb, test) = pick_core core in
        begin match minimize check keep test with
        | None -> minimize check ~skip_first_check:true
          (core_union (ScMap.singleton scope [symb]) keep) test
        | Some res -> Some res
        end
      end
  in

  let terms_of_current_state keep test =
    let aux with_act init core =
      ScMap.mapi (fun s lst -> List.map 
        (fun a ->
          let eq = eq_of_actlit ~with_act:with_act a in
          term_of_eq init (Scope.equal s scope) eq
        )
        lst)
        core
    in
    let keep_init = aux false true keep in
    let keep_trans = aux false false keep in
    let test_init = aux true true test in
    let test_trans = aux true false test in
    let init = lstmap_union keep_init test_init
    |> ScMap.map (fun t -> Term.mk_and t) in
    let trans = lstmap_union keep_trans test_trans
    |> ScMap.map (fun t -> Term.mk_and t) in
    (init, trans)
  in

  let core_to_eqmap core =
    ScMap.map (fun v -> List.map eq_of_actlit v) core
  in

  let check approximate keep' test =
    KEvent.log L_info "Minimizing using an UNSAT core... (%i left)" (core_size test) ;
    let (init, trans) = terms_of_current_state (core_union keep keep') test in
    check_k_inductive ~approximate:approximate sys enter_nodes test init trans prop os_prop k
  in
  match minimize check ScMap.empty test with
  | None -> raise NotKInductive
  | Some core -> core_to_eqmap core

let ivc_uc in_sys ?(approximate=false) sys =
  try (
    let props = extract_props sys true false in
    let enter_nodes = Flags.IVC.ivc_enter_nodes () in
    let eqmap = _all_eqs in_sys sys (Flags.IVC.ivc_enter_nodes ()) in
    let (keep, test) = separate_eqmap_by_category in_sys (Flags.IVC.ivc_elements ()) eqmap in
    let test = ivc_uc_ in_sys ~approximate:approximate sys props enter_nodes keep test in
    Some (eqmap_to_ivc in_sys props (lstmap_union keep test))
  ) with
  | NotKInductive ->
    KEvent.log L_error "Properties are not k-inductive." ;
    None
  | InitTransMismatch (i,t) ->
    KEvent.log L_error "Init and trans equations mismatch (%i init %i trans)\n" i t ;
    None

(* ---------- IVC_BF ---------- *)

let check_result prop_names sys =
  List.for_all
    (fun str -> match TS.get_prop_status sys str with
    | Property.PropInvariant _ -> true
    | _ -> false)
    prop_names

let is_empty_eqmap = is_empty_core
let eqmap_size = core_size
let pick_eqmap = pick_core

exception CannotProve

(** Implements the algorithm IVC_BF *)
let ivc_bf_ in_sys check_ts sys props enter_nodes keep test =
  let prop_names = props_names props in

  (* Minimization *)
  let rec minimize ?(skip_first_check=false) check keep test =
    if skip_first_check || check keep test then
      if is_empty_eqmap test
      then Some keep
      else
        let (scope, eq, test) = pick_eqmap test in
        match minimize check keep test with
        | None ->
          minimize ~skip_first_check:true check (lstmap_union (ScMap.singleton scope [eq]) keep) test
        | Some res -> Some res
    else None
  in

  let prepare_ts_for_check keep test =
    reset_ts enter_nodes sys ;
    let union = lstmap_union keep test in
    let prepare_subsystem sys =
      let scope = TS.scope_of_trans_sys sys in
      let eqs =
        try Some (ScMap.find scope union)
        with Not_found -> if enter_nodes then Some [] else None
      in
      begin match eqs with
      | None -> ()
      | Some eqs ->
        let init_eq = List.map (fun eq -> eq.init_opened) eqs
        |> Term.mk_and in
        let trans_eq = List.map (fun eq -> eq.trans_opened) eqs
        |> Term.mk_and in
        TS.set_init_trans sys init_eq trans_eq 
      end
    in
    TS.iter_subsystems ~include_top:true prepare_subsystem sys
  in
  let check keep' test =
    KEvent.log L_info "Minimizing using bruteforce... (%i left)" (eqmap_size test) ;
    prepare_ts_for_check (lstmap_union keep keep') test ;
    let old_log_level = Lib.get_log_level () in
    Format.print_flush () ;
    Lib.set_log_level L_off ;
    check_ts () ;
    Lib.set_log_level old_log_level;
    check_result prop_names sys
  in

  begin match minimize check ScMap.empty test with
  | None -> raise CannotProve
  | Some eqmap -> eqmap
  end

let ivc_bf in_sys param analyze sys =
  try (
    let props = extract_props sys true false in
    let enter_nodes = Flags.IVC.ivc_enter_nodes () in
    let eqmap = _all_eqs in_sys sys enter_nodes in
    let (keep, test) = separate_eqmap_by_category in_sys (Flags.IVC.ivc_elements ()) eqmap in
    let (sys, check_ts) = make_check_ts in_sys param analyze sys in
    let test = ivc_bf_ in_sys check_ts sys props enter_nodes keep test in
    Some (eqmap_to_ivc in_sys props (lstmap_union keep test))
  ) with
  | InitTransMismatch (i,t) ->
    KEvent.log L_error "Init and trans equations mismatch (%i init %i trans)\n" i t ;
    None
  | CannotProve ->
    KEvent.log L_error "Cannot prove the properties." ;
    None

(** Implements the algorithm IVC_UCBF *)
let ivc_ucbf in_sys param analyze sys =
  try (
    let props = extract_props sys true false in
    let enter_nodes = Flags.IVC.ivc_enter_nodes () in
    let eqmap = _all_eqs in_sys sys enter_nodes in
    let (keep, test) = separate_eqmap_by_category in_sys (Flags.IVC.ivc_elements ()) eqmap in
    let test = ivc_uc_ in_sys sys props enter_nodes keep test in
    let (sys, check_ts) = make_check_ts in_sys param analyze sys in
    let test = ivc_bf_ in_sys check_ts sys props enter_nodes keep test in
    Some (eqmap_to_ivc in_sys props (lstmap_union keep test))
  ) with
  | NotKInductive ->
    KEvent.log L_error "Properties are not k-inductive." ;
    None
  | InitTransMismatch (i,t) ->
    KEvent.log L_error "Init and trans equations mismatch (%i init %i trans)\n" i t ;
    None
  | CannotProve ->
    KEvent.log L_error "Cannot prove the properties." ;
    None

(* ---------- AUTOMATED DEBUGGING ---------- *)

let actsvs_of_core = actlits_of_core

let filter_core core actsvs =
  let actsvs = SVSet.of_list actsvs in
  ScMap.map (fun lst -> SVSet.of_list lst |> SVSet.inter actsvs |> SVSet.elements) core

let eq_of_actsv actsv_eqs_map ?(with_act=false) sv =
  let eq = SVMap.find sv actsv_eqs_map in
  if with_act
  then
    let guard t =
      (* Term.mk_eq *)
      Term.mk_implies [Term.mk_not (Term.mk_var (Var.mk_const_state_var sv)) ; t]
    in
    { init_opened=guard eq.init_opened ; init_closed=guard eq.init_closed ;
      trans_opened=guard eq.trans_opened ; trans_closed=guard eq.trans_closed }
  else eq

let is_model_value_true = function
  | Model.Term t -> Term.equal t (Term.mk_true ())
  | _ -> false

let get_counterexample_actsvs prop_names sys actsvs =
  let rec aux = function
  | [] -> None
  | p::prop_names ->
    begin match TS.get_prop_status sys p with
      | Property.PropFalse cex ->
        let svs = SVSet.of_list actsvs in
        cex
        |> List.filter (fun (sv, values) -> SVSet.mem sv svs)
        |> List.filter (fun (_, values) ->
              is_model_value_true (List.hd values)
            )
        |> List.map fst
        |> (fun x -> Some (x, cex))
      | _ -> aux prop_names
    end
  in
  aux prop_names

let exactly_k_true svs k =
  let cptl = svs
  |> List.map (fun sv -> Term.mk_var (Var.mk_const_state_var sv))
  |> List.map (fun t -> Term.mk_ite t (Term.mk_num_of_int 1) (Term.mk_num_of_int 0))
  in
  let sum = Term.mk_plus cptl in
  Term.mk_eq [sum; Term.mk_num_of_int k]

let at_least_one_false svs =
  svs
  |> List.map (fun sv -> Term.mk_not (Term.mk_var (Var.mk_const_state_var sv)))
  |> Term.mk_or

let at_least_one_true svs =
  svs
  |> List.map (fun sv -> Term.mk_var (Var.mk_const_state_var sv))
  |> Term.mk_or

let compute_cs check_ts sys prop_names enter_nodes actsvs_eqs_map keep test k already_found =
  let eq_of_actsv = eq_of_actsv actsvs_eqs_map in
  let actsvs = actsvs_of_core test in

  let not_already_found =
    already_found
    |> List.map at_least_one_false
    |> Term.mk_and
  in

  let prepare_ts_for_check keep test =
    reset_ts enter_nodes sys ;
    let prepare_subsystem sys =
      let scope = TS.scope_of_trans_sys sys in
      let keep_actsvs =
        try Some (ScMap.find scope keep)
        with Not_found -> if enter_nodes then Some [] else None
      in
      let test_actsvs =
        try Some (ScMap.find scope test)
        with Not_found -> if enter_nodes then Some [] else None
      in
      let actsvs =
        match keep_actsvs, test_actsvs with
        | None, None -> None
        | Some k, None -> Some (k, [])
        | None, Some t -> Some ([], t)
        | Some k, Some t -> Some (k, t)
      in
      begin match actsvs with
      | None -> ()
      | Some (ks,ts) ->
        let eqs =
          (List.map (fun k -> eq_of_actsv ~with_act:false k) ks) @
          (List.map (fun t -> eq_of_actsv ~with_act:true t) ts)
        in
        let init_eq = List.map (fun eq -> eq.init_opened) eqs
        |> Term.mk_and in
        let trans_eq = List.map (fun eq -> eq.trans_opened) eqs
        |> Term.mk_and in
        TS.set_init_trans sys init_eq trans_eq 
      end
    in
    TS.iter_subsystems ~include_top:true prepare_subsystem sys ;
    let (_,init_eq,trans_eq) = TS.init_trans_open sys in
    let init_eq =
      Term.mk_and ((exactly_k_true actsvs k) (* Cardinality constraint *)
      ::not_already_found            (* 'Not already found' constraint *)
      ::(deconstruct_conj init_eq)) in
    TS.set_init_trans sys init_eq trans_eq
  in

  prepare_ts_for_check keep test ;
  let old_log_level = Lib.get_log_level () in
  Format.print_flush () ;
  Lib.set_log_level L_off ;
  check_ts () ;
  Lib.set_log_level old_log_level;
  match get_counterexample_actsvs prop_names sys actsvs with
  | None -> None
  | Some (actsvs, cex) ->
    assert (List.length actsvs = k) ;
    Some (filter_core test actsvs, cex)

let compute_all_cs check_ts sys prop_names enter_nodes actsvs_eqs_map keep test k already_found =
  let rec aux acc already_found =
    match compute_cs
      check_ts sys prop_names enter_nodes actsvs_eqs_map keep test k already_found with
    | None -> acc
    | Some (core, cex) -> aux ((core, cex)::acc) (actsvs_of_core core::already_found)
  in
  aux [] already_found

let compute_mcs check_ts sys prop_names enter_nodes actsvs_eqs_map keep test =
  KEvent.log L_info "Computing a MCS using automated debugging..." ;
  let n = core_size test in
  let rec aux k =
    if k < n
    then
      match compute_cs check_ts sys prop_names enter_nodes actsvs_eqs_map keep test k [] with
      | None -> aux (k+1)
      | Some (core, cex) -> (core, cex)
    else (test, [])
  in
  aux 1

let compute_all_mcs check_ts sys prop_names enter_nodes actsvs_eqs_map keep test =
  KEvent.log L_info "Computing all MCS using automated debugging..." ;
  let n = core_size test in
  let rec aux acc already_found k =
    if k < n
    then
      let (new_mcs, cex) = compute_all_cs
        check_ts sys prop_names enter_nodes actsvs_eqs_map keep test k already_found
        |> List.split in
      let already_found = (List.map actsvs_of_core new_mcs)@already_found in
      aux ((List.combine new_mcs cex)@acc) already_found (k+1)
    else if acc = [] then [(test, [])]
    else acc
  in
  aux [] [] 1

(* ---------- UMIVC ---------- *)

let svs_union lst1 lst2 =
  SVSet.union (SVSet.of_list lst1) (SVSet.of_list lst2) |> SVSet.elements

let svs_diff lst1 lst2 =
  SVSet.diff (SVSet.of_list lst1) (SVSet.of_list lst2) |> SVSet.elements

let core_union = scmap_union svs_union
let core_diff = scmap_diff svs_diff

let actsvs_counter =
  let last = ref 0 in
  (fun () -> last := !last + 1 ; !last)

let fresh_actsv_name () =
  Printf.sprintf "__umivc_%i" (actsvs_counter ())

let sv2ufs = StateVar.uf_symbol_of_state_var
let ufs2sv = StateVar.state_var_of_uf_symbol

let get_unexplored map actsvs =
  if SMTSolver.check_sat map
  then
    let hashtbl = StateVar.StateVarHashtbl.create 0 in
    let model =
      List.map (fun sv -> Var.mk_const_state_var sv) actsvs
      |> SMTSolver.get_var_values map hashtbl in
    actsvs
    |> List.filter (fun sv ->
      Var.mk_const_state_var sv
      |> Var.VarHashtbl.find model
      |> is_model_value_true
    )
    |> (fun x -> Some x)
  else
    None

let get_unexplored_with_card map actsvs n =
  SMTSolver.push map ;
  exactly_k_true actsvs n |> SMTSolver.assert_term map ;
  let res = get_unexplored map actsvs in
  SMTSolver.pop map ;
  res

let get_unexplored_min map actsvs =
  let n = List.length actsvs in
  let rec aux k =
    if k > n then None
    else match get_unexplored_with_card map actsvs k with
    | None -> aux (k+1)
    | Some res -> Some res
  in
  aux 0

let get_unexplored_max map actsvs =
  let n = List.length actsvs in
  let rec aux k =
    if k < 0 then None
    else match get_unexplored_with_card map actsvs k with
    | None -> aux (k-1)
    | Some res -> Some res
  in
  aux n

let block_up map _ s =
  at_least_one_false s
  |> SMTSolver.assert_term map

let block_down map actsvs s =
  svs_diff actsvs s
  |> at_least_one_true
  |> SMTSolver.assert_term map

type unexplored_type = | Any | Min | Max

let umivc_ in_sys make_check_ts sys props k enter_nodes cont eqmap_keep eqmap_test =
  let prop_names = props_names props in
  let sys_original = sys in
  let (sys_cs, check_ts_cs) = make_check_ts sys in
  let (sys, check_ts) = make_check_ts sys in

  (* Activation litterals, core and mapping to equations *)
  let add_to_bindings must_be_tested scope eqs act_bindings =
    let act_bindings' =
      List.map (fun eq ->
      let actsv =
        StateVar.mk_state_var ~is_input:false ~is_const:true
        (fresh_actsv_name ()) [] (Type.mk_bool ()) in
      (must_be_tested, actsv, scope, eq)
    ) eqs in
    act_bindings'@act_bindings
  in
  let act_bindings = ScMap.fold (add_to_bindings false) eqmap_keep [] in
  let act_bindings = ScMap.fold (add_to_bindings true) eqmap_test act_bindings in

  let actsvs_eqs_map =
    List.fold_left (fun acc (_,k,_,v) -> SVMap.add k v acc)
      SVMap.empty act_bindings
  in
  let eqs_actsvs_map =
    List.fold_left (fun acc (_,v,_,k) -> EqMap.add k v acc)
      EqMap.empty act_bindings
  in
  let eq_of_actsv = eq_of_actsv actsvs_eqs_map in
  let actsv_of_eq eq = EqMap.find eq eqs_actsvs_map in
  let core_to_eqmap core =
    ScMap.map (fun v -> List.map eq_of_actsv v) core
  in

  let add_to_core (keep, test) (must_be_tested,actsv,scope,eq) =
    if must_be_tested
    then
      let old = try ScMap.find scope test with Not_found -> [] in
      (keep, ScMap.add scope (actsv::old) test)
    else
      let old = try ScMap.find scope keep with Not_found -> [] in
      (ScMap.add scope (actsv::old) keep, test)
  in
  let (keep,test) = List.fold_left add_to_core (ScMap.empty,ScMap.empty) act_bindings in

  (* If test is empty, we can return *)
  let n = core_size test in
  if n = 0 then [core_to_eqmap test]
  else (
    (* Add actsvs to the CS transition system (at top level) *)
    let actsvs = actsvs_of_core test in
    List.iter (fun sv -> TS.add_global_const sys_cs (Var.mk_const_state_var sv)) actsvs ;

    (* Initialize the seed map *)
    let map = SMTSolver.create_instance ~produce_assignments:true
      (`Inferred (TermLib.FeatureSet.of_list [IA; LA])) (Flags.Smt.solver ()) in
    actsvs
    |> List.map Var.mk_const_state_var
    |> Var.declare_constant_vars (SMTSolver.declare_fun map) ;

    (* Utility functions *)
    (*let get_unexplored () = get_unexplored map actsvs in*)
    let get_unexplored_min () = get_unexplored_min map actsvs in
    let get_unexplored_max () = get_unexplored_max map actsvs in
    let block_up = block_up map actsvs in
    let block_down = block_down map actsvs in
    let compute_mcs = compute_mcs check_ts_cs sys_cs prop_names enter_nodes actsvs_eqs_map in
    let compute_mcs k t = fst (compute_mcs k t) in
    let compute_all_cs = compute_all_cs check_ts_cs sys_cs prop_names enter_nodes actsvs_eqs_map in
    let compute_all_cs k t i af = List.map fst (compute_all_cs k t i af) in
    let eqmap_keep = core_to_eqmap keep in
    let compute_mivc core =
      core_to_eqmap core
      |> ivc_uc_ in_sys sys_original props enter_nodes eqmap_keep
      |> ivc_bf_ in_sys check_ts sys props enter_nodes eqmap_keep
      |> actlits_of_core
      |> List.map actsv_of_eq
      |> filter_core test
    in

    (* Check safety *)
    let prepare_ts_for_check keep =
      reset_ts enter_nodes sys ;
      let prepare_subsystem sys =
        let scope = TS.scope_of_trans_sys sys in
        let actsvs =
          try Some (ScMap.find scope keep)
          with Not_found -> if enter_nodes then Some [] else None
        in
        begin match actsvs with
        | None -> ()
        | Some actsvs ->
          let eqs = List.map eq_of_actsv actsvs in
          let init_eq = List.map (fun eq -> eq.init_opened) eqs
          |> Term.mk_and in
          let trans_eq = List.map (fun eq -> eq.trans_opened) eqs
          |> Term.mk_and in
          TS.set_init_trans sys init_eq trans_eq 
        end
      in
      TS.iter_subsystems ~include_top:true prepare_subsystem sys
    in
    let check keep =
      KEvent.log L_info "Testing safety of next seed..." ;
      prepare_ts_for_check keep ;
      let old_log_level = Lib.get_log_level () in
      Format.print_flush () ;
      Lib.set_log_level L_off ;
      check_ts () ;
      Lib.set_log_level old_log_level;
      check_result prop_names sys
    in
    (*let print_acts fmt acts =
      List.iter (fun a ->
          Format.fprintf fmt "%a\n" Term.pp_print_term ((eq_of_actsv a).trans_opened)
        ) acts
    in
    let print_core fmt core =
      Format.fprintf fmt "\n===== CORE =====\n" ;
      ScMap.iter (fun k v ->
        Format.fprintf fmt "----- %s -----\n%a" (Scope.to_string k)
        print_acts v) core ;
      Format.print_flush () ;
    in*)

    (* ----- Part 1 : CAMUS ----- *)
    KEvent.log L_info "Phase 1: CAMUS" ;
    let k = if k > n || k < 0 then n else k in
    let is_camus = k >= n in
    let is_marco = k <= 0 in
    let rec next i already_found =
      if i > k then ()
      else (
        KEvent.log L_info "Computing all MCS of cardinality %n..." i ;
        let mcs = compute_all_cs keep test i already_found in
        List.iter (
          fun mcs ->
            let mua = core_diff test mcs in
            block_down (actsvs_of_core mua)
        ) mcs ;
        next (i+1) ((List.map actsvs_of_core mcs)@already_found)
      )
    in
    next 1 [] ;
    (* ----- Part 2 : DETERMINING STRATEGY ----- *)
    let get_unexplored_auto =
      if is_camus
      then (fun () -> Min, get_unexplored_min ())
      else if is_marco
      then (fun () -> Max, get_unexplored_max ())
      else (* Implements GetUnexploredZZ *) (
        let last_was_min = ref true in
        (fun () ->
          last_was_min := not (!last_was_min) ;
          if !last_was_min
          then Min, get_unexplored_min ()
          else Max, get_unexplored_max ()
        )
      )
    in
    (* ----- Part 3 : MARCO ----- *)
    KEvent.log L_info "Phase 2: MARCO" ;
    let rec next acc =
      match get_unexplored_auto () with
      | _, None -> acc
      | typ, Some actsvs ->
        let seed = filter_core test actsvs in
        if is_camus || check (core_union keep seed)
        then (
          (* Implements shrink(seed) using UCBF *)
          let mivc = if typ = Min then seed else compute_mivc seed in
          (* Save and Block up *)
          let mivc_eqmap = core_to_eqmap mivc in
          cont mivc_eqmap ;
          block_up (actsvs_of_core mivc) ;
          next (mivc_eqmap::acc)
        ) else (
          (* Implements grow(seed) using MCS computation *)
          let mua = if typ = Max then seed
          else (
            compute_mcs (core_union keep seed) (core_diff test seed)
            |> core_diff test
          )
          in
          (* Block down *)
          block_down (actsvs_of_core mua) ;
          next acc
        )
    in

    let all_mivc = next [] in
    SMTSolver.delete_instance map ;
    all_mivc
  )

(** Implements the algorithm UMIVC. *)
let umivc in_sys param analyze sys k cont =
  try (
    let props = extract_props sys true false in
    let enter_nodes = (Flags.IVC.ivc_enter_nodes ()) in
    let eqmap = _all_eqs in_sys sys enter_nodes in
    let (keep, test) = separate_eqmap_by_category in_sys (Flags.IVC.ivc_elements ()) eqmap in
    let res = ref [] in
    let cont test =
      let ivc = eqmap_to_ivc in_sys props (lstmap_union keep test) in
      res := ivc::(!res) ;
      cont ivc
    in
    let make_check_ts = make_check_ts in_sys param analyze in
    let _ = umivc_ in_sys make_check_ts sys props k enter_nodes cont keep test in
    List.rev (!res)
  ) with
  | NotKInductive ->
    KEvent.log L_error "Properties are not k-inductive." ;
    []
  | InitTransMismatch (i,t) ->
    KEvent.log L_error "Init and trans equations mismatch (%i init %i trans)\n" i t ;
    []
  | CannotProve ->
    KEvent.log L_error "Cannot prove the properties." ;
    []

(* ---------- MAXIMAL UNSAFE ABSTRACTIONS ---------- *)

type mua = ((Property.t list * (StateVar.t * Model.value list) list) * loc_equation list ScMap.t)

let properties_of_interest_for_mua sys =
  if is_system_falsifiable sys
  then extract_props sys false true
  else extract_props sys true true

let mua_ in_sys make_check_ts sys props all enter_nodes eqmap_keep eqmap_test =
  let prop_names = props_names props in
  let (sys, check_ts) = make_check_ts sys in

  (* Activation litterals, core and mapping to equations *)
  let add_to_bindings must_be_tested scope eqs act_bindings =
    let act_bindings' =
      List.map (fun eq ->
      let actsv =
        StateVar.mk_state_var ~is_input:false ~is_const:true
        (fresh_actsv_name ()) [] (Type.mk_bool ()) in
      (must_be_tested, actsv, scope, eq)
    ) eqs in
    act_bindings'@act_bindings
  in
  let act_bindings = ScMap.fold (add_to_bindings false) eqmap_keep [] in
  let act_bindings = ScMap.fold (add_to_bindings true) eqmap_test act_bindings in

  let actsvs_eqs_map =
    List.fold_left (fun acc (_,k,_,v) -> SVMap.add k v acc)
      SVMap.empty act_bindings
  in
  let eq_of_actsv = eq_of_actsv actsvs_eqs_map in
  let core_to_eqmap core =
    ScMap.map (fun v -> List.map eq_of_actsv v) core
  in

  let add_to_core (keep, test) (must_be_tested,actsv,scope,eq) =
    if must_be_tested
    then
      let old = try ScMap.find scope test with Not_found -> [] in
      (keep, ScMap.add scope (actsv::old) test)
    else
      let old = try ScMap.find scope keep with Not_found -> [] in
      (ScMap.add scope (actsv::old) keep, test)
  in
  let (keep,test) = List.fold_left add_to_core (ScMap.empty,ScMap.empty) act_bindings in

  (* Add actsvs to the CS transition system (at top level) *)
  let actsvs = actsvs_of_core test in
  List.iter (fun sv -> TS.add_global_const sys (Var.mk_const_state_var sv)) actsvs ;

  let compute_mcs = compute_mcs check_ts sys prop_names enter_nodes actsvs_eqs_map in
  let compute_all_mcs = compute_all_mcs check_ts sys prop_names enter_nodes actsvs_eqs_map in

  let mcs =
    if all then compute_all_mcs keep test else [compute_mcs keep test]
  in
  mcs |> List.map (fun (core, cex) -> (core_diff test core |> core_to_eqmap, cex))

(** Compute one/all Maximal Unsafe Abstraction(s) using Automated Debugging
    and duality between MUAs and Minimal Correction Subsets. *)
let mua in_sys param analyze sys props all =
  try (
    let props = match props with
    | None -> properties_of_interest_for_mua sys
    | Some props -> props
    in
    let enter_nodes = (Flags.MUA.mua_enter_nodes ()) in
    let elements = (Flags.MUA.mua_elements ()) in
    let include_weak_ass = List.mem `WEAK_ASS elements in
    let eqmap = _all_eqs ~include_weak_ass in_sys sys enter_nodes in
    let (keep, test) = separate_eqmap_by_category in_sys elements eqmap in
    let make_check_ts = make_check_ts in_sys param analyze in
    let res = mua_ in_sys make_check_ts sys props all enter_nodes keep test in
    List.map (
      fun (test, cex) -> eqmap_to_ivc in_sys (props, cex) (lstmap_union keep test)
    ) res
  ) with
  | InitTransMismatch (i,t) ->
    KEvent.log L_error "Init and trans equations mismatch (%i init %i trans)\n" i t ;
    []
  | CannotProve ->
    KEvent.log L_error "Cannot prove the properties." ;
    []<|MERGE_RESOLUTION|>--- conflicted
+++ resolved
@@ -601,9 +601,6 @@
     A.ContractNodeDecl (p, minimize_contract_decl ue ivc cdecl)
   | decl -> decl 
 
-<<<<<<< HEAD
-let minimize_lustre_ast ?(valid_lustre=false) (_,ivc_all) (_,ivc) ast =
-=======
 let fill_input_types_hashtbl ast =
   let aux_node_decl (id, _, _, inputs, _, _, _, _) =
     let typ_of_input (_,_,t,_,_) = t in
@@ -615,9 +612,8 @@
   in
   List.iter aux_decl ast
 
-let minimize_lustre_ast ?(valid_lustre=false) ivc_all ivc ast =
+let minimize_lustre_ast ?(valid_lustre=false) (_,ivc_all) (_,ivc) ast =
   fill_input_types_hashtbl ast ;
->>>>>>> 48874b59
   let undef_expr =
     if valid_lustre
     then
