
module TS = TransSys
module SMT  : SolverDriver.S = GenericSMTLIBDriver

module SyMap = UfSymbol.UfSymbolMap
module SySet = UfSymbol.UfSymbolSet
module ScMap = Scope.Map
module ScSet = Scope.Set
module SVSet = StateVar.StateVarSet
module SVMap = StateVar.StateVarMap
module SVSMap = Map.Make(SVSet)

module Position = struct
  type t = Lib.position
  let compare = Lib.compare_pos
end
module PosMap = Map.Make(Position)
module PosSet = Set.Make(Position)

module A = LustreAst
module AstID = struct
  type t = A.ident
  let compare = compare
end
module IdMap = Map.Make(AstID)

type term_cat =
| NodeCall of string * SVSet.t
| ContractItem of StateVar.t * string option (* name *) * bool (* soft *)
| Equation of StateVar.t
| Assertion of StateVar.t
| Unknown

type equation = {
  init_opened: Term.t ;
  init_closed: Term.t ;
  trans_opened: Term.t ;
  trans_closed: Term.t ;
}

module Equation = struct
  type t = equation
  let compare t1 t2 =
    match Term.compare t1.trans_opened t2.trans_opened with
    | 0 -> Term.compare t1.init_opened t2.init_opened
    | n -> n
end
module EqMap = Map.Make(Equation)

type loc = {
  pos: Lib.position ;
  index: LustreIndex.index ;
}

type loc_equation = equation * (loc list) * term_cat

type ivc = (Property.t list * loc_equation list ScMap.t)

let rec interval imin imax =
  if imin > imax then []
  else imin::(interval (imin+1) imax)

(* ---------- PRETTY PRINTING ---------- *)

let aux_vars sys =
  let usr_name =
    assert (List.length LustreIdent.user_scope = 1) ;
    List.hd LustreIdent.user_scope
  in
  List.filter
    (fun sv ->
      not ( List.mem usr_name (StateVar.scope_of_state_var sv) )
    )
    (TS.state_vars sys)

let compute_var_map in_sys sys =
  let aux_vars = TS.fold_subsystems ~include_top:true (fun acc sys -> (aux_vars sys)@acc) [] sys in
  InputSystem.mk_state_var_to_lustre_name_map in_sys aux_vars

let pp_print_json fmt json =
  Yojson.Basic.pretty_to_string json
  |> Format.fprintf fmt "%s"

let pp_print_loc fmt {pos=pos ; index=index} =
  match index with
  | [] -> Lib.pp_print_pos fmt pos
  | index ->
    Format.fprintf fmt "%a (index %a)"
      Lib.pp_print_pos pos (LustreIndex.pp_print_index false) index

let pp_print_loc_xml fmt {pos=pos ; index=index} =
  let (_,row,col) = Lib.file_row_col_of_pos pos in
  match index with
  | [] -> Format.fprintf fmt "<Position line=%i column=%i />" row col
  | index ->
    Format.fprintf fmt "<Position line=%i column=%i index=\"%a\" />"
      row col (LustreIndex.pp_print_index false) index

let loc2json {pos=pos ; index=index} =
  let (_,row,col) = Lib.file_row_col_of_pos pos in
  match index with
  | [] ->
    `Assoc [("objectType", `String "position") ; ("line", `Int row) ; ("column", `Int col)]
  | index ->
    `Assoc [("objectType", `String "position") ; ("line", `Int row) ; ("column", `Int col) ;
      ("index", `String (Format.asprintf "%a" (LustreIndex.pp_print_index false) index))]

let pp_print_locs fmt = function
| [] -> Format.fprintf fmt "None"
| hd::lst ->
  pp_print_loc fmt hd ;
  List.iter (Format.fprintf fmt " and %a" pp_print_loc) lst

let pp_print_locs_xml fmt =
  List.iter (pp_print_loc_xml fmt)

let locs2json lst =
  `List (List.map loc2json lst)

let expr_pp_print var_map fmt expr =
  LustreExpr.pp_print_term_as_expr_mvar false var_map fmt expr

let cat_to_string = function
  | NodeCall _ -> "Node call"
  | ContractItem (_, None, false) -> "Contract item"
  | ContractItem (_, None, true) -> "Weak assumption"
  | ContractItem (_, Some str, _) -> str
  | Equation _ -> "Equation"
  | Assertion _ -> "Assertion"
  | Unknown -> "Unknown element"

let eq_expr_pp_print ?(init=false) var_map fmt (eq, _, cat) =
  match cat with
  | NodeCall (n,_) -> Format.fprintf fmt "%s" n
  | ContractItem _  | Equation _ | Assertion _ | Unknown ->
    if init
    then expr_pp_print var_map fmt eq.init_closed
    else expr_pp_print var_map fmt eq.trans_closed

let pp_print_loc_eq_ var_map fmt (eq, loc, cat) =
  Format.fprintf fmt "%s %a at position %a" (cat_to_string cat)
    (eq_expr_pp_print var_map) (eq, loc, cat) pp_print_locs loc

let pp_print_loc_eq_xml var_map fmt (eq, loc, cat) =
  Format.fprintf fmt "<Equation cat=\"%s\" init=\"%a\" trans=\"%a\">%a</Equation>"
    (cat_to_string cat) (eq_expr_pp_print ~init:true var_map) (eq, loc, cat)
    (eq_expr_pp_print var_map) (eq, loc, cat) pp_print_locs_xml loc

let loc_eq2json var_map (eq, loc, cat) =
  `Assoc [("objectType", `String "equation") ; ("cat", `String (cat_to_string cat)) ;
    ("init", `String (Format.asprintf "%a" (eq_expr_pp_print ~init:true var_map) (eq, loc, cat))) ;
    ("trans", `String (Format.asprintf "%a" (eq_expr_pp_print var_map) (eq, loc, cat))) ;
    ("positions", locs2json loc)
  ]

let pp_print_loc_eq in_sys sys =
  let var_map = compute_var_map in_sys sys in
  pp_print_loc_eq_ var_map

let pp_print_loc_eqs_ var_map fmt =
  let print = pp_print_loc_eq_ var_map in
  List.iter (Format.fprintf fmt "%a\n" print)

let pp_print_loc_eqs_xml var_map fmt =
  let print = pp_print_loc_eq_xml var_map in
  List.iter (Format.fprintf fmt "%a\n" print)

let loc_eqs2json var_map lst =
  `List (List.map (loc_eq2json var_map) lst)

let pp_print_loc_eqs in_sys sys =
  let var_map = compute_var_map in_sys sys in
  pp_print_loc_eqs_ var_map

let rec pp_print_properties fmt = function
  | [] -> ()
  | _::_::_ -> ()
  | { Property.prop_name = n }::props ->
    Format.fprintf fmt "%s %a" n pp_print_properties props

let pp_print_ivc in_sys sys title fmt (props,ivc) =
  let var_map = compute_var_map in_sys sys in
  let print = pp_print_loc_eqs_ var_map in
  Format.fprintf fmt "========== %a(%s) ==========\n\n" pp_print_properties props title ;
  ScMap.iter (fun scope eqs -> 
    Format.fprintf fmt "----- %s -----\n" (Scope.to_string scope) ;
    Format.fprintf fmt "%a\n" print eqs
  ) ivc

let print_mua_counterexample in_sys param sys typ fmt (props,cex) =
  try
    if List.length props = 1 && Flags.MUA.print_counterexample ()
    then
      match typ with
      | `PT ->
        KEvent.pp_print_counterexample_pt L_warn
        in_sys param sys (List.hd props).Property.prop_name true fmt cex
      | `XML ->
        KEvent.pp_print_counterexample_xml
        in_sys param sys (List.hd props).Property.prop_name true fmt cex
      | `JSON ->
        KEvent.pp_print_counterexample_json
        in_sys param sys (List.hd props).Property.prop_name true fmt cex
    with _ -> ()

let pp_print_mua in_sys param sys title fmt ((props,cex), mua) =
  pp_print_ivc in_sys sys title fmt (props, mua) ;
  print_mua_counterexample in_sys param sys `PT fmt (props,cex)

let impl_to_string = function
| `IVC_AUC -> "AUC"
| `IVC_UC -> "UC"
| `IVC_UCBF -> "UCBF"
| `IVC_BF -> "BF"
| `UMIVC -> "UMIVC"

let pp_print_categories fmt =
  List.iter (function
    | `NODE_CALL -> Format.fprintf fmt "node_calls "
    | `CONTRACT_ITEM -> Format.fprintf fmt "contracts "
    | `EQUATION -> Format.fprintf fmt "equations "
    | `ASSERTION -> Format.fprintf fmt "assertions "
    | `WEAK_ASS -> Format.fprintf fmt "weak_assumptions "
    | `UNKNOWN -> Format.fprintf fmt "unknown "
  )

let pp_print_ivc_xml in_sys sys title fmt (props,ivc) =
  let var_map = compute_var_map in_sys sys in
  let print = pp_print_loc_eqs_xml var_map in
  Format.fprintf fmt "<IVC property=\"%a\" title=\"%s\" category=\"%a\" enter_nodes=%b impl=\"%s\">\n"
    pp_print_properties props title
    pp_print_categories (Flags.IVC.ivc_elements ()) (Flags.IVC.ivc_enter_nodes ())
    (impl_to_string (Flags.IVC.ivc_impl ())) ;
  ScMap.iter (fun scope eqs -> 
    Format.fprintf fmt "<scope name=\"%s\">\n" (Scope.to_string scope) ;
    Format.fprintf fmt "%a" print eqs ;
    Format.fprintf fmt "</scope>\n\n"
  ) ivc ;
  Format.fprintf fmt "</IVC>\n"

let pp_print_mua_xml in_sys param sys title fmt ((props, cex),mua) =
  let var_map = compute_var_map in_sys sys in
  let print = pp_print_loc_eqs_xml var_map in
  Format.fprintf fmt "<MUA property=\"%a\" title=\"%s\" category=\"%a\" enter_nodes=%b>\n"
    pp_print_properties props title
    pp_print_categories (Flags.MUA.mua_elements ()) (Flags.MUA.mua_enter_nodes ()) ;
  ScMap.iter (fun scope eqs -> 
    Format.fprintf fmt "<scope name=\"%s\">\n" (Scope.to_string scope) ;
    Format.fprintf fmt "%a" print eqs ;
    Format.fprintf fmt "</scope>\n\n"
  ) mua ;
  print_mua_counterexample in_sys param sys `XML fmt (props,cex) ;
  Format.fprintf fmt "</MUA>\n"

let ivc2json in_sys sys title (props,ivc) =
  let var_map = compute_var_map in_sys sys in
  let loc_eqs2json = loc_eqs2json var_map in
  `Assoc [
    ("objectType", `String "ivc") ;
    ("property", `String (Format.asprintf "%a" pp_print_properties props)) ;
    ("title", `String title) ;
    ("category", `String (Format.asprintf "%a" pp_print_categories (Flags.IVC.ivc_elements ()))) ;
    ("enterNodes", `Bool (Flags.IVC.ivc_enter_nodes ())) ;
    ("impl", `String (impl_to_string (Flags.IVC.ivc_impl ()))) ;
    ("value", `List (List.map (fun (scope, eqs) ->
      `Assoc [
        ("objectType", `String "scope") ;
        ("name", `String (Scope.to_string scope)) ;
        ("value", loc_eqs2json eqs)
      ]
    ) (ScMap.bindings ivc)))
  ]

let mua2json in_sys param sys title ((props, _),mua) =
  let var_map = compute_var_map in_sys sys in
  let loc_eqs2json = loc_eqs2json var_map in
  `Assoc [
    ("objectType", `String "mua") ;
    ("property", `String (Format.asprintf "%a" pp_print_properties props)) ;
    ("title", `String title) ;
    ("category", `String (Format.asprintf "%a" pp_print_categories (Flags.MUA.mua_elements ()))) ;
    ("enterNodes", `Bool (Flags.MUA.mua_enter_nodes ())) ;
    ("value", `List (List.map (fun (scope, eqs) ->
      `Assoc [
        ("objectType", `String "scope") ;
        ("name", `String (Scope.to_string scope)) ;
        ("value", loc_eqs2json eqs)
      ]
    ) (ScMap.bindings mua)))
  ]

let pp_print_ivc_json in_sys sys title fmt ivc =
  pp_print_json fmt (ivc2json in_sys sys title ivc)

let pp_print_mua_json in_sys param sys title fmt mua =
  pp_print_json fmt (mua2json in_sys param sys title mua)

(* ---------- LUSTRE AST ---------- *)

let counter =
  let last = ref 0 in
  (fun () -> last := !last + 1 ; !last)

let dpos = Lib.dummy_pos
let rand_fun_ident nb = "__rand"^(string_of_int nb)
let new_rand_fun_ident () = rand_fun_ident (counter ())

let max_nb_args = ref 0
let rand_functions = Hashtbl.create 10
let previous_rands = Hashtbl.create 10

let rec unannot_pos = function
  | A.Bool _ -> A.Bool dpos
  | A.Int _ -> A.Int dpos
  | A.UInt8 _ -> A.UInt8 dpos
  | A.UInt16 _ -> A.UInt16 dpos
  | A.UInt32 _ -> A.UInt32 dpos
  | A.UInt64 _ -> A.UInt64 dpos
  | A.Int8 _ -> A.Int8 dpos
  | A.Int16 _ -> A.Int16 dpos
  | A.Int32 _ -> A.Int32 dpos
  | A.Int64 _ -> A.Int64 dpos
  | A.IntRange (_,e1,e2) -> A.IntRange (dpos,e1,e2)
  | A.Real _ -> A.Real dpos
  | A.UserType (_,id) -> A.UserType (dpos,id)
  | A.TupleType (_,ts) -> A.TupleType (dpos, List.map unannot_pos ts)
  | A.RecordType (_,tids) ->
    let aux (_,id,t) = (dpos,id,unannot_pos t) in
    A.RecordType (dpos,List.map aux tids)
  | A.ArrayType (_,(t,e)) -> A.ArrayType (dpos,(unannot_pos t,e))
  | A.EnumType (_,id,ids) -> A.EnumType (dpos,id,ids)

let rand_function_name_for _ ts =
  let ts = List.map unannot_pos ts in
  begin
  try Hashtbl.find rand_functions ts
  with Not_found ->
    let new_rand = new_rand_fun_ident () in
    Hashtbl.replace rand_functions ts new_rand ;
    new_rand
  end

let undef_expr pos_sv_map const_expr typ expr =
  let pos = A.pos_of_expr expr in
  match pos_sv_map with
  | None -> A.Ident (pos, "_")
  | Some pos_sv_map ->
    if const_expr then expr (* a call to __rand is not a valid constant expression *)
    else
      let svs = try PosMap.find pos pos_sv_map with Not_found -> SVSet.empty in
      if SVSet.is_empty svs
      then begin
        let i = counter () in
        let n = (List.length typ) in
        if n > !max_nb_args then max_nb_args := n ;
        A.Call(*Param*)
          (pos, rand_function_name_for n typ, (*typ,*) [Const (dpos, Num (string_of_int i))])
      end else begin
        try Hashtbl.find previous_rands svs
        with Not_found ->
          let i = counter () in
          let n = (List.length typ) in
          if n > !max_nb_args then max_nb_args := n ;
          let res = A.Call(*Param*)
            (pos, rand_function_name_for n typ, (*typ,*) [Const (dpos, Num (string_of_int i))])
          in Hashtbl.replace previous_rands svs res ; res
      end

let parametric_rand_node nb_outputs =
  let rec aux prefix acc nb =
    match nb with
    | 0 -> acc
    | n -> aux prefix ((prefix^(string_of_int (counter ())))::acc) (n-1)
  in
  let ts = aux "t" [] nb_outputs in
  let outs = aux "out" [] nb_outputs
  |> List.map2 (fun t out ->
    dpos,out,A.UserType (dpos, t),A.ClockTrue) ts
  in
  let ts = List.map (fun str -> A.TypeParam str) ts in
  A.NodeDecl (dpos,
    (rand_fun_ident nb_outputs, true, ts, [dpos,"id",A.Int dpos,A.ClockTrue, false],
    outs, [], [], None)
  )

let rand_node name ts =
  let rec aux prefix acc nb =
    match nb with
    | 0 -> acc
    | n -> aux prefix ((prefix^(string_of_int (counter ())))::acc) (n-1)
  in
  let outs = aux "out" [] (List.length ts)
  |> List.map2 (fun t out -> dpos,out,t,A.ClockTrue) ts
  in
  A.NodeDecl (dpos,
    (name, true, [], [dpos,"id",A.Int dpos,A.ClockTrue, false],
    outs, [], [], None)
  )

let nodes_input_types = Hashtbl.create 10
let rec minimize_node_call_args ue lst expr =
  let minimize_arg ident i arg =
    match arg with
    | A.Ident _ | A.ModeRef _ | A.RecordProject _ | A.TupleProject _ -> arg
    | _ ->
      let t = Hashtbl.find nodes_input_types ident |> (fun lst -> List.nth lst i) in
      let (_, expr) = minimize_expr ue lst [t] arg in
      expr
  in
  let rec aux expr =
    match expr with
    | A.Const _ | A.Ident _ | A.ModeRef _ | A.Last _
    -> expr
    | A.Call (pos, ident, args) ->
      A.Call (pos, ident, List.mapi (minimize_arg ident) args)
    | A.CallParam (pos, ident, ts, args) ->
      A.CallParam (pos, ident, ts, List.mapi (minimize_arg ident) args)
    | A.RecordProject (p,e,i) -> A.RecordProject (p,aux e,i)
    | A.TupleProject (p,e1,e2) -> A.TupleProject (p,aux e1,aux e2)
    | A.StructUpdate (p,e1,ls,e2) -> A.StructUpdate (p,aux e1,ls,aux e2)
    | A.ConvOp (p,op,e) -> A.ConvOp (p,op,aux e)
    | A.GroupExpr (p,ge,es) -> A.GroupExpr (p,ge,List.map aux es)
    | A.ArrayConstr (p,e1,e2) -> A.ArrayConstr (p,aux e1,aux e2)
    | A.ArraySlice (p,e1,(e2,e3)) -> A.ArraySlice (p,aux e1,(aux e2,aux e3))
    | A.ArrayConcat (p,e1,e2) -> A.ArrayConcat (p,aux e1,aux e2)
    | A.RecordExpr (p,id,lst) ->
      A.RecordExpr (p,id,List.map (fun (i,e) -> (i, aux e)) lst)
    | A.UnaryOp (p,op,e) -> A.UnaryOp (p,op,aux e)
    | A.BinaryOp (p,op,e1,e2) -> A.BinaryOp (p,op,aux e1,aux e2)
    | A.Quantifier (p,q,ids,e) -> A.Quantifier (p,q,ids,aux e)
    | A.NArityOp (p,op,es) -> A.NArityOp (p,op,List.map aux es)
    | A.TernaryOp (p,op,e1,e2,e3) -> A.TernaryOp (p,op,aux e1,aux e2,aux e3)
    | A.CompOp (p,op,e1,e2) -> A.CompOp (p,op,aux e1,aux e2)
    | A.When (p,e,c) -> A.When (p,aux e,c)
    | A.Current (p,e) -> A.Current (p,aux e)
    | A.Condact (p,e1,e2,id,es1,es2) ->
      A.Condact (p,aux e1,aux e2,id,List.map aux es1,List.map aux es2)
    | A.Activate (p,id,e1,e2,es) ->
      A.Activate (p,id,aux e1,aux e2,List.map aux es)
    | A.Merge (p,id,lst) ->
      A.Merge (p,id,List.map (fun (i,e) -> (i, aux e)) lst)
    | A.RestartEvery (p,id,es,e) -> A.RestartEvery (p,id,List.map aux es,aux e)
    | A.Pre (p,e) -> A.Pre (p,aux e)
    | A.Fby (p,e1,i,e2) -> A.Fby (p,aux e1,i,aux e2)
    | A.Arrow (p,e1,e2) -> A.Arrow (p,aux e1,aux e2)
  in aux expr

and ast_contains p ast =
  let rec aux ast =
    if p ast then true
    else match ast with
    | A.Const _ | A.Ident _ | A.ModeRef _ | A.Last _
      -> false
    | A.Call (_, _, args) | A.CallParam (_, _, _, args) ->
      List.map aux args
      |> List.exists (fun x -> x)
    | A.ConvOp (_,_,e) | A.UnaryOp (_,_,e) | A.RecordProject (_,e,_)
    | A.Quantifier (_,_,_,e) | A.When (_,e,_) | A.Current (_,e) | A.Pre (_,e) ->
      aux e
    | A.StructUpdate (_,e1,_,e2) | A.ArrayConstr (_,e1,e2)
    | A.ArrayConcat (_,e1,e2) | A.TupleProject (_,e1,e2) | A.BinaryOp (_,_,e1,e2)
    | A.CompOp (_,_,e1,e2) | A.Fby (_,e1,_,e2) | A.Arrow (_,e1,e2) ->
      aux e1 || aux e2
    | A.GroupExpr (_,_,es) | A.NArityOp (_,_,es) ->
      List.map aux es
      |> List.exists (fun x -> x)
    | A.ArraySlice (_,e1,(e2,e3)) | A.TernaryOp (_,_,e1,e2,e3) ->
      aux e1 || aux e2 || aux e3
    | A.RecordExpr (_,_,lst) | A.Merge (_,_,lst) ->
      List.map (fun (_,e) -> aux e) lst
      |> List.exists (fun x -> x)
    | A.Condact (_,e1,e2,_,es1,es2) ->
      List.map aux (e1::e2::(es1@es2))
      |> List.exists (fun x -> x)
    | A.Activate (_,_,e1,e2,es) ->
      List.map aux (e1::e2::es)
      |> List.exists (fun x -> x)
    | A.RestartEvery (_,_,es,e) ->
      List.map aux (e::es)
      |> List.exists (fun x -> x)
  in
  aux ast

and minimize_expr ue lst typ expr =
  let all_pos = PosSet.of_list lst in
  let keep_expr expr =
    PosSet.mem (A.pos_of_expr expr) all_pos
  in
  if ast_contains keep_expr expr
  then (false, minimize_node_call_args ue lst expr)
  else (true, ue typ expr)

let tyof_lhs id_typ_map lhs =
  let A.StructDef (pos, items) = lhs in
  let rec aux = function
  | A.SingleIdent (_,id) as e -> [e, IdMap.find id id_typ_map]
  | A.ArrayDef (pos,id,_) -> [A.SingleIdent (pos,id), IdMap.find id id_typ_map]
  | A.TupleStructItem _ | A.ArraySliceStructItem _ | A.FieldSelection _ | A.TupleSelection _
    -> assert false
  in
  let (items,typ) = List.map aux items |> List.flatten |> List.split in
  (A.StructDef (pos, items), typ)

let minimize_node_eq id_typ_map ue lst = function
  | A.Assert (pos, expr) when
    List.exists (fun p -> Lib.compare_pos p pos = 0) lst ->
    Some (A.Assert (pos, expr))
  | A.Assert _ -> None
  | A.Automaton _ as automaton -> Some automaton
  | A.Equation (pos, lhs, expr) ->
    let (novarindex_lhs, typ) = tyof_lhs id_typ_map lhs in
    let (b, expr) = minimize_expr (ue false) lst typ expr in
    let lhs = if b then novarindex_lhs else lhs in
    Some (A.Equation (pos, lhs, expr))

let minimize_item id_typ_map ue lst = function
  | A.AnnotMain b -> [A.AnnotMain b]
  | A.AnnotProperty (p,str,e) -> [A.AnnotProperty (p,str,e)]
  | A.Body eq ->
    begin match minimize_node_eq id_typ_map ue lst eq with
    | None -> []
    | Some eq -> [A.Body eq]
    end

let minimize_const_decl ue lst = function
  | A.UntypedConst (p,id,e) -> A.UntypedConst (p,id,e)
  | A.FreeConst (p,id,t) -> A.FreeConst (p,id,t)
  | A.TypedConst (p,id,e,t) ->
    (* Constants are inlined most of time so they may not appear as equations *)
    (* Therefore we should not minimize them *)
    (*let (_,e) = minimize_expr (ue true) lst [t] e in*)
    A.TypedConst (p,id,e,t)

let minimize_node_local_decl ue lst = function
  | A.NodeConstDecl (p,d) ->
    A.NodeConstDecl (p,minimize_const_decl ue lst d)
  | A.NodeVarDecl (p,d) -> A.NodeVarDecl (p,d)

let build_id_typ_map input output local =
  let add_input acc (_,id,t,_,_) =
    IdMap.add id t acc
  in
  let add_output acc (_,id,t,_) =
    IdMap.add id t acc
  in
  let add_local acc = function
  | A.NodeVarDecl (_,d) -> add_output acc d
  | A.NodeConstDecl (_, A.FreeConst (_,id,t))
  | A.NodeConstDecl (_, A.TypedConst (_,id,_,t)) ->
    IdMap.add id t acc
  | A.NodeConstDecl (_, A.UntypedConst _) ->
    acc (* It is a const anyway, it will not appear at lhs *)
  in
  let acc = List.fold_left add_input IdMap.empty input in
  let acc = List.fold_left add_output acc output in
  List.fold_left add_local acc local

let minimize_contract_node_eq ue lst cne =
  match cne with
  | A.ContractCall _ -> [cne]
  | A.GhostConst d -> [A.GhostConst (minimize_const_decl ue lst d)]
  | A.GhostVar d -> [A.GhostVar (minimize_const_decl ue lst d)]
  | A.Assume (pos,_,_,_)
  | A.Guarantee (pos,_,_) ->
    if List.exists (fun p -> Lib.compare_pos p pos = 0) lst
    then [cne] else []
  | A.Mode (pos,id,req,ens) ->
    let ens = ens |> List.filter
      (fun (pos,_,_) -> List.exists (fun p -> Lib.compare_pos p pos = 0) lst)
    in
    [A.Mode (pos,id,req,ens)]

let minimize_node_decl ue ivc
  ((id, extern, tparams, inputs, outputs, locals, items, spec) as ndecl) =

  let id_typ_map = build_id_typ_map inputs outputs locals in

  let minimize_with_lst lst =
    let items = List.map (minimize_item id_typ_map ue lst) items |> List.flatten in
    let spec = 
    begin match spec with
      | None -> None
      | Some spec -> List.map (minimize_contract_node_eq ue lst) spec 
      |> List.flatten |> (fun s -> Some s)
    end
    in
    let locals = List.map (minimize_node_local_decl ue lst) locals in
    (id, extern, tparams, inputs, outputs, locals, items, spec)
  in
  
  try
    ScMap.find (Scope.mk_scope [id]) ivc
    |> List.map (fun (_,l,_) -> l) |> List.flatten
    |> List.map (fun l -> l.pos) |> minimize_with_lst
  with Not_found ->
    if Flags.IVC.ivc_enter_nodes ()
    then minimize_with_lst []
    else ndecl

let minimize_contract_decl ue ivc (id, tparams, inputs, outputs, body) =
  let lst = ScMap.bindings ivc
    |> List.map (fun (_,v) -> v)
    |> List.flatten
    |> List.map (fun (_,l,_) -> l)
    |> List.flatten
    |> List.map (fun l -> l.pos) in
  let body = body
    |> List.map (minimize_contract_node_eq ue lst)
    |> List.flatten
  in
  (id, tparams, inputs, outputs, body)

let minimize_decl ue ivc = function
  | A.NodeDecl (p, ndecl) ->
    A.NodeDecl (p, minimize_node_decl ue ivc ndecl)
  | A.FuncDecl (p, ndecl) ->
    A.FuncDecl (p, minimize_node_decl ue ivc ndecl)
  | A.ContractNodeDecl (p, cdecl) ->
    A.ContractNodeDecl (p, minimize_contract_decl ue ivc cdecl)
  | decl -> decl 

let fill_input_types_hashtbl ast =
  let aux_node_decl (id, _, _, inputs, _, _, _, _) =
    let typ_of_input (_,_,t,_,_) = t in
    Hashtbl.replace nodes_input_types id (List.map typ_of_input inputs) ;
  in
  let aux_decl = function
  | A.NodeDecl (_, ndecl) | A.FuncDecl (_, ndecl) -> aux_node_decl ndecl
  | _ -> ()
  in
  List.iter aux_decl ast

let minimize_lustre_ast ?(valid_lustre=false) in_sys (_,ivc) ast =
  fill_input_types_hashtbl ast ;
  let undef_expr =
    if valid_lustre
    then
      (* We construct a map that associate to each position a list of state vars
          that correspond to the state vars characterizing this position (if any) *)
      let pos_sv_map = List.fold_left
      (fun acc node ->
        List.fold_left
        (fun acc sv ->
          List.fold_left
          (fun acc def ->
            let pos = LustreNode.pos_of_state_var_def def in
            let old = try PosMap.find pos acc with Not_found -> SVSet.empty in
            PosMap.add pos (SVSet.add sv old) acc
          )
          acc (LustreNode.get_state_var_defs sv)
        )
        acc (LustreNode.get_all_state_vars node)
      ) PosMap.empty (InputSystem.retrieve_lustre_nodes in_sys) in
      undef_expr (Some pos_sv_map)
    else undef_expr None in
  let minimized = List.map (minimize_decl undef_expr ivc) ast in

  (*let rec aux acc nb =
    match nb with
    | 0 -> acc
    | n -> aux ((rand_node n)::acc) (nb-1)
  in
  aux minimized (!max_nb_args)*)
  Hashtbl.fold (fun ts n acc ->
    (rand_node n ts)::acc
  )
  rand_functions
  minimized

(* ---------- MAPPING BACK ---------- *)

let locs_of_node_call in_sys output_svs =
  output_svs
  |> SVSet.elements
  |> List.map (fun sv ->
      InputSystem.lustre_definitions_of_state_var in_sys sv
      |> List.filter (function LustreNode.CallOutput _ -> true | _ -> false)
      |> List.map
        (fun d -> { pos=LustreNode.pos_of_state_var_def d ; index=LustreNode.index_of_state_var_def d })
  )
  |> List.flatten

let rec sublist i count lst =
  match i, count, lst with
  | _, 0, _ -> []
  | _, _, [] -> assert false
  | 0, k, hd::lst -> hd::(sublist 0 (k-1) lst)
  | i, k, _::lst -> sublist (i-1) k lst

let name_and_svs_of_node_call in_sys s args =
  (* Retrieve name of node *)
  let regexp = Printf.sprintf "^\\(%s\\|%s\\)_\\(.+\\)_[0-9]+$"
    Lib.ReservedIds.init_uf_string Lib.ReservedIds.trans_uf_string
    |> Str.regexp in
  let name = Symbol.string_of_symbol s in
  let name =
    if Str.string_match regexp name 0 
    then Str.matched_group 2 name
    else name
  in
  (* Retrieve number of inputs/outputs *)
  let node = InputSystem.find_lustre_node (Scope.mk_scope [Ident.of_string name]) in_sys in
  let nb_inputs = LustreIndex.cardinal (node.LustreNode.inputs) in
  let nb_oracles = List.length (node.LustreNode.oracles) in
  let nb_outputs = LustreIndex.cardinal (node.LustreNode.outputs) in
  (* Retrieve output statevars *)
  let svs = sublist (nb_inputs+nb_oracles) nb_outputs args
  |> List.map (fun t -> match Term.destruct t with
    | Var v -> Var.state_var_of_state_var_instance v
    | _ -> assert false
  )
  in
  (name, (*List.sort_uniq StateVar.compare_state_vars*)SVSet.of_list svs)

(* The order matters, for this reason we can't use Term.state_vars_of_term *)
let rec find_vars t =
  match Term.destruct t with
  | Var v -> [v]
  | Const _ -> []
  | App (_, lst) ->
    List.map find_vars lst
    |> List.flatten
  | Attr (t, _) -> find_vars t

let sv_of_term t =
  find_vars t |> List.hd |> Var.state_var_of_state_var_instance

let locs_of_eq_term in_sys t =
  try
    let has_soft_contract_items = ref false in
    let has_contract_items = ref false in
    let has_asserts = ref false in
    let name = ref None in
    let set_name = function None -> () | Some str -> name := Some str in
    let sv = sv_of_term t in
    InputSystem.lustre_definitions_of_state_var in_sys sv
    |> List.filter (function LustreNode.CallOutput _ -> false | _ -> true)
    |> List.map (fun def ->
      ( match def with
        | LustreNode.Assertion _ -> has_asserts := true
        | LustreNode.ContractItem (_, str, false) -> has_contract_items := true ; set_name str
        | LustreNode.ContractItem (_, str, true) -> has_soft_contract_items := true ; set_name str
        | _ -> ()
      );
      let p = LustreNode.pos_of_state_var_def def in
      let i = LustreNode.index_of_state_var_def def in
      { pos=p ; index=i }
    )
    |> (fun locs ->
      if !has_soft_contract_items then (ContractItem (sv, !name, true), locs)
      else if !has_contract_items then (ContractItem (sv, !name, false), locs)
      else if !has_asserts then (Assertion sv, locs)
      else (Equation sv, locs)
    )
  with _ -> assert false

let compare_loc {pos=pos;index=index} {pos=pos';index=index'} =
  match Lib.compare_pos pos pos' with
  | 0 -> LustreIndex.compare_indexes index index'
  | n -> n

let normalize_loc lst =
  List.sort_uniq compare_loc lst

let add_loc in_sys eq =
  try
    let term = eq.trans_closed in
    begin match Term.destruct term with
    | Term.T.App (s, ts) when
      (match (Symbol.node_of_symbol s) with `UF _ -> true | _ -> false)
      -> (* Case of a node call *)
      let (name, svs) = name_and_svs_of_node_call in_sys s ts in
      let loc = locs_of_node_call in_sys svs in
      (eq, normalize_loc loc, NodeCall (name,svs))
    | _ ->
      let (cat,loc) = locs_of_eq_term in_sys term in
      (eq, normalize_loc loc, cat)
    end
  with _ -> (* If the input is not a Lustre file, it may fail *)
    (eq, [], Unknown)

let eqmap_to_ivc in_sys props eqmap = (props, ScMap.map (List.map (add_loc in_sys)) eqmap)

type term_id = SVSet.t * bool (* Is node call *)
module TermID = struct
  type t = term_id
  let is_empty (k,_) = SVSet.is_empty k
  let compare (a,b) (a',b') =
    match compare b b' with
    | 0 -> SVSet.compare a a'
    | n -> n
end
module TIDMap = Map.Make(TermID)

let id_of_term in_sys t =
  match Term.destruct t with
  | Term.T.App (s, ts) when
    (match (Symbol.node_of_symbol s) with `UF _ -> true | _ -> false)
    -> (* Case of a node call *)
    let (_, svs) = name_and_svs_of_node_call in_sys s ts in
    (svs, true)
  | _ ->
    try (SVSet.singleton (sv_of_term t), false)
    with _ -> (SVSet.empty, false)

(* ---------- UTILITIES ---------- *)

let make_check_ts in_sys param analyze sys =
  let param = Analysis.param_clone param in
  let sys = TS.copy sys in
  let modules = Flags.enabled () in
  sys, (fun () -> analyze false modules in_sys param sys)

let is_system_falsifiable sys =
  List.exists (function
    | { Property.prop_status = Property.PropFalse _ } -> true
    | _ -> false
  ) (TS.get_real_properties sys)

let extract_props sys can_be_valid can_be_invalid =
  List.filter (function
    | { Property.prop_status = Property.PropInvariant _ } when can_be_valid -> true
    | { Property.prop_status = Property.PropInvariant _ ; Property.prop_name } ->
      KEvent.log L_info "Skipping proved property %s" prop_name ;
      false
    | { Property.prop_status = Property.PropFalse _ } when can_be_invalid -> true
    | { Property.prop_status = Property.PropFalse _ ; Property.prop_name } ->
      KEvent.log L_info "Skipping falsifiable property %s" prop_name ;
      false
    | { Property.prop_name } ->
      KEvent.log L_warn "Skipping unknown property %s" prop_name ;
      false
  ) (TS.get_real_properties sys)

let props_names props =
  List.map (fun { Property.prop_name = n } -> n) props

let props_term props =
  List.map (fun { Property.prop_term = p } -> p) props
  |> Term.mk_and

let extract_all_props_names sys =
  List.map (fun { Property.prop_name = n } -> n) (TS.get_properties sys)

let rec deconstruct_conj t =
  match Term.destruct t with
  | Term.T.App (s_and, ts) when Symbol.equal_symbols s_and Symbol.s_and ->
    List.map deconstruct_conj ts |> List.flatten
  | _ -> [t]

exception InitTransMismatch of int * int

let extract_toplevel_equations ?(include_weak_ass=false) in_sys sys =
  let (_,oinit,otrans) = TS.init_trans_open sys in
  let cinit = TS.init_of_bound None sys Numeral.zero
  and ctrans = TS.trans_of_bound None sys Numeral.zero in
  let oinit = deconstruct_conj oinit
  and otrans = deconstruct_conj otrans
  and cinit = deconstruct_conj cinit
  and ctrans = deconstruct_conj ctrans in
  let init = List.combine oinit cinit
  and trans = List.combine otrans ctrans in

  let (init, trans) =
    if include_weak_ass
    then
      let init_wa =
        TS.get_weak_assumptions_of_bound sys TS.init_base in
      let trans_wa =
        TS.get_weak_assumptions_of_bound sys TS.init_base in
      (init@init_wa, trans@trans_wa)
    else (init, trans)
  in

  let mk_map = List.fold_left (fun acc (o,c) ->
    let tid = id_of_term in_sys c in
    if TermID.is_empty tid then acc
    else
      let (o,c) =
        try
          let (o',c') = TIDMap.find tid acc in
          (Term.mk_and [o;o'], Term.mk_and [c;c'])
        with Not_found -> (o,c) in
      TIDMap.add tid (o,c) acc
  ) TIDMap.empty
  in
  let init_bindings = mk_map init |> TIDMap.bindings
  and trans_bindings = mk_map trans |> TIDMap.bindings in
  let init_n = List.length init_bindings
  and trans_n = List.length trans_bindings in
  if init_n <> trans_n then raise (InitTransMismatch (init_n, trans_n)) ;
  List.map2 (fun (ki,(oi,ci)) (kt,(ot,ct)) ->
    if TermID.compare ki kt <> 0
    then raise (InitTransMismatch (init_n, trans_n)) ;
    { init_opened=oi ; init_closed=ci ; trans_opened=ot ; trans_closed=ct }
  ) init_bindings trans_bindings

let check_loc_eq_category cats (_,_,cat) =
  let cat = match cat with
  | NodeCall _ -> [`NODE_CALL]
  | ContractItem (_, _, false) -> [`CONTRACT_ITEM]
  | ContractItem (_, _, true) -> [`WEAK_ASS]
  | Equation _ -> [`EQUATION]
  | Assertion _ -> [`ASSERTION]
  | Unknown -> [`UNKNOWN]
  in
  List.exists (fun cat -> List.mem cat cats) cat

let should_minimize_equation in_sys cats eq =
  check_loc_eq_category cats (add_loc in_sys eq)

let separate_by_predicate f lst =
  let lst = List.map (fun e -> (f e, e)) lst in
  let ok = List.filter fst lst in
  let not_ok = List.filter (fun (ok,_) -> not ok) lst in
  (List.map snd not_ok, List.map snd ok)

let separate_loc_eqs_by_category cats =
  separate_by_predicate (check_loc_eq_category cats)

let separate_equations_by_category in_sys cats =
  separate_by_predicate (should_minimize_equation in_sys cats)

let separate_scmap f scmap =
  ScMap.fold (fun k v (map1,map2) ->
    let (v1,v2) = f v in
    (ScMap.add k v1 map1, ScMap.add k v2 map2)
  ) scmap (ScMap.empty, ScMap.empty)

let separate_ivc_by_category (props, ivc) =
  let (ivc1, ivc2) = separate_scmap (separate_loc_eqs_by_category (Flags.IVC.ivc_elements ())) ivc
  in (props, ivc1), (props, ivc2)

let separate_mua_by_category (props, mua) =
  let (mua1, mua2) = separate_scmap (separate_loc_eqs_by_category (Flags.MUA.mua_elements ())) mua
  in (props, mua1), (props, mua2)

type eqmap = (equation list) ScMap.t

let separate_eqmap_by_category in_sys cats =
  separate_scmap (separate_equations_by_category in_sys cats)

let _all_eqs ?(include_weak_ass=false) in_sys sys enter_nodes =
  let scope = TS.scope_of_trans_sys sys in
  let eqs = extract_toplevel_equations ~include_weak_ass in_sys sys in
  let eqmap = ScMap.singleton scope eqs in
  if enter_nodes
  then
    TS.fold_subsystems ~include_top:false (fun eqmap sys ->
      let scope = TS.scope_of_trans_sys sys in
      let eqs = extract_toplevel_equations in_sys sys in
      ScMap.add scope eqs eqmap
    ) eqmap sys
  else eqmap

let all_eqs ?(include_weak_ass=false) in_sys sys enter_nodes =
  let eqmap = _all_eqs ~include_weak_ass in_sys sys enter_nodes in
  eqmap_to_ivc in_sys [] eqmap

let term_of_eq init closed eq =
  if init && closed then eq.init_closed
  else if init then eq.init_opened
  else if closed then eq.trans_closed
  else eq.trans_opened

let reset_ts enter_nodes sys =
  if enter_nodes
  then TS.clear_all_invariants sys
  else TS.clear_invariants sys ;
  List.iter
    (fun str -> TS.force_set_prop_unknown sys str)
    (extract_all_props_names sys)

(* ---------- IVC_UC ---------- *)

let get_logic ?(pathcomp=false) sys =
  let open TermLib in
  match TS.get_logic sys with
  | `Inferred fs when pathcomp ->
    `Inferred
      TermLib.FeatureSet.(sup_logics [fs; of_list [IA; LA; UF]])
  | l -> l

let create_solver ?(pathcomp=false) ?(approximate=false) sys actlits bmin bmax =
  let solver =
    SMTSolver.create_instance ~timeout:(Flags.IVC.ivc_uc_timeout ())
    ~produce_assignments:pathcomp ~produce_cores:true
    ~minimize_cores:(not approximate) (get_logic ~pathcomp sys) (Flags.Smt.solver ()) in
  List.iter (SMTSolver.declare_fun solver) actlits ;
  TS.declare_sorts_ufs_const sys (SMTSolver.declare_fun solver) (SMTSolver.declare_sort solver) ;
  TS.declare_vars_of_bounds
    sys
    (SMTSolver.declare_fun solver)
    (Numeral.of_int bmin) (Numeral.of_int bmax) ;
  if pathcomp
  then begin
    Compress.init (SMTSolver.declare_fun solver) sys ;
    Compress.incr_k ()
  end ;
  solver

let check_sat_assuming solver actlits =
  let act_terms = List.map Actlit.term_of_actlit actlits in
  SMTSolver.check_sat_assuming solver (fun _ -> true) (fun _ -> false) act_terms

let actlit_of_term t = match Term.destruct t with
    | Var _ -> assert false
    | Const s -> Symbol.uf_of_symbol s
    | App _ -> assert false
    | Attr _ -> assert false

let base_k sys b0 init_eq trans_eq prop_eq os_prop_eq k =
  let prop_eq = if k = 0 then os_prop_eq else prop_eq in

  let init_eq =
    init_eq
    |> Term.bump_state (Numeral.of_int b0)
  in

  let trans_eq =
    interval (b0+1) (b0+k)
    |> List.map (fun i -> Term.bump_state (Numeral.of_int i) trans_eq)
    |> Term.mk_and
  in

  let prop_eq =
    prop_eq
    |> Term.bump_state (Numeral.of_int (b0 + k))
  in

  (b0 + k + 1, Term.mk_implies [Term.mk_and [init_eq ; trans_eq]; prop_eq])

let base_until_k sys b0 init_eq trans_eq prop_eq os_prop_eq k =
  interval 0 k
  |> List.fold_left (
    fun (b0, base) i ->
      let (b0, t) = base_k sys b0 init_eq trans_eq prop_eq os_prop_eq i in
      (b0, Term.mk_and [base; t])
  )
  (b0, Term.mk_true ())

let ind_k sys b0 trans_eq inv_eq os_inv_eq prop_eq k =

  let trans_eq =
    interval (b0+1) (b0+1+k)
    |> List.map (fun i -> Term.bump_state (Numeral.of_int i) trans_eq)
    |> Term.mk_and
  in

  let os_inv_eq = Term.bump_state (Numeral.of_int b0) os_inv_eq in
  let inv_eq =
    interval (b0+1) (b0+k)
    |> List.map (fun i -> Term.bump_state (Numeral.of_int i) inv_eq)
    |> (fun eqs -> os_inv_eq::eqs)
    |> Term.mk_and
  in

  let prop_eq =
    prop_eq
    |> Term.bump_state (Numeral.of_int (b0 + k + 1))
  in
  
  let path_compress solver =
    (* Try to block the counterexample with path compression *)
    let svi = TS.get_state_var_bounds sys in
    let model = SMTSolver.get_var_values solver svi
        (TS.vars_of_bounds sys (Numeral.of_int b0) (Numeral.of_int (b0+k+1))) in
    let path = Model.path_from_model (TS.state_vars sys) model
        (Numeral.of_int (b0+k+1)) in
    match Compress.check_and_block (SMTSolver.declare_fun solver) sys path with
    | [] -> false
    | compressor ->
      (*KEvent.log_uncond "Compressor: %n"
        (List.length compressor) ;*)
      compressor |> Term.mk_and |> SMTSolver.assert_term solver ;
      true
  in
  let path_compress =
    if b0 = 0 then path_compress
    else begin
      KEvent.log L_warn "Path compression cannot be enabled for a bound different than 0" ;
      (fun _ -> false)
  end
  in
  (b0+k+2, Term.mk_implies [Term.mk_and [trans_eq ; inv_eq]; prop_eq], path_compress)

let k_induction sys b0 init_eq trans_eq prop_eq os_prop_eq k =

  let (b0, ind, path_compress) = ind_k sys b0 trans_eq prop_eq os_prop_eq prop_eq k in
  let (b0, base) = base_until_k sys b0 init_eq trans_eq prop_eq os_prop_eq k in
  (b0, Term.mk_and [base ; ind], path_compress)

type core = (UfSymbol.t list) ScMap.t

let actlits_of_core map = List.flatten (List.map snd (ScMap.bindings map))

let symbols_union lst1 lst2 =
  SySet.union (SySet.of_list lst1) (SySet.of_list lst2) |> SySet.elements

let symbols_diff lst1 lst2 =
  SySet.diff (SySet.of_list lst1) (SySet.of_list lst2) |> SySet.elements

let scmap_union union c1 c2 =
  let merge _ lst1 lst2 = match lst1, lst2 with
  | None, None -> None
  | Some lst, None | None, Some lst -> Some lst
  | Some lst1, Some lst2 -> Some (union lst1 lst2)
  in
  ScMap.merge merge c1 c2

let scmap_diff diff c1 c2 =
  let merge _ lst1 lst2 = match lst1, lst2 with
  | None, _ -> None
  | Some lst, None -> Some lst
  | Some lst1, Some lst2 -> Some (diff lst1 lst2)
  in
  ScMap.merge merge c1 c2

let core_union = scmap_union symbols_union
let core_diff = scmap_diff symbols_diff

let filter_core core actlits =
  let actlits = SySet.of_list actlits in
  ScMap.map (fun lst -> SySet.of_list lst |> SySet.inter actlits |> SySet.elements) core


let term_of_scope term_map scope =
  try ScMap.find scope term_map with Not_found -> Term.mk_true ()

type result = NOT_OK | OK of core

let compute_unsat_core ?(pathcomp=None) ?(approximate=false)
  sys enter_nodes core init_terms trans_terms bmin bmax t =

  let enable_compr = pathcomp <> None in
  let actlits = actlits_of_core core in
  let solver =
    create_solver ~pathcomp:enable_compr ~approximate:approximate
    sys actlits bmin bmax in

  (* Define non-top-level nodes *)
  if enter_nodes
  then
    sys |> TS.iter_subsystems ~include_top:false (fun t ->
      let define = SMTSolver.define_fun solver in
      let scope = TS.scope_of_trans_sys t in
      let init = term_of_scope init_terms scope in
      let trans = term_of_scope trans_terms scope in
      define (TS.init_uf_symbol t) (TS.init_formals t) init ;
      define (TS.trans_uf_symbol t) (TS.trans_formals t) trans
    )
  else TS.define_subsystems sys (SMTSolver.define_fun solver) ;

  SMTSolver.assert_term solver t |> ignore ;

  let (check_sat, get_unsat_core) =
    if actlits = []
    then (fun () -> SMTSolver.check_sat solver), (fun () -> [])
    else (fun () -> check_sat_assuming solver actlits),
         (fun () -> SMTSolver.get_unsat_core_lits solver)
  in
  let rec check () =
    if check_sat ()
    then
      if enable_compr then begin
        match pathcomp with
        | None -> assert false
        | Some f ->
          if f solver then check ()
          else NOT_OK
      end
      else NOT_OK
    else
      let res = get_unsat_core ()
      |> List.map actlit_of_term
      in OK (filter_core core res)
  in

  let res = check () in
  SMTSolver.delete_instance solver ;
  res

let is_empty_core c =
  ScMap.for_all (fun _ v -> v = []) c

let core_size c =
  ScMap.fold (fun _ lst acc -> acc + (List.length lst)) c 0

let check_k_inductive ?(approximate=false) sys enter_nodes actlits init_terms trans_terms prop os_prop k =
  (* In the functions above, k starts at 0 whereas it start at 1 with Kind2 notation *)
  let k = k - 1 in
  let scope = TS.scope_of_trans_sys sys in
  let init_eq = term_of_scope init_terms scope in
  let trans_eq = term_of_scope trans_terms scope in

  if Flags.BmcKind.compress ()
  then
    let (bmax, t) = base_until_k sys 0 init_eq trans_eq prop os_prop k in
    let bmax = bmax-1 in
    let t = Term.mk_not t in
    let res_base =
      compute_unsat_core ~approximate:approximate
      sys enter_nodes actlits init_terms trans_terms 0 bmax t in
    match res_base with
    | NOT_OK -> NOT_OK
    | OK core ->
      let (bmax, t, pathcomp) = ind_k sys 0 trans_eq prop os_prop prop k in
      let bmax = bmax-1 in
      let t = Term.mk_not t in
      let res_ind =
        compute_unsat_core ~pathcomp:(Some pathcomp) ~approximate:approximate
        sys enter_nodes actlits init_terms trans_terms 0 bmax t in
      begin match res_ind with
      | NOT_OK -> NOT_OK
      | OK core' -> OK (core_union core core')
      end
  else
    let (bmax, t, _) = k_induction sys 0 init_eq trans_eq prop os_prop k in
    let bmax = bmax-1 in
    let t = Term.mk_not t in
    compute_unsat_core ~approximate:approximate
    sys enter_nodes actlits init_terms trans_terms 0 bmax t

let lstmap_union c1 c2 =
  let merge _ lst1 lst2 = match lst1, lst2 with
  | None, None -> None
  | Some lst, None | None, Some lst -> Some lst
  | Some lst1, Some lst2 -> Some (lst1@lst2)
  in
  ScMap.merge merge c1 c2

let pick_core c =
  let c = ScMap.filter (fun _ lst -> lst <> []) c in
  let (scope, lst) = List.hd (ScMap.bindings c) in
  match lst with
  | [] -> assert false
  | hd::lst -> (scope, hd, ScMap.add scope lst c)

let eq_of_actlit actlits_eqs_map ?(with_act=false) a =
  let eq = SyMap.find a actlits_eqs_map in
  if with_act
  then
    let guard t =
      (* Term.mk_eq *)
      Term.mk_implies [Actlit.term_of_actlit a ; t]
    in
    { init_opened=guard eq.init_opened ; init_closed=guard eq.init_closed ;
      trans_opened=guard eq.trans_opened ; trans_closed=guard eq.trans_closed }
  else eq

exception NotKInductive

(** Implements the algorithm IVC_UC *)
let ivc_uc_ in_sys ?(approximate=false) sys props enter_nodes eqmap_keep eqmap_test =

  let scope = TS.scope_of_trans_sys sys in
  let k, invs = CertifChecker.minimize_invariants sys None in
<<<<<<< HEAD
  let os_invs = List.filter is_one_step invs in
  let prop = props_term props in
=======
  let os_invs = List.filter (fun t -> CertifChecker.is_two_state t |> not) invs in
  let prop = extract_props_terms sys in
>>>>>>> 04faefb1
  let os_prop = Term.mk_and (prop::os_invs) in
  let prop = Term.mk_and (prop::invs) in
  KEvent.log L_info "Inductive property: %a" Term.pp_print_term prop ;
  KEvent.log L_info "One-step inductive property: %a" Term.pp_print_term os_prop ;
  KEvent.log L_info "Value of k: %n" k ;

  (* Activation litterals, core and mapping to equations *)
  let add_to_bindings must_be_tested scope eqs act_bindings =
    let act_bindings' =
      List.map (fun eq -> (must_be_tested, Actlit.fresh_actlit (), scope, eq)) eqs in
    act_bindings'@act_bindings
  in
  let act_bindings = ScMap.fold (add_to_bindings false) eqmap_keep [] in
  let act_bindings = ScMap.fold (add_to_bindings true) eqmap_test act_bindings in

  let actlits_eqs_map =
    List.fold_left (fun acc (_,k,_,v) -> SyMap.add k v acc)
      SyMap.empty act_bindings
  in
  let eq_of_actlit = eq_of_actlit actlits_eqs_map in

  let add_to_core (keep, test) (must_be_tested,actlit,scope,eq) =
    if must_be_tested
    then
      let old = try ScMap.find scope test with Not_found -> [] in
      (keep, ScMap.add scope (actlit::old) test)
    else
      let old = try ScMap.find scope keep with Not_found -> [] in
      (ScMap.add scope (actlit::old) keep, test)
  in
  let (keep,test) = List.fold_left add_to_core (ScMap.empty,ScMap.empty) act_bindings in

  (* Minimization *)
  (* If Z3 is used, we use the 'minimize cores' feature
    so we do not need to minimize them manually *)
  let z3_used = match Flags.Smt.solver () with `Z3_SMTLIB -> true | _ -> false in
  let has_timeout = ref false in
  let rec minimize ?(skip_first_check=false) check keep test =
    let first_check =
      if skip_first_check
      then OK test
      else
        try
          check (approximate || !has_timeout) keep test
        with SMTSolver.Timeout -> (
          has_timeout := true ;
          OK test
        )
    in
    match first_check with
    | NOT_OK -> (*KEvent.log_uncond "Not k-inductive." ;*) None 
    | OK core ->
      (*KEvent.log_uncond "UNSAT core eliminated %n equations."
        (core_size test - core_size core) ;*)
      if approximate || (z3_used && not !has_timeout) || is_empty_core core
      then Some (core_union keep core)
      else begin
        let (scope, symb, test) = pick_core core in
        begin match minimize check keep test with
        | None -> minimize check ~skip_first_check:true
          (core_union (ScMap.singleton scope [symb]) keep) test
        | Some res -> Some res
        end
      end
  in

  let terms_of_current_state keep test =
    let aux with_act init core =
      ScMap.mapi (fun s lst -> List.map 
        (fun a ->
          let eq = eq_of_actlit ~with_act:with_act a in
          term_of_eq init (Scope.equal s scope) eq
        )
        lst)
        core
    in
    let keep_init = aux false true keep in
    let keep_trans = aux false false keep in
    let test_init = aux true true test in
    let test_trans = aux true false test in
    let init = lstmap_union keep_init test_init
    |> ScMap.map (fun t -> Term.mk_and t) in
    let trans = lstmap_union keep_trans test_trans
    |> ScMap.map (fun t -> Term.mk_and t) in
    (init, trans)
  in

  let core_to_eqmap core =
    ScMap.map (fun v -> List.map eq_of_actlit v) core
  in

  let check approximate keep' test =
    KEvent.log L_info "Minimizing using an UNSAT core... (%i left)" (core_size test) ;
    let (init, trans) = terms_of_current_state (core_union keep keep') test in
    check_k_inductive ~approximate:approximate sys enter_nodes test init trans prop os_prop k
  in
  match minimize check ScMap.empty test with
  | None -> raise NotKInductive
  | Some core -> core_to_eqmap core

let ivc_uc in_sys ?(approximate=false) sys =
  try (
    let props = extract_props sys true false in
    let enter_nodes = Flags.IVC.ivc_enter_nodes () in
    let eqmap = _all_eqs in_sys sys (Flags.IVC.ivc_enter_nodes ()) in
    let (keep, test) = separate_eqmap_by_category in_sys (Flags.IVC.ivc_elements ()) eqmap in
    let test = ivc_uc_ in_sys ~approximate:approximate sys props enter_nodes keep test in
    Some (eqmap_to_ivc in_sys props (lstmap_union keep test))
  ) with
  | NotKInductive ->
    KEvent.log L_error "Properties are not k-inductive." ;
    None
  | InitTransMismatch (i,t) ->
    KEvent.log L_error "Init and trans equations mismatch (%i init %i trans)\n" i t ;
    None

(* ---------- IVC_BF ---------- *)

let check_result prop_names sys =
  List.for_all
    (fun str -> match TS.get_prop_status sys str with
    | Property.PropInvariant _ -> true
    | _ -> false)
    prop_names

let is_empty_eqmap = is_empty_core
let eqmap_size = core_size
let pick_eqmap = pick_core

exception CannotProve

(** Implements the algorithm IVC_BF *)
let ivc_bf_ in_sys check_ts sys props enter_nodes keep test =
  let prop_names = props_names props in

  (* Minimization *)
  let rec minimize ?(skip_first_check=false) check keep test =
    if skip_first_check || check keep test then
      if is_empty_eqmap test
      then Some keep
      else
        let (scope, eq, test) = pick_eqmap test in
        match minimize check keep test with
        | None ->
          minimize ~skip_first_check:true check (lstmap_union (ScMap.singleton scope [eq]) keep) test
        | Some res -> Some res
    else None
  in

  let prepare_ts_for_check keep test =
    reset_ts enter_nodes sys ;
    let union = lstmap_union keep test in
    let prepare_subsystem sys =
      let scope = TS.scope_of_trans_sys sys in
      let eqs =
        try Some (ScMap.find scope union)
        with Not_found -> if enter_nodes then Some [] else None
      in
      begin match eqs with
      | None -> ()
      | Some eqs ->
        let init_eq = List.map (fun eq -> eq.init_opened) eqs
        |> Term.mk_and in
        let trans_eq = List.map (fun eq -> eq.trans_opened) eqs
        |> Term.mk_and in
        TS.set_init_trans sys init_eq trans_eq 
      end
    in
    TS.iter_subsystems ~include_top:true prepare_subsystem sys
  in
  let check keep' test =
    KEvent.log L_info "Minimizing using bruteforce... (%i left)" (eqmap_size test) ;
    prepare_ts_for_check (lstmap_union keep keep') test ;
    let old_log_level = Lib.get_log_level () in
    Format.print_flush () ;
    Lib.set_log_level L_off ;
    check_ts () ;
    Lib.set_log_level old_log_level;
    check_result prop_names sys
  in

  begin match minimize check ScMap.empty test with
  | None -> raise CannotProve
  | Some eqmap -> eqmap
  end

let ivc_bf in_sys param analyze sys =
  try (
    let props = extract_props sys true false in
    let enter_nodes = Flags.IVC.ivc_enter_nodes () in
    let eqmap = _all_eqs in_sys sys enter_nodes in
    let (keep, test) = separate_eqmap_by_category in_sys (Flags.IVC.ivc_elements ()) eqmap in
    let (sys, check_ts) = make_check_ts in_sys param analyze sys in
    let test = ivc_bf_ in_sys check_ts sys props enter_nodes keep test in
    Some (eqmap_to_ivc in_sys props (lstmap_union keep test))
  ) with
  | InitTransMismatch (i,t) ->
    KEvent.log L_error "Init and trans equations mismatch (%i init %i trans)\n" i t ;
    None
  | CannotProve ->
    KEvent.log L_error "Cannot prove the properties." ;
    None

(** Implements the algorithm IVC_UCBF *)
let ivc_ucbf in_sys param analyze sys =
  try (
    let props = extract_props sys true false in
    let enter_nodes = Flags.IVC.ivc_enter_nodes () in
    let eqmap = _all_eqs in_sys sys enter_nodes in
    let (keep, test) = separate_eqmap_by_category in_sys (Flags.IVC.ivc_elements ()) eqmap in
    let test = ivc_uc_ in_sys sys props enter_nodes keep test in
    let (sys, check_ts) = make_check_ts in_sys param analyze sys in
    let test = ivc_bf_ in_sys check_ts sys props enter_nodes keep test in
    Some (eqmap_to_ivc in_sys props (lstmap_union keep test))
  ) with
  | NotKInductive ->
    KEvent.log L_error "Properties are not k-inductive." ;
    None
  | InitTransMismatch (i,t) ->
    KEvent.log L_error "Init and trans equations mismatch (%i init %i trans)\n" i t ;
    None
  | CannotProve ->
    KEvent.log L_error "Cannot prove the properties." ;
    None

(* ---------- AUTOMATED DEBUGGING ---------- *)

let actsvs_of_core = actlits_of_core

let filter_core core actsvs =
  let actsvs = SVSet.of_list actsvs in
  ScMap.map (fun lst -> SVSet.of_list lst |> SVSet.inter actsvs |> SVSet.elements) core

let eq_of_actsv actsv_eqs_map ?(with_act=false) sv =
  let eq = SVMap.find sv actsv_eqs_map in
  if with_act
  then
    let guard t =
      (* Term.mk_eq *)
      Term.mk_implies [Term.mk_not (Term.mk_var (Var.mk_const_state_var sv)) ; t]
    in
    { init_opened=guard eq.init_opened ; init_closed=guard eq.init_closed ;
      trans_opened=guard eq.trans_opened ; trans_closed=guard eq.trans_closed }
  else eq

let is_model_value_true = function
  | Model.Term t -> Term.equal t (Term.mk_true ())
  | _ -> false

let get_counterexample_actsvs prop_names sys actsvs =
  let rec aux = function
  | [] -> None
  | p::prop_names ->
    begin match TS.get_prop_status sys p with
      | Property.PropFalse cex ->
        let svs = SVSet.of_list actsvs in
        cex
        |> List.filter (fun (sv, values) -> SVSet.mem sv svs)
        |> List.filter (fun (_, values) ->
              is_model_value_true (List.hd values)
            )
        |> List.map fst
        |> (fun x -> Some (x, (p,cex)))
      | _ -> aux prop_names
    end
  in
  aux prop_names

let exactly_k_true svs k =
  let cptl = svs
  |> List.map (fun sv -> Term.mk_var (Var.mk_const_state_var sv))
  |> List.map (fun t -> Term.mk_ite t (Term.mk_num_of_int 1) (Term.mk_num_of_int 0))
  in
  let sum = Term.mk_plus cptl in
  Term.mk_eq [sum; Term.mk_num_of_int k]

let at_least_one_false svs =
  svs
  |> List.map (fun sv -> Term.mk_not (Term.mk_var (Var.mk_const_state_var sv)))
  |> Term.mk_or

let at_least_one_true svs =
  svs
  |> List.map (fun sv -> Term.mk_var (Var.mk_const_state_var sv))
  |> Term.mk_or

let compute_cs check_ts sys prop_names enter_nodes actsvs_eqs_map keep test k already_found =
  let eq_of_actsv = eq_of_actsv actsvs_eqs_map in
  let actsvs = actsvs_of_core test in

  let not_already_found =
    already_found
    |> List.map at_least_one_false
    |> Term.mk_and
  in

  let prepare_ts_for_check keep test =
    reset_ts enter_nodes sys ;
    let prepare_subsystem sys =
      let scope = TS.scope_of_trans_sys sys in
      let keep_actsvs =
        try Some (ScMap.find scope keep)
        with Not_found -> if enter_nodes then Some [] else None
      in
      let test_actsvs =
        try Some (ScMap.find scope test)
        with Not_found -> if enter_nodes then Some [] else None
      in
      let actsvs =
        match keep_actsvs, test_actsvs with
        | None, None -> None
        | Some k, None -> Some (k, [])
        | None, Some t -> Some ([], t)
        | Some k, Some t -> Some (k, t)
      in
      begin match actsvs with
      | None -> ()
      | Some (ks,ts) ->
        let eqs =
          (List.map (fun k -> eq_of_actsv ~with_act:false k) ks) @
          (List.map (fun t -> eq_of_actsv ~with_act:true t) ts)
        in
        let init_eq = List.map (fun eq -> eq.init_opened) eqs
        |> Term.mk_and in
        let trans_eq = List.map (fun eq -> eq.trans_opened) eqs
        |> Term.mk_and in
        TS.set_init_trans sys init_eq trans_eq 
      end
    in
    TS.iter_subsystems ~include_top:true prepare_subsystem sys ;
    let (_,init_eq,trans_eq) = TS.init_trans_open sys in
    let init_eq =
      Term.mk_and ((exactly_k_true actsvs k) (* Cardinality constraint *)
      ::not_already_found            (* 'Not already found' constraint *)
      ::(deconstruct_conj init_eq)) in
    TS.set_init_trans sys init_eq trans_eq
  in

  prepare_ts_for_check keep test ;
  let old_log_level = Lib.get_log_level () in
  Format.print_flush () ;
  Lib.set_log_level L_off ;
  check_ts () ;
  Lib.set_log_level old_log_level;
  match get_counterexample_actsvs prop_names sys actsvs with
  | None -> None
  | Some (actsvs, cex) ->
    assert (List.length actsvs = k) ;
    Some (filter_core test actsvs, cex)

let compute_all_cs check_ts sys prop_names enter_nodes actsvs_eqs_map keep test k already_found =
  let rec aux acc already_found =
    match compute_cs
      check_ts sys prop_names enter_nodes actsvs_eqs_map keep test k already_found with
    | None -> acc
    | Some (core, cex) -> aux ((core, cex)::acc) (actsvs_of_core core::already_found)
  in
  aux [] already_found

let default_cex = ("", [])
let compute_mcs check_ts sys prop_names enter_nodes actsvs_eqs_map keep test =
  KEvent.log L_info "Computing a MCS using automated debugging..." ;
  let n = core_size test in
  let rec aux k =
    if k < n
    then
      match compute_cs check_ts sys prop_names enter_nodes actsvs_eqs_map keep test k [] with
      | None -> aux (k+1)
      | Some (core, cex) -> (core, cex)
    else (test, default_cex)
  in
  aux 1

let compute_all_mcs check_ts sys prop_names enter_nodes actsvs_eqs_map keep test =
  KEvent.log L_info "Computing all MCS using automated debugging..." ;
  let n = core_size test in
  let rec aux acc already_found k =
    if k < n
    then
      let (new_mcs, cex) = compute_all_cs
        check_ts sys prop_names enter_nodes actsvs_eqs_map keep test k already_found
        |> List.split in
      let already_found = (List.map actsvs_of_core new_mcs)@already_found in
      aux ((List.combine new_mcs cex)@acc) already_found (k+1)
    else if acc = [] then [(test, default_cex)]
    else acc
  in
  aux [] [] 1

(* ---------- UMIVC ---------- *)

let svs_union lst1 lst2 =
  SVSet.union (SVSet.of_list lst1) (SVSet.of_list lst2) |> SVSet.elements

let svs_diff lst1 lst2 =
  SVSet.diff (SVSet.of_list lst1) (SVSet.of_list lst2) |> SVSet.elements

let core_union = scmap_union svs_union
let core_diff = scmap_diff svs_diff

let actsvs_counter =
  let last = ref 0 in
  (fun () -> last := !last + 1 ; !last)

let fresh_actsv_name () =
  Printf.sprintf "__umivc_%i" (actsvs_counter ())

let sv2ufs = StateVar.uf_symbol_of_state_var
let ufs2sv = StateVar.state_var_of_uf_symbol

let get_unexplored map actsvs =
  if SMTSolver.check_sat map
  then
    let hashtbl = StateVar.StateVarHashtbl.create 0 in
    let model =
      List.map (fun sv -> Var.mk_const_state_var sv) actsvs
      |> SMTSolver.get_var_values map hashtbl in
    actsvs
    |> List.filter (fun sv ->
      Var.mk_const_state_var sv
      |> Var.VarHashtbl.find model
      |> is_model_value_true
    )
    |> (fun x -> Some x)
  else
    None

let get_unexplored_with_card map actsvs n =
  SMTSolver.push map ;
  exactly_k_true actsvs n |> SMTSolver.assert_term map ;
  let res = get_unexplored map actsvs in
  SMTSolver.pop map ;
  res

let get_unexplored_min map actsvs =
  let n = List.length actsvs in
  let rec aux k =
    if k > n then None
    else match get_unexplored_with_card map actsvs k with
    | None -> aux (k+1)
    | Some res -> Some res
  in
  aux 0

let get_unexplored_max map actsvs =
  let n = List.length actsvs in
  let rec aux k =
    if k < 0 then None
    else match get_unexplored_with_card map actsvs k with
    | None -> aux (k-1)
    | Some res -> Some res
  in
  aux n

let block_up map _ s =
  at_least_one_false s
  |> SMTSolver.assert_term map

let block_down map actsvs s =
  svs_diff actsvs s
  |> at_least_one_true
  |> SMTSolver.assert_term map

type unexplored_type = | Any | Min | Max

let umivc_ in_sys make_check_ts sys props k enter_nodes cont eqmap_keep eqmap_test =
  let prop_names = props_names props in
  let sys_original = sys in
  let (sys_cs, check_ts_cs) = make_check_ts sys in
  let (sys, check_ts) = make_check_ts sys in

  (* Activation litterals, core and mapping to equations *)
  let add_to_bindings must_be_tested scope eqs act_bindings =
    let act_bindings' =
      List.map (fun eq ->
      let actsv =
        StateVar.mk_state_var ~is_input:false ~is_const:true
        (fresh_actsv_name ()) [] (Type.mk_bool ()) in
      (must_be_tested, actsv, scope, eq)
    ) eqs in
    act_bindings'@act_bindings
  in
  let act_bindings = ScMap.fold (add_to_bindings false) eqmap_keep [] in
  let act_bindings = ScMap.fold (add_to_bindings true) eqmap_test act_bindings in

  let actsvs_eqs_map =
    List.fold_left (fun acc (_,k,_,v) -> SVMap.add k v acc)
      SVMap.empty act_bindings
  in
  let eqs_actsvs_map =
    List.fold_left (fun acc (_,v,_,k) -> EqMap.add k v acc)
      EqMap.empty act_bindings
  in
  let eq_of_actsv = eq_of_actsv actsvs_eqs_map in
  let actsv_of_eq eq = EqMap.find eq eqs_actsvs_map in
  let core_to_eqmap core =
    ScMap.map (fun v -> List.map eq_of_actsv v) core
  in

  let add_to_core (keep, test) (must_be_tested,actsv,scope,eq) =
    if must_be_tested
    then
      let old = try ScMap.find scope test with Not_found -> [] in
      (keep, ScMap.add scope (actsv::old) test)
    else
      let old = try ScMap.find scope keep with Not_found -> [] in
      (ScMap.add scope (actsv::old) keep, test)
  in
  let (keep,test) = List.fold_left add_to_core (ScMap.empty,ScMap.empty) act_bindings in

  (* If test is empty, we can return *)
  let n = core_size test in
  if n = 0 then [core_to_eqmap test]
  else (
    (* Add actsvs to the CS transition system (at top level) *)
    let actsvs = actsvs_of_core test in
    List.iter (fun sv -> TS.add_global_const sys_cs (Var.mk_const_state_var sv)) actsvs ;

    (* Initialize the seed map *)
    let map = SMTSolver.create_instance ~produce_assignments:true
      (`Inferred (TermLib.FeatureSet.of_list [IA; LA])) (Flags.Smt.solver ()) in
    actsvs
    |> List.map Var.mk_const_state_var
    |> Var.declare_constant_vars (SMTSolver.declare_fun map) ;

    (* Utility functions *)
    (*let get_unexplored () = get_unexplored map actsvs in*)
    let get_unexplored_min () = get_unexplored_min map actsvs in
    let get_unexplored_max () = get_unexplored_max map actsvs in
    let block_up = block_up map actsvs in
    let block_down = block_down map actsvs in
    let compute_mcs = compute_mcs check_ts_cs sys_cs prop_names enter_nodes actsvs_eqs_map in
    let compute_mcs k t = fst (compute_mcs k t) in
    let compute_all_cs = compute_all_cs check_ts_cs sys_cs prop_names enter_nodes actsvs_eqs_map in
    let compute_all_cs k t i af = List.map fst (compute_all_cs k t i af) in
    let eqmap_keep = core_to_eqmap keep in
    let compute_mivc core =
      core_to_eqmap core
      |> ivc_uc_ in_sys sys_original props enter_nodes eqmap_keep
      |> ivc_bf_ in_sys check_ts sys props enter_nodes eqmap_keep
      |> actlits_of_core
      |> List.map actsv_of_eq
      |> filter_core test
    in

    (* Check safety *)
    let prepare_ts_for_check keep =
      reset_ts enter_nodes sys ;
      let prepare_subsystem sys =
        let scope = TS.scope_of_trans_sys sys in
        let actsvs =
          try Some (ScMap.find scope keep)
          with Not_found -> if enter_nodes then Some [] else None
        in
        begin match actsvs with
        | None -> ()
        | Some actsvs ->
          let eqs = List.map eq_of_actsv actsvs in
          let init_eq = List.map (fun eq -> eq.init_opened) eqs
          |> Term.mk_and in
          let trans_eq = List.map (fun eq -> eq.trans_opened) eqs
          |> Term.mk_and in
          TS.set_init_trans sys init_eq trans_eq 
        end
      in
      TS.iter_subsystems ~include_top:true prepare_subsystem sys
    in
    let check keep =
      KEvent.log L_info "Testing safety of next seed..." ;
      prepare_ts_for_check keep ;
      let old_log_level = Lib.get_log_level () in
      Format.print_flush () ;
      Lib.set_log_level L_off ;
      check_ts () ;
      Lib.set_log_level old_log_level;
      check_result prop_names sys
    in
    (*let print_acts fmt acts =
      List.iter (fun a ->
          Format.fprintf fmt "%a\n" Term.pp_print_term ((eq_of_actsv a).trans_opened)
        ) acts
    in
    let print_core fmt core =
      Format.fprintf fmt "\n===== CORE =====\n" ;
      ScMap.iter (fun k v ->
        Format.fprintf fmt "----- %s -----\n%a" (Scope.to_string k)
        print_acts v) core ;
      Format.print_flush () ;
    in*)

    (* ----- Part 1 : CAMUS ----- *)
    KEvent.log L_info "Phase 1: CAMUS" ;
    let k = if k > n || k < 0 then n else k in
    let is_camus = k >= n in
    let is_marco = k <= 0 in
    let rec next i already_found =
      if i > k then ()
      else (
        KEvent.log L_info "Computing all MCS of cardinality %n..." i ;
        let mcs = compute_all_cs keep test i already_found in
        List.iter (
          fun mcs ->
            let mua = core_diff test mcs in
            block_down (actsvs_of_core mua)
        ) mcs ;
        next (i+1) ((List.map actsvs_of_core mcs)@already_found)
      )
    in
    next 1 [] ;
    (* ----- Part 2 : DETERMINING STRATEGY ----- *)
    let get_unexplored_auto =
      if is_camus
      then (fun () -> Min, get_unexplored_min ())
      else if is_marco
      then (fun () -> Max, get_unexplored_max ())
      else (* Implements GetUnexploredZZ *) (
        let last_was_min = ref true in
        (fun () ->
          last_was_min := not (!last_was_min) ;
          if !last_was_min
          then Min, get_unexplored_min ()
          else Max, get_unexplored_max ()
        )
      )
    in
    (* ----- Part 3 : MARCO ----- *)
    KEvent.log L_info "Phase 2: MARCO" ;
    let rec next acc =
      match get_unexplored_auto () with
      | _, None -> acc
      | typ, Some actsvs ->
        let seed = filter_core test actsvs in
        if is_camus || check (core_union keep seed)
        then (
          (* Implements shrink(seed) using UCBF *)
          let mivc = if typ = Min then seed else compute_mivc seed in
          (* Save and Block up *)
          let mivc_eqmap = core_to_eqmap mivc in
          cont mivc_eqmap ;
          block_up (actsvs_of_core mivc) ;
          next (mivc_eqmap::acc)
        ) else (
          (* Implements grow(seed) using MCS computation *)
          let mua = if typ = Max then seed
          else (
            compute_mcs (core_union keep seed) (core_diff test seed)
            |> core_diff test
          )
          in
          (* Block down *)
          block_down (actsvs_of_core mua) ;
          next acc
        )
    in

    let all_mivc = next [] in
    SMTSolver.delete_instance map ;
    all_mivc
  )

(** Implements the algorithm UMIVC. *)
let umivc in_sys param analyze sys k cont =
  try (
    let props = extract_props sys true false in
    let enter_nodes = (Flags.IVC.ivc_enter_nodes ()) in
    let eqmap = _all_eqs in_sys sys enter_nodes in
    let (keep, test) = separate_eqmap_by_category in_sys (Flags.IVC.ivc_elements ()) eqmap in
    let res = ref [] in
    let cont test =
      let ivc = eqmap_to_ivc in_sys props (lstmap_union keep test) in
      res := ivc::(!res) ;
      cont ivc
    in
    let make_check_ts = make_check_ts in_sys param analyze in
    let _ = umivc_ in_sys make_check_ts sys props k enter_nodes cont keep test in
    List.rev (!res)
  ) with
  | NotKInductive ->
    KEvent.log L_error "Properties are not k-inductive." ;
    []
  | InitTransMismatch (i,t) ->
    KEvent.log L_error "Init and trans equations mismatch (%i init %i trans)\n" i t ;
    []
  | CannotProve ->
    KEvent.log L_error "Cannot prove the properties." ;
    []

(* ---------- MAXIMAL UNSAFE ABSTRACTIONS ---------- *)

type mua = ((Property.t list * (StateVar.t * Model.value list) list) * loc_equation list ScMap.t)

let properties_of_interest_for_mua sys =
  if is_system_falsifiable sys
  then extract_props sys false true
  else extract_props sys true true

let mua_ in_sys make_check_ts sys props all enter_nodes eqmap_keep eqmap_test =
  let prop_names = props_names props in
  let (sys, check_ts) = make_check_ts sys in

  (* Activation litterals, core and mapping to equations *)
  let add_to_bindings must_be_tested scope eqs act_bindings =
    let act_bindings' =
      List.map (fun eq ->
      let actsv =
        StateVar.mk_state_var ~is_input:false ~is_const:true
        (fresh_actsv_name ()) [] (Type.mk_bool ()) in
      (must_be_tested, actsv, scope, eq)
    ) eqs in
    act_bindings'@act_bindings
  in
  let act_bindings = ScMap.fold (add_to_bindings false) eqmap_keep [] in
  let act_bindings = ScMap.fold (add_to_bindings true) eqmap_test act_bindings in

  let actsvs_eqs_map =
    List.fold_left (fun acc (_,k,_,v) -> SVMap.add k v acc)
      SVMap.empty act_bindings
  in
  let eq_of_actsv = eq_of_actsv actsvs_eqs_map in
  let core_to_eqmap core =
    ScMap.map (fun v -> List.map eq_of_actsv v) core
  in

  let add_to_core (keep, test) (must_be_tested,actsv,scope,eq) =
    if must_be_tested
    then
      let old = try ScMap.find scope test with Not_found -> [] in
      (keep, ScMap.add scope (actsv::old) test)
    else
      let old = try ScMap.find scope keep with Not_found -> [] in
      (ScMap.add scope (actsv::old) keep, test)
  in
  let (keep,test) = List.fold_left add_to_core (ScMap.empty,ScMap.empty) act_bindings in

  (* Add actsvs to the CS transition system (at top level) *)
  let actsvs = actsvs_of_core test in
  List.iter (fun sv -> TS.add_global_const sys (Var.mk_const_state_var sv)) actsvs ;

  let compute_mcs = compute_mcs check_ts sys prop_names enter_nodes actsvs_eqs_map in
  let compute_all_mcs = compute_all_mcs check_ts sys prop_names enter_nodes actsvs_eqs_map in

  let mcs =
    if all then compute_all_mcs keep test else [compute_mcs keep test]
  in
  mcs |> List.map (fun (core, (prop,cex)) -> (core_diff test core |> core_to_eqmap, (prop,cex)))

(** Compute one/all Maximal Unsafe Abstraction(s) using Automated Debugging
    and duality between MUAs and Minimal Correction Subsets. *)
let mua in_sys param analyze sys props all =
  try (
    let props = match props with
    | None -> properties_of_interest_for_mua sys
    | Some props -> props
    in
    let enter_nodes = (Flags.MUA.mua_enter_nodes ()) in
    let elements = (Flags.MUA.mua_elements ()) in
    let include_weak_ass = List.mem `WEAK_ASS elements in
    let eqmap = _all_eqs ~include_weak_ass in_sys sys enter_nodes in
    let (keep, test) = separate_eqmap_by_category in_sys elements eqmap in
    let make_check_ts = make_check_ts in_sys param analyze in
    let res = mua_ in_sys make_check_ts sys props all enter_nodes keep test in
    List.map (
      fun (test, (prop,cex)) ->
      if (prop, cex) <> default_cex
      then eqmap_to_ivc in_sys ([TS.property_of_name sys prop], cex) (lstmap_union keep test)
      else eqmap_to_ivc in_sys (props, cex) (lstmap_union keep test)
    ) res
  ) with
  | InitTransMismatch (i,t) ->
    KEvent.log L_error "Init and trans equations mismatch (%i init %i trans)\n" i t ;
    []
  | CannotProve ->
    KEvent.log L_error "Cannot prove the properties." ;
    []<|MERGE_RESOLUTION|>--- conflicted
+++ resolved
@@ -1255,13 +1255,8 @@
 
   let scope = TS.scope_of_trans_sys sys in
   let k, invs = CertifChecker.minimize_invariants sys None in
-<<<<<<< HEAD
-  let os_invs = List.filter is_one_step invs in
+  let os_invs = List.filter (fun t -> CertifChecker.is_two_state t |> not) invs in
   let prop = props_term props in
-=======
-  let os_invs = List.filter (fun t -> CertifChecker.is_two_state t |> not) invs in
-  let prop = extract_props_terms sys in
->>>>>>> 04faefb1
   let os_prop = Term.mk_and (prop::os_invs) in
   let prop = Term.mk_and (prop::invs) in
   KEvent.log L_info "Inductive property: %a" Term.pp_print_term prop ;
