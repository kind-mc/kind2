(* This file is part of the Kind 2 model checker.

   Copyright (c) 2015 by the Board of Trustees of the University of Iowa

   Licensed under the Apache License, Version 2.0 (the "License"); you
   may not use this file except in compliance with the License.  You
   may obtain a copy of the License at

   http://www.apache.org/licenses/LICENSE-2.0 

   Unless required by applicable law or agreed to in writing, software
   distributed under the License is distributed on an "AS IS" BASIS,
   WITHOUT WARRANTIES OR CONDITIONS OF ANY KIND, either express or
   implied. See the License for the specific language governing
   permissions and limitations under the License. 

*)

module Set = Term.TermSet

module Sys = TransSys
module Num = Numeral


(** Exception thrown when a domain is asked to build a trivial implication. *)
exception TrivialRelation


(** Signature of the modules describing an order relation over some domain. *)
module type Domain = sig
  (** Short string description of the domain, used in the logging prefix. *)
  val name : string
  (** Type of the values of the candidate terms. *)
  type t
  (** Value formatter. *)
  val fmt : Format.formatter -> t -> unit
  (** Equality over the domain. *)
  val eq : t -> t -> bool
  (** Ordering relation. *)
  val cmp : t -> t -> bool
  (** Creates the term corresponding to the equality of two terms. *)
  val mk_eq : Term.t -> Term.t -> Term.t
  (** Creates the term corresponding to the ordering of two terms. *)
  val mk_cmp : Term.t -> Term.t -> Term.t
  (** Evaluates a term. *)
  val eval : Sys.t -> Model.t -> Term.t -> t
  (** Mines a transition system for candidate terms. *)
  val mine : bool -> bool -> Analysis.param -> Sys.t -> (
    Sys.t * Set.t
  ) list
  (** Representative of the first equivalence class.
  [False] for bool, a random term in the set for arith. *)
  val first_rep_of : Set.t -> Term.t * Set.t
  (** Returns true iff the input term is bottom. *)
  val is_bot: Term.t -> bool
  (** Returns true iff the input term is top. *)
  val is_top: Term.t -> bool
  (** Returns true iff the one state invgen technique for this domain is
  running. *)
  val is_os_running: unit -> bool
end


(** Boolean domain with implication. *)
module Bool: Domain = struct
  (* Evaluates a term to a boolean. *)
  let eval_bool sys model term =
    Eval.eval_term (Sys.uf_defs sys) model term
    |> Eval.bool_of_value

  let name = "Bool"
  type t = bool
  let fmt = Format.pp_print_bool
  let eq lhs rhs = lhs = rhs
  let cmp lhs rhs = rhs || not lhs
  let mk_eq rep term =
    if rep == Term.t_true then term else (
      if rep == Term.t_true then Term.mk_not term else
      Term.mk_eq [ rep ; term ]
    )
  let mk_cmp lhs rhs =
    if lhs != Term.t_false && rhs != Term.t_true then
      Term.mk_implies [ lhs ; rhs ]
    else raise TrivialRelation
  let eval = eval_bool
  let first_rep_of terms = Term.t_false, terms
  let mine top_only two_state param top_sys =
    InvGenMiner.Bool.mine top_only two_state top_sys
    |> List.filter (
      fun (sys, _) ->
        (sys == top_sys) || (
          (not top_only) && (
            TransSys.scope_of_trans_sys sys
            |> Analysis.param_scope_is_abstract param
            |> not
          )
        )
    )
  let is_bot term = term = Term.t_false
  let is_top term = term = Term.t_true
<<<<<<< HEAD
  let is_os_running () = Flags.enabled () |> List.mem `INVGENOS
=======
  let is_os_running () = (
    Flags.enabled () |> List.mem `INVGENOS
  ) && (
    Flags.Contracts.contract_gen () |> not
  )
>>>>>>> 94f099bb
end


(** Integer domain with less than or equal to. *)
module Int: Domain = struct
  (* Evaluates a term to a numeral. *)
  let eval_int sys model term =
    Eval.eval_term (Sys.uf_defs sys) model term
    |> Eval.num_of_value

  let name = "Int"
  type t = Num.t
  let fmt = Num.pp_print_numeral
  let eq = Num.equal
  let cmp = Num.leq
  let mk_eq rep term = Term.mk_eq [ rep ; term ]
  let mk_cmp lhs rhs = Term.mk_leq [ lhs ; rhs ]
  let eval = eval_int
  let mine top_only two_state param top_sys =
    InvGenMiner.Int.mine top_only two_state top_sys
    |> List.filter (
      fun (sys, _) ->
        (sys == top_sys) || (
          (not top_only) && (
            TransSys.scope_of_trans_sys sys
            |> Analysis.param_scope_is_abstract param
            |> not
          )
        )
    )
  let first_rep_of terms =
    let rep = Set.choose terms in
    rep, Set.remove rep terms
  let is_bot _ = false
  let is_top _ = false
<<<<<<< HEAD
  let is_os_running () = Flags.enabled () |> List.mem `INVGENINTOS
=======
  let is_os_running () = (
    Flags.enabled () |> List.mem `INVGENINTOS
  ) && (
    Flags.Contracts.contract_gen () |> not
  )
>>>>>>> 94f099bb
end


(** Real domain with less than or equal to. *)
module Real: Domain = struct
  (* Evaluates a term to a decimal. *)
  let eval_real sys model term =
    Eval.eval_term (Sys.uf_defs sys) model term
    |> Eval.dec_of_value

  let name = "Real"
  type t = Decimal.t
  let fmt = Decimal.pp_print_decimal
  let eq = Decimal.equal
  let cmp = Decimal.leq
  let mk_eq rep term = Term.mk_eq [ rep ; term ]
  let mk_cmp lhs rhs = Term.mk_leq [ lhs ; rhs ]
  let eval = eval_real
  let mine top_only two_state param top_sys =
    InvGenMiner.Real.mine top_only two_state top_sys
    |> List.filter (
      fun (sys, _) ->
        (sys == top_sys) || (
          (not top_only) && (
            TransSys.scope_of_trans_sys sys
            |> Analysis.param_scope_is_abstract param
            |> not
          )
        )
    )
  let first_rep_of terms =
    let rep = Set.choose terms in
    rep, Set.remove rep terms
  let is_bot _ = false
  let is_top _ = false
<<<<<<< HEAD
  let is_os_running () = Flags.enabled () |> List.mem `INVGENREALOS
=======
  let is_os_running () = (
    Flags.enabled () |> List.mem `INVGENREALOS
  ) && (
    Flags.Contracts.contract_gen () |> not
  )
>>>>>>> 94f099bb
end


(* 
   Local Variables:
   compile-command: "make -C .. -k"
   tuareg-interactive-program: "./kind2.top -I ./_build -I ./_build/SExpr"
   indent-tabs-mode: nil
   End: 
*)<|MERGE_RESOLUTION|>--- conflicted
+++ resolved
@@ -98,15 +98,11 @@
     )
   let is_bot term = term = Term.t_false
   let is_top term = term = Term.t_true
-<<<<<<< HEAD
-  let is_os_running () = Flags.enabled () |> List.mem `INVGENOS
-=======
   let is_os_running () = (
     Flags.enabled () |> List.mem `INVGENOS
   ) && (
     Flags.Contracts.contract_gen () |> not
   )
->>>>>>> 94f099bb
 end
 
 
@@ -142,15 +138,11 @@
     rep, Set.remove rep terms
   let is_bot _ = false
   let is_top _ = false
-<<<<<<< HEAD
-  let is_os_running () = Flags.enabled () |> List.mem `INVGENINTOS
-=======
   let is_os_running () = (
     Flags.enabled () |> List.mem `INVGENINTOS
   ) && (
     Flags.Contracts.contract_gen () |> not
   )
->>>>>>> 94f099bb
 end
 
 
@@ -186,15 +178,11 @@
     rep, Set.remove rep terms
   let is_bot _ = false
   let is_top _ = false
-<<<<<<< HEAD
-  let is_os_running () = Flags.enabled () |> List.mem `INVGENREALOS
-=======
   let is_os_running () = (
     Flags.enabled () |> List.mem `INVGENREALOS
   ) && (
     Flags.Contracts.contract_gen () |> not
   )
->>>>>>> 94f099bb
 end
 
 
