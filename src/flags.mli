--- conflicted
+++ resolved
@@ -170,12 +170,9 @@
 (** The modules enabled. *)
 val enabled : unit -> enable
 
-<<<<<<< HEAD
-=======
 (** Returns the invariant generation techniques currently enabled. *)
 val invgen_enabled : unit -> enable
 
->>>>>>> 94f099bb
 (** Manually disables a module. *)
 val disable : Lib.kind_module -> unit
 
