(* This file is part of the Kind 2 model checker.

   Copyright (c) 2015-2019 by the Board of Trustees of the University of Iowa

   Licensed under the Apache License, Version 2.0 (the "License"); you
   may not use this file except in compliance with the License.  You
   may obtain a copy of the License at

   http://www.apache.org/licenses/LICENSE-2.0 

   Unless required by applicable law or agreed to in writing, software
   distributed under the License is distributed on an "AS IS" BASIS,
   WITHOUT WARRANTIES OR CONDITIONS OF ANY KIND, either express or
   implied. See the License for the specific language governing
   permissions and limitations under the License. 

*)

open Lib

module TestGen = TestgenDF
module Num = Numeral
module TSys = TransSys
module ISys = InputSystem
module SVar = StateVar

module SVS = StateVar.StateVarSet
module SVM = StateVar.StateVarMap

open Res


(** TSys name formatter. *)
let fmt_sys = TSys.pp_print_trans_sys_name

(** Last analysis result corresponding to a scope. *)
let last_result results scope =
  try
    Ok (Analysis.results_last scope results)
  with
  | Not_found -> Err (
    fun fmt ->
      Format.fprintf fmt "No result available for component %a."
        Scope.pp_print_scope scope
  )

(** Signature of modules for post-analysis treatment. *)
module type PostAnalysis = sig
  (** Name of the treatment. (For xml logging.) *)
  val name: string
  (** Title of the treatment. (For plain text logging.) *)
  val title: string
  (** Indicates whether the module is active. *)
  val is_active: unit -> bool
  (** Performs the treatment. *)
  val run:
    (** Input system. *)
    'a ISys.t ->
    (** Analysis parameter. *)
    Analysis.param ->
    (** A function running an analysis with some modules. *)
    (
      bool -> Lib.kind_module list -> 'a ISys.t -> Analysis.param -> TSys.t -> unit
    ) ->
    (** Results for the current system. *)
    Analysis.results
    (** Can fail. *)
    -> unit res
end

(** Test generation.
Generates tests for a system if system's was proved correct under the maximal
abstraction. *)
module RunTestGen: PostAnalysis = struct
  let name = "testgen"
  let title = "test generation"
  (** Error head. *)
  let head sys fmt =
    Format.fprintf fmt "Not generating tests for component %a." fmt_sys sys
  (** Checks that system was proved with the maximal abstraction. *)
  let gen_param_and_check in_sys param sys =
    let top = TSys.scope_of_trans_sys sys in

    match param with
    (* Contract check, node must be abstract. *)
    | Analysis.ContractCheck _ -> Err (
      fun fmt ->
        Format.fprintf fmt
          "%t@ Cannot generate tests unless implementation is safe." (head sys)
    )
    | Analysis.Refinement _ -> Err (
      fun fmt ->
        Format.fprintf fmt
          "%t@ Component was not proven correct under its maximal abstraction."
          (head sys)
    )
    | Analysis.First _ ->

      if TSys.all_props_proved sys |> not then Err (
        fun fmt ->
          Format.fprintf fmt
            "%t@ Component has not been proved safe." (head sys)
      ) else (
        match
          InputSystem.maximal_abstraction_for_testgen
            in_sys top Analysis.assumptions_empty
        with
        | None -> Err (
          fun fmt ->
            Format.fprintf fmt
              "System %a has no contracts, skipping test generation."
              fmt_sys sys
        )
        | Some param -> Ok param
      )

  let is_active () = Flags.Testgen.active ()
  let run in_sys param _ results =
    (* Retrieve system from scope. *)
    let top = (Analysis.info_of_param param).Analysis.top in
    last_result results top
    |> Res.chain (fun { Analysis.sys } ->
      (* Make sure there's at least one mode. *)
      match TSys.get_mode_requires sys |> snd with
      | [] -> (
        match TSys.props_list_of_bound sys Num.zero with
        | [] -> Err (
          fun fmt ->
            Format.fprintf fmt "%t@ Component has no contract." (head sys)
        )
        | _ -> Err (
          fun fmt ->
            Format.fprintf fmt "%t@ Component has no modes." (head sys)
        )
      )
      | _ -> Ok sys
    )
    |> Res.chain (gen_param_and_check in_sys param)
    |> Res.chain (
      fun param ->
        (* Create root dir if needed. *)
        Flags.output_dir () |> mk_dir ;
        let target = Flags.subdir_for top in
        (* Create system dir if needed. *)
        mk_dir target ;

        (* Tweak analysis uid to avoid clashes with future analyses. *)
        let param = match param with
          | Analysis.ContractCheck info -> Analysis.ContractCheck {
            info with Analysis.uid = Analysis.get_uid ()
          }
          | Analysis.First info -> Analysis.First {
            info with Analysis.uid = Analysis.get_uid ()
          }
          | Analysis.Refinement (info, res) -> Analysis.Refinement (
            { info with Analysis.uid = Analysis.get_uid () },
            res
          )
        in

        (* Extracting transition system. *)
        let sys, input_sys_sliced =
          InputSystem.trans_sys_of_analysis
            ~preserve_sig:true in_sys param
        in

        (* Let's do this. *)
        try (
          let tests_target = Format.sprintf "%s/%s" target Paths.testgen in
          mk_dir tests_target ;
          KEvent.log_uncond
            "%sGenerating tests for node '%a' to '%s'."
            TestGen.log_prefix Scope.pp_print_scope top tests_target ;
          let testgen_xmls =
            TestGen.main param input_sys_sliced sys tests_target
          in
          (* Yay, done. Killing stuff. *)
          TestGen.on_exit "yay" ;
          (* Generate oracle. *)
          let oracle_target = Format.sprintf "%s/%s" target Paths.oracle in
          mk_dir oracle_target ;
          KEvent.log_uncond
            "%sCompiling oracle to Rust for node '%a' to '%s'."
            TestGen.log_prefix Scope.pp_print_scope top oracle_target ;
          let name, guarantees, modes =
            InputSystem.compile_oracle_to_rust in_sys top oracle_target
          in
          KEvent.log_uncond
            "%sGenerating glue xml file to `%s/.`." TestGen.log_prefix target ;
          testgen_xmls
          |> List.map (fun xml -> Format.sprintf "%s/%s" Paths.testgen xml)
          |> TestGen.log_test_glue_file
            target name (Paths.oracle, guarantees, modes) Paths.implem ;
          KEvent.log_uncond
            "%sDone with test generation." TestGen.log_prefix ;
          Ok ()
        ) with e -> (
          TestGen.on_exit "T_T" ;
          Err (
            fun fmt ->
              Printexc.to_string e
              |> Format.fprintf fmt "during test generation:@ %s"
          )
        )
    )
end

(** Contract generation.
Generates contracts by running invariant generation techniques. *)
module RunContractGen: PostAnalysis = struct
  let name = "contractgen"
  let title = "contract generation"
  let is_active () = Flags.Contracts.contract_gen ()
  let run in_sys param analyze results =
    let top = (Analysis.info_of_param param).Analysis.top in
    KEvent.log L_note
      "Contract generation is a very experimental feature:@ \
      in particular, the modes it generates might not be exhaustive,@ \
      which means that Kind 2 will consider the contract unsafe.@ \
      This can be dealt with by adding a wild card mode:@ \
      mode wildcard () ;" ;
    (* Building transition system and slicing info. *)
    let sys, in_sys_sliced =
      ISys.trans_sys_of_analysis
        ~preserve_sig:true ~slice_nodes:false in_sys param
    in
    let target = Flags.subdir_for top in
    (* Create directories if they don't exist. *)
    Flags.output_dir () |> mk_dir ;
    mk_dir target ;
    let target =
      Format.asprintf "%s/%s" target Names.contract_gen_file
    in
    (* Format.printf "system: %a@.  %a@.@."
      Scope.pp_print_scope (TSys.scope_of_trans_sys top)
      Invs.fmt (TSys.get_invariants top) ; *)
    (* Analysis with all invariant generation techniques. *)
    (* Remember previous max depth for invgen. *)
    let old_max_depth = Flags.Invgen.max_depth () in
    (* Set contract generation max depth. *)
    Some (Flags.Contracts.contract_gen_depth ())
    |> Flags.Invgen.set_max_depth ;
    (* Disable logging. *)
    let old_log_level = Lib.get_log_level () in
    Lib.set_log_level L_off ;

    (* Things to backtrack when we're done. *)
    let and_then () =
      Flags.Invgen.set_max_depth old_max_depth ;
      Lib.set_log_level old_log_level
    in

    ( match Flags.invgen_enabled () with
      | [] -> Err (
        fun fmt -> Format.printf "No invariant generation technique enabled."
      )
      | teks -> Ok teks
    )
    |> Res.chain (
      fun teks ->
        Flags.Contracts.contract_gen_depth ()
        |> KEvent.log_uncond "  @[<v>\
          Discovering invariants by running@   @[<v>%a@]@ \
          to depth %d...\
        @]" (
          pp_print_list (
            fun fmt ->
              Format.fprintf fmt "- %a" pp_print_kind_module
          ) "@ "
        ) teks ;
        try
          analyze true
            teks
            (* [
              `INVGEN ; `INVGENOS ;
              `INVGENINT ; `INVGENINTOS ;
              `INVGENREAL ; `INVGENREALOS ;
            ] *)
            in_sys_sliced param sys ;
          and_then () ;
          Ok ()
        with e -> and_then () ; Err (
          fun fmt ->
            Format.fprintf fmt "Could not run invariant generation:@ %s"
              (Printexc.to_string e)
        )
    )
    |> Res.chain (
      fun () ->
      (* Format.printf "system: %a@.  %a@.@."
        Scope.pp_print_scope (TSys.scope_of_trans_sys top)
        Invs.fmt (TSys.get_invariants top) ; *)
      try (
        LustreContractGen.generate_contracts
          in_sys_sliced param sys target (Names.contract_name top) ;
        Ok ()
      ) with e -> Err (
          fun fmt ->
            Format.fprintf fmt "Could not generate contract:@ %s"
              (Printexc.to_string e)
      )
    )
end

(** Rust generation.
Compiles lustre as Rust. *)
module RunRustGen: PostAnalysis = struct
  let name = "rustgen"
  let title = "rust generation"
  let is_active () = Flags.lus_compile ()
  let run in_sys param _ results =
    KEvent.log L_note
      "Compilation to Rust is still a rather experimental feature:@ \
      in particular, arrays are not supported." ;
    let top = (Analysis.info_of_param param).Analysis.top in
    let target = Flags.subdir_for top in
    (* Creating directories if needed. *)
    Flags.output_dir () |> mk_dir ;
    mk_dir target ;
    (* Implementation directory. *)
    let target = Format.sprintf "%s/%s" target Paths.implem in
    KEvent.log_uncond
      "  Compiling node '%a' to Rust in '%s'."
      Scope.pp_print_scope top target ;
    InputSystem.compile_to_rust in_sys top target ;
    KEvent.log_uncond "  Done compiling." ;
    Ok ()
end

(** Invariant log.
Minimizes and logs invariants used in the proof. *)
module RunInvLog: PostAnalysis = struct
  let name = "invlog"
  let title = "invariant logging"


  let is_active () = Flags.log_invs ()
  let run in_sys param _ results =
    KEvent.log L_note "\
    In some cases, invariant logging can fail because it is not able to@ \
    translate the invariants found by Kind 2 internally back to Lustre level.\
    " ;
    let top = (Analysis.info_of_param param).Analysis.top in
    let target = Flags.subdir_for top in
    (* Create directories if they don't exist. *)
    Flags.output_dir () |> mk_dir ;
    mk_dir target ;
    let target =
      Format.asprintf "%s/%s" target Names.inv_log_file
    in
    last_result results top
    |> Res.chain (fun { Analysis.sys } ->
      (* Check all properties are valid. *)
      match TSys.get_split_properties sys with
      | [], [], [] -> Err (
        fun fmt ->
          Format.fprintf fmt
            "No properties, no strengthening invariant to log."
      )
      | _, [], _ -> Ok sys
      | _, invalid, _ -> Err (
        fun fmt ->
          let len = List.length invalid in
          Format.fprintf fmt
            "Not logging invariants: \
            %d invalid propert%s, system is unsafe."
            len (if len = 1 then "y" else "ies")
      )
    )
    |> Res.chain (fun sys ->
      (* Returns [false] iff term passed mentions node call svars. *)
      let _, node_of_scope =
        InputSystem.contract_gen_param in_sys
      in
      let node = node_of_scope top in
(*       node.LustreNode.state_var_source_map
      |> StateVar.StateVarMap.bindings
      |> Format.printf "node's svars: @[<v>%a@]@.@."
        (pp_print_list
          (fun fmt (svar, source) ->
            Format.fprintf fmt "%a -> %a"
              SVar.pp_print_state_var svar
              LustreNode.pp_print_state_var_source source ;
            if source = LustreNode.Call then
              LustreNode.get_state_var_instances svar
              |> Format.fprintf fmt "@     -> @[<v>%a@]"
                (pp_print_list
                  (fun fmt (_,_,sv) -> StateVar.pp_print_state_var fmt sv)
                  "@ "
                )
          ) "@ "
        ) ;
      node.LustreNode.equations
      |> Format.printf "node's equations: @[<v>%a@]@.@."
        (pp_print_list
          (fun fmt eq ->
            Format.fprintf fmt "%a"
              (LustreNode.pp_print_node_equation false) eq
          ) "@ "
        ) ; *)
      let nice_invariants term =
        Term.state_vars_of_term term
        |> SVS.exists (
          fun svar -> try (
            match
              StateVar.StateVarMap.find
                svar node.LustreNode.state_var_source_map
            with
            | LustreNode.Call ->
              Format.printf "discarding %a@.  %a -> call@.@."
                Term.pp_print_term term
                StateVar.pp_print_state_var svar ;
              true
            | _ -> false
          ) with Not_found ->
            (* Format.printf "discarding %a@.  %a -> not found@.@."
              Term.pp_print_term term
              StateVar.pp_print_state_var svar ; *)
            true
        )
        |> not
      in
      try (
        let k_min, invs_min =
          CertifChecker.minimize_invariants sys None (Some nice_invariants)
        in
        KEvent.log_uncond
          "Minimization result: \
            @[<v>\
              all properties valid by %d-induction@ \
              using %d invariant(s)\
            @]\
          "
          k_min (List.length invs_min) ;
        Ok (sys, k_min, invs_min)
      ) with
      | CertifChecker.CouldNotProve blah -> Err(
        fun fmt ->
          (* Format.fprintf fmt
            "@[<v>Some necessary invariants cannot be translated \
            back to lustre level.@ %s@]"
            (Printexc.to_string e) *)
          Format.fprintf fmt
            "Some necessary invariants cannot be translated \
            back to lustre level."
      )
      | e -> Err (
        fun fmt -> Format.fprintf fmt
          "Could not minimize invariants:@ %s"
          (Printexc.to_string e)
      )
    )
    |> Res.chain (fun (sys, _, invs) ->
      try Ok (
        LustreContractGen.generate_contract_for
          in_sys param sys target invs (Names.inv_log_contract_name top)
      ) with e -> Err (
        fun fmt ->
          Format.fprintf fmt "Could not generate strengthening contract:@ %s"
            (Printexc.to_string e)
      )
    )
    |> Res.map (
      fun () ->
        KEvent.log_uncond
          "Done logging strengthening invariants to@ `%s`."
          target
    )
end

(** Invariant print.
Prints invariants used in the proof. *)
module RunInvPrint: PostAnalysis = struct
  let name = "invprint"
  let title = "invariant printing"

  let is_active () = Flags.print_invs ()

  let run in_sys param _ results =
    let top = (Analysis.info_of_param param).Analysis.top in

    last_result results top
    |> Res.chain (fun { Analysis.sys } ->
      let var_map =
        let aux_vars =
          let usr_name =
            assert (List.length LustreIdent.user_scope = 1) ;
            List.hd LustreIdent.user_scope
          in
          List.filter
            (fun sv ->
              not ( List.mem usr_name (StateVar.scope_of_state_var sv) )
            )
            (TSys.state_vars sys)
        in
        ISys.mk_state_var_to_lustre_name_map in_sys aux_vars
      in

      try (
        let k_min, invs_min =
          CertifChecker.minimize_invariants sys None None
        in
        KEvent.log_uncond
          "Minimization result: \
            @[<v>\
              all properties valid by %d-induction@ \
              using %d invariant(s)\
            @]\
          "
          k_min (List.length invs_min) ;
        List.iter
          (fun inv ->
            let fmt_inv =
              LustreExpr.pp_print_term_as_expr_mvar false var_map
            in
            KEvent.log_uncond "%a" fmt_inv inv
          )
        invs_min ;
        Ok ()
      ) with
      | CertifChecker.CouldNotProve err -> Err(
        fun fmt ->
          Format.fprintf fmt
            "Could not minimize invariants:@ %a" (fun fmt () -> err fmt) ()
      )
      | e -> Err (
        fun fmt -> Format.fprintf fmt
          "Could not minimize invariants:@ %s"
          (Printexc.to_string e)
      )
    )
end

(** Certifies the last proof. *)
module RunCertif: PostAnalysis = struct
  let name = "certification"
  let title = name
  let is_active () = Flags.Certif.certif ()
  let run in_sys param _ results =
    let top = (Analysis.info_of_param param).Analysis.top in
    last_result results top |> chain (
      fun result ->
        let sys = result.Analysis.sys in
        let uid = (Analysis.info_of_param param).Analysis.uid in
        ( if Flags.Certif.proof () then
            CertifChecker.generate_all_proofs uid in_sys sys
          else
            CertifChecker.generate_smt2_certificates uid in_sys sys
        ) ;
        Ok ()
    )
end

(** Inductive validity core computation *)
module RunIVC: PostAnalysis = struct
  let name = "ivc"
  let title = "inductive validity core"
  let is_active () = Flags.IVC.compute_ivc ()

  let rec pp_print_properties fmt = function
  | [] -> ()
  | _::_::_ -> Format.fprintf fmt "all"
  | [{ Property.prop_name = n }] -> Format.fprintf fmt "%s" n

  let run in_sys param analyze results =
    let top = (Analysis.info_of_param param).Analysis.top in
    last_result results top
    |> Res.chain (fun { Analysis.sys } ->
      try (
        (*Format.printf "%a\n" ISys.pp_print_subsystems_debug in_sys;*)
        (*Format.printf "%a\n" ISys.pp_print_state_var_instances_debug in_sys;*)
        (*Format.printf "%a\n" ISys.pp_print_state_var_defs_debug in_sys;*)
        (*TSys.iter_subsystems (fun sys ->
          let (_,_,trans) = TSys.init_trans_open sys in
          Format.printf "---------- %a ----------\n" Scope.pp_print_scope (TSys.scope_of_trans_sys sys) ;
          Term.print_term trans ; Format.printf "\n"
        ) sys ;*)
        (*(TSys.get_real_properties sys) |> List.iter (Format.printf "%a@." Property.pp_print_property) ;*)
        (*Format.print_flush ();*)

        let nb = ref 0 in
        let time = ref (Unix.gettimeofday ()) in
        let initial = Ivc.all_eqs in_sys sys (Flags.IVC.ivc_only_main_node () |> not) in

        let props =
          if Flags.IVC.ivc_per_property ()
          then List.map (fun x -> [x]) (Ivc.properties_of_interest_for_ivc sys)
          else [Ivc.properties_of_interest_for_ivc sys]
        in
        
        let treat_props props =
          if List.length props > 0
          then begin
            let use_umivc = Flags.IVC.ivc_all () || Flags.IVC.ivc_smallest_first () in
            let stop_after = if Flags.IVC.ivc_all () then 0 else 1 in
            let k =
              if Flags.IVC.ivc_smallest_first ()
              then -1
              else Flags.IVC.ivc_precomputed_mcs ()
            in

            let treat_ivc is_must_set ivc =

              let ntime = Unix.gettimeofday () in
              let elapsed = ntime -. !time in
              time := ntime ;

              KEvent.log_with_tag L_warn Pretty.success_tag
                (Format.asprintf "%s generated after %.3fs."
                (if use_umivc || not (Flags.IVC.ivc_approximate ())
                then "Minimal IVC" else "Approximate minimal IVC") elapsed) ;

              let pt = Ivc.pp_print_core_data in_sys param sys in
              let xml = Ivc.pp_print_core_data_xml in_sys param sys in
              let json fmt = Format.fprintf fmt ",\n%a"
                (Ivc.pp_print_core_data_json in_sys param sys) in

              if Flags.IVC.print_ivc ()
              then begin
                let (_,filtered_ivc) = Ivc.separate_ivc_by_category ivc in
                let cpd = Ivc.ivc_to_print_data in_sys sys false filtered_ivc in
                let cpd = { cpd with time=Some elapsed } in
                let cpd = if is_must_set then { cpd with core_class="must" } else cpd in
                KEvent.log_result pt xml json cpd
              end ;

              if Flags.IVC.print_ivc_compl ()
              then begin
                let not_ivc = Ivc.complement_of_core (snd initial) (snd ivc) in
                let (_,filtered_not_ivc) = Ivc.separate_ivc_by_category (fst ivc, not_ivc) in
                let cpd = Ivc.ivc_to_print_data in_sys sys true filtered_not_ivc in
                let cpd = { cpd with time=Some elapsed } in
                let cpd = if is_must_set then { cpd with core_class="must complement" } else cpd in
                KEvent.log_result pt xml json cpd
              end ;

              if Flags.IVC.minimize_program () <> `DO_NOT_MINIMIZE && not is_must_set
              then begin
                let minimized =
                  ISys.lustre_source_ast in_sys
                  |> Ivc.minimize_lustre_ast
                    ~valid_lustre:(Flags.IVC.minimize_program () = `VALID_LUSTRE) in_sys ivc
                in
                let dir =
                  match Flags.IVC.minimized_program_dir () with
                  | "" ->
                    Flags.input_file ()
                    |> Filename.remove_extension
                  | str -> str
                in
                (try Unix.mkdir dir 0o755 with _ -> ()) ;
                let filename = Filename.concat dir (Format.asprintf "%a_%n.lus" pp_print_properties props !nb) in
                let print_channel out =
                  let fmt = Format.formatter_of_out_channel out in
                  LustreAst.pp_print_program fmt
                in
                let oc = open_out filename in
                print_channel oc minimized ;
                close_out oc
              end ;

              if not is_must_set then nb := !nb + 1
            in

            let use_must_set =
              if Flags.IVC.ivc_must_set ()
              then Some (treat_ivc true)
              else if Flags.IVC.ivc_all ()
              then Some (fun _ -> ())
              else None
            in

            let treat_and_return_lst = function
              | None -> []
              | Some e -> treat_ivc false e ; [e] in
            let res = match (use_umivc, Flags.IVC.ivc_approximate ()) with
              | (false, true) -> treat_and_return_lst (Ivc.ivc_uc in_sys ~approximate:false sys (Some props))
              | (false, false) -> treat_and_return_lst (Ivc.ivc_ucbf in_sys ~use_must_set param analyze sys (Some props))
              | (true, _) -> Ivc.umivc in_sys ~use_must_set ~stop_after param analyze sys (Some props) k (treat_ivc false)
            in
            if Flags.IVC.ivc_all ()
            then
              KEvent.log_with_tag L_note Pretty.note_tag
                (Format.asprintf "Number of minimal IVCs found: %n" (List.length res))
          end
        in
        List.iter treat_props props ;
        Ok ()
      )
      with
      | CertifChecker.CouldNotProve printer ->
        Err (
          (fun fmt -> Format.fprintf fmt
          "An error occured while computing minimal invariants:@ " ;
          printer fmt)
      )
      | e -> Err (
        fun fmt -> Format.fprintf fmt
          "An error occured:@ %s"
          (Printexc.to_string e)
      )
    )
end

let run_mcs_post_analysis in_sys param analyze sys =
  try (
    let include_weak_ass = List.mem `WEAK_ASS (Flags.MCS.mcs_elements ()) in
    let initial = Ivc.all_eqs ~include_weak_ass in_sys sys (Flags.MCS.mcs_enter_nodes ()) in
    let props =
      if Flags.MCS.mcs_per_property ()
      then List.map (fun x -> [x]) (Ivc.properties_of_interest_for_mua sys)
      else [Ivc.properties_of_interest_for_mua sys]
    in
    
    let treat_props props =

      if List.length props > 0
      then begin
        let treat_mua mua =

          let not_mua =
            Ivc.complement_of_core (snd initial) (snd mua)
          in
          let not_mua = (fst mua, not_mua) in

          if Flags.MCS.print_mcs_legacy ()
          then begin
            Ivc.pp_print_mcs_legacy in_sys param sys not_mua mua
          end else begin
            if Flags.MCS.print_mcs ()
            then begin
              let pt = Ivc.pp_print_mcs in_sys param sys "CORE" in
              let xml = Ivc.pp_print_mcs_xml in_sys param sys "core" in
              let json fmt = Format.fprintf fmt ",\n%a" (Ivc.pp_print_mcs_json in_sys param sys "core") in
              let (_,filtered_not_mua) = Ivc.separate_mua_by_category not_mua in
              KEvent.log_result pt xml json filtered_not_mua
            end ;

            if Flags.MCS.print_mcs_compl ()
            then begin
              let pt = Ivc.pp_print_mcs in_sys param sys "COMPLEMENT" in
              let xml = Ivc.pp_print_mcs_xml in_sys param sys "complement" in
              let json fmt = Format.fprintf fmt ",\n%a" (Ivc.pp_print_mcs_json in_sys param sys "complement") in
              let (_,filtered_mua) = Ivc.separate_mua_by_category mua in
              KEvent.log_result pt xml json filtered_mua
            end
          end
        in

        let res = Ivc.mua in_sys param analyze sys (Some props) (Flags.MCS.mcs_all ()) in
        List.iter treat_mua res ;
        KEvent.log_uncond "Number of MCS found: %n" (List.length res)
      end
    in
    List.iter treat_props props ;
    Ok ()
  )
  with
  | e -> Err (
    fun fmt -> Format.fprintf fmt
      "An error occured:@ %s"
      (Printexc.to_string e)
  )

(** Maximal Unsafe Abstraction computation *)
module RunMCS: PostAnalysis = struct
  let name = "mcs"
  let title = "minimal correction set"
  let is_active () = Flags.MCS.compute_mcs ()

  let run in_sys param analyze results =
    let top = (Analysis.info_of_param param).Analysis.top in
    last_result results top
    |> Res.chain (fun { Analysis.sys } ->
<<<<<<< HEAD
      run_mcs_post_analysis in_sys param analyze sys
=======
      try (
        let include_weak_ass = List.mem `WEAK_ASS (Flags.MCS.mcs_category ()) in
        let initial = Ivc.all_eqs ~include_weak_ass in_sys sys (Flags.MCS.mcs_only_main_node () |> not) in
        let props =
          if Flags.MCS.mcs_per_property ()
          then List.map (fun x -> [x]) (Ivc.properties_of_interest_for_mua sys)
          else [Ivc.properties_of_interest_for_mua sys]
        in
        let time = ref (Unix.gettimeofday ()) in
        
        let treat_props props =

          if List.length props > 0
          then begin
            let treat_mua mua =

              let ntime = Unix.gettimeofday () in
              let elapsed = ntime -. !time in
              time := ntime ;

              KEvent.log_with_tag L_warn Pretty.success_tag
                (Format.asprintf "Minimal Correction Set generated after %.3fs." elapsed) ;

              let not_mua = Ivc.complement_of_core (snd initial) (snd mua) in
              let not_mua = (fst mua, not_mua) in

              if Flags.MCS.print_mcs_legacy ()
              then begin
                Ivc.pp_print_mcs_legacy in_sys param sys not_mua mua
              end else begin

                let pt = Ivc.pp_print_core_data in_sys param sys in
                let xml = Ivc.pp_print_core_data_xml in_sys param sys in
                let json fmt = Format.fprintf fmt ",\n%a"
                  (Ivc.pp_print_core_data_json in_sys param sys) in

                if Flags.MCS.print_mcs ()
                then begin
                  let (_,filtered_mcs) = Ivc.separate_mua_by_category not_mua in
                  let cpd = Ivc.mcs_to_print_data in_sys sys false filtered_mcs in
                  let cpd = { cpd with time=Some elapsed } in
                  KEvent.log_result pt xml json cpd
                end ;

                if Flags.MCS.print_mcs_compl ()
                then begin
                  let (_,filtered_mua) = Ivc.separate_mua_by_category mua in
                  let cpd = Ivc.mcs_to_print_data in_sys sys true filtered_mua in
                  let cpd = { cpd with time=Some elapsed } in
                  KEvent.log_result pt xml json cpd
                end
              end
            in

            let res = Ivc.mua in_sys param analyze sys (Some props) (Flags.MCS.mcs_all ()) in
            List.iter treat_mua res ;
            if Flags.MCS.mcs_all ()
            then
              KEvent.log_with_tag L_note Pretty.note_tag
                (Format.asprintf "Number of MCS found: %n" (List.length res))
          end
        in
        List.iter treat_props props ;
        Ok ()
      )
      with
      | e -> Err (
        fun fmt -> Format.fprintf fmt
          "An error occured:@ %s"
          (Printexc.to_string e)
      )
>>>>>>> 739fff81
    )
end

(** List of post-analysis modules. *)
let post_analysis = [
  (module RunTestGen: PostAnalysis) ;
  (module RunContractGen: PostAnalysis) ;
  (module RunRustGen: PostAnalysis) ;
  (module RunInvLog: PostAnalysis) ;
  (module RunInvPrint: PostAnalysis) ;
  (module RunCertif: PostAnalysis) ;
  (module RunIVC: PostAnalysis) ;
  (module RunMCS: PostAnalysis) ;
]

(** Runs the post-analysis things on a system and its results.

Stops analysis time count. *)
let run i_sys top analyze results =
  Stat.record_time Stat.analysis_time ;
  let post () = Stat.unpause_time Stat.analysis_time in
  try (
    let param = (Analysis.results_last top results).Analysis.param in
    post_analysis |> List.iter (
      fun m ->
        let module Module = (val m: PostAnalysis) in
        if Module.is_active () then (
          KEvent.log_post_analysis_start Module.name Module.title ;
          (* KEvent.log_uncond "Running @{<b>%s@}." Module.title ; *)
          ( try
              ( match
                  Module.run
                    i_sys (Analysis.param_clone param) analyze results
                with
                | Ok () -> ()
                | Err err -> KEvent.log L_warn "@[<v>%t@]" err
              ) ;
              KEvent.log_post_analysis_end ()
            with e ->
              KEvent.log_post_analysis_end () ;
              raise e
          ) ;
          (* Kill all solvers just in case. *)
          SMTSolver.destroy_all ()
        )
    )
  ) with e -> (
      KEvent.log L_fatal
        "Caught %s in post-analysis treatment."
        (Printexc.to_string e)
  ) ;
  post () ;
  SMTSolver.destroy_all ()

(* 
   Local Variables:
   compile-command: "make -C .. -k"
   tuareg-interactive-program: "./kind2.top -I ./_build -I ./_build/SExpr"
   indent-tabs-mode: nil
   End: 
*)<|MERGE_RESOLUTION|>--- conflicted
+++ resolved
@@ -704,13 +704,14 @@
 
 let run_mcs_post_analysis in_sys param analyze sys =
   try (
-    let include_weak_ass = List.mem `WEAK_ASS (Flags.MCS.mcs_elements ()) in
-    let initial = Ivc.all_eqs ~include_weak_ass in_sys sys (Flags.MCS.mcs_enter_nodes ()) in
+    let include_weak_ass = List.mem `WEAK_ASS (Flags.MCS.mcs_category ()) in
+    let initial = Ivc.all_eqs ~include_weak_ass in_sys sys (Flags.MCS.mcs_only_main_node () |> not) in
     let props =
       if Flags.MCS.mcs_per_property ()
       then List.map (fun x -> [x]) (Ivc.properties_of_interest_for_mua sys)
       else [Ivc.properties_of_interest_for_mua sys]
     in
+    let time = ref (Unix.gettimeofday ()) in
     
     let treat_props props =
 
@@ -718,38 +719,50 @@
       then begin
         let treat_mua mua =
 
-          let not_mua =
-            Ivc.complement_of_core (snd initial) (snd mua)
-          in
+          let ntime = Unix.gettimeofday () in
+          let elapsed = ntime -. !time in
+          time := ntime ;
+
+          KEvent.log_with_tag L_warn Pretty.success_tag
+            (Format.asprintf "Minimal Correction Set generated after %.3fs." elapsed) ;
+
+          let not_mua = Ivc.complement_of_core (snd initial) (snd mua) in
           let not_mua = (fst mua, not_mua) in
 
           if Flags.MCS.print_mcs_legacy ()
           then begin
             Ivc.pp_print_mcs_legacy in_sys param sys not_mua mua
           end else begin
+
+            let pt = Ivc.pp_print_core_data in_sys param sys in
+            let xml = Ivc.pp_print_core_data_xml in_sys param sys in
+            let json fmt = Format.fprintf fmt ",\n%a"
+              (Ivc.pp_print_core_data_json in_sys param sys) in
+
             if Flags.MCS.print_mcs ()
             then begin
-              let pt = Ivc.pp_print_mcs in_sys param sys "CORE" in
-              let xml = Ivc.pp_print_mcs_xml in_sys param sys "core" in
-              let json fmt = Format.fprintf fmt ",\n%a" (Ivc.pp_print_mcs_json in_sys param sys "core") in
-              let (_,filtered_not_mua) = Ivc.separate_mua_by_category not_mua in
-              KEvent.log_result pt xml json filtered_not_mua
+              let (_,filtered_mcs) = Ivc.separate_mua_by_category not_mua in
+              let cpd = Ivc.mcs_to_print_data in_sys sys false filtered_mcs in
+              let cpd = { cpd with time=Some elapsed } in
+              KEvent.log_result pt xml json cpd
             end ;
 
             if Flags.MCS.print_mcs_compl ()
             then begin
-              let pt = Ivc.pp_print_mcs in_sys param sys "COMPLEMENT" in
-              let xml = Ivc.pp_print_mcs_xml in_sys param sys "complement" in
-              let json fmt = Format.fprintf fmt ",\n%a" (Ivc.pp_print_mcs_json in_sys param sys "complement") in
               let (_,filtered_mua) = Ivc.separate_mua_by_category mua in
-              KEvent.log_result pt xml json filtered_mua
+              let cpd = Ivc.mcs_to_print_data in_sys sys true filtered_mua in
+              let cpd = { cpd with time=Some elapsed } in
+              KEvent.log_result pt xml json cpd
             end
           end
         in
 
         let res = Ivc.mua in_sys param analyze sys (Some props) (Flags.MCS.mcs_all ()) in
         List.iter treat_mua res ;
-        KEvent.log_uncond "Number of MCS found: %n" (List.length res)
+        if Flags.MCS.mcs_all ()
+        then
+          KEvent.log_with_tag L_note Pretty.note_tag
+            (Format.asprintf "Number of MCS found: %n" (List.length res))
       end
     in
     List.iter treat_props props ;
@@ -762,6 +775,7 @@
       (Printexc.to_string e)
   )
 
+
 (** Maximal Unsafe Abstraction computation *)
 module RunMCS: PostAnalysis = struct
   let name = "mcs"
@@ -772,81 +786,7 @@
     let top = (Analysis.info_of_param param).Analysis.top in
     last_result results top
     |> Res.chain (fun { Analysis.sys } ->
-<<<<<<< HEAD
       run_mcs_post_analysis in_sys param analyze sys
-=======
-      try (
-        let include_weak_ass = List.mem `WEAK_ASS (Flags.MCS.mcs_category ()) in
-        let initial = Ivc.all_eqs ~include_weak_ass in_sys sys (Flags.MCS.mcs_only_main_node () |> not) in
-        let props =
-          if Flags.MCS.mcs_per_property ()
-          then List.map (fun x -> [x]) (Ivc.properties_of_interest_for_mua sys)
-          else [Ivc.properties_of_interest_for_mua sys]
-        in
-        let time = ref (Unix.gettimeofday ()) in
-        
-        let treat_props props =
-
-          if List.length props > 0
-          then begin
-            let treat_mua mua =
-
-              let ntime = Unix.gettimeofday () in
-              let elapsed = ntime -. !time in
-              time := ntime ;
-
-              KEvent.log_with_tag L_warn Pretty.success_tag
-                (Format.asprintf "Minimal Correction Set generated after %.3fs." elapsed) ;
-
-              let not_mua = Ivc.complement_of_core (snd initial) (snd mua) in
-              let not_mua = (fst mua, not_mua) in
-
-              if Flags.MCS.print_mcs_legacy ()
-              then begin
-                Ivc.pp_print_mcs_legacy in_sys param sys not_mua mua
-              end else begin
-
-                let pt = Ivc.pp_print_core_data in_sys param sys in
-                let xml = Ivc.pp_print_core_data_xml in_sys param sys in
-                let json fmt = Format.fprintf fmt ",\n%a"
-                  (Ivc.pp_print_core_data_json in_sys param sys) in
-
-                if Flags.MCS.print_mcs ()
-                then begin
-                  let (_,filtered_mcs) = Ivc.separate_mua_by_category not_mua in
-                  let cpd = Ivc.mcs_to_print_data in_sys sys false filtered_mcs in
-                  let cpd = { cpd with time=Some elapsed } in
-                  KEvent.log_result pt xml json cpd
-                end ;
-
-                if Flags.MCS.print_mcs_compl ()
-                then begin
-                  let (_,filtered_mua) = Ivc.separate_mua_by_category mua in
-                  let cpd = Ivc.mcs_to_print_data in_sys sys true filtered_mua in
-                  let cpd = { cpd with time=Some elapsed } in
-                  KEvent.log_result pt xml json cpd
-                end
-              end
-            in
-
-            let res = Ivc.mua in_sys param analyze sys (Some props) (Flags.MCS.mcs_all ()) in
-            List.iter treat_mua res ;
-            if Flags.MCS.mcs_all ()
-            then
-              KEvent.log_with_tag L_note Pretty.note_tag
-                (Format.asprintf "Number of MCS found: %n" (List.length res))
-          end
-        in
-        List.iter treat_props props ;
-        Ok ()
-      )
-      with
-      | e -> Err (
-        fun fmt -> Format.fprintf fmt
-          "An error occured:@ %s"
-          (Printexc.to_string e)
-      )
->>>>>>> 739fff81
     )
 end
 
