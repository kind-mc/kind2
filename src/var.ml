--- conflicted
+++ resolved
@@ -463,11 +463,7 @@
          string (arg_type_of_uf_symbol uf) (res_type_of_uf_symbol uf)
      )
 
-<<<<<<< HEAD
-  | { Hashcons.node = TempVar _ } -> assert false
-=======
   | _ -> raise (Invalid_argument "unrolled_uf_of_state_var_instance")
->>>>>>> 2f121756
 
 (* Declares constant variables as constant ufsymbols using the
     provided function. *)
