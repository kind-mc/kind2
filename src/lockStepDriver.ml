(* This file is part of the Kind 2 model checker.

   Copyright (c) 2014 by the Board of Trustees of the University of Iowa

   Licensed under the Apache License, Version 2.0 (the "License"); you
   may not use this file except in compliance with the License.  You
   may obtain a copy of the License at

   http://www.apache.org/licenses/LICENSE-2.0 

   Unless required by applicable law or agreed to in writing, software
   distributed under the License is distributed on an "AS IS" BASIS,
   WITHOUT WARRANTIES OR CONDITIONS OF ANY KIND, either express or
   implied. See the License for the specific language governing
   permissions and limitations under the License. 

*)

open Lib
open TermLib
open Actlit


type t = {

  (* Associates a transition systems to the k at which they are
     unrolled in the solver, an actlit (as a term) activating their
     initial state at 0, an actlit (as a term) activating the
     transition relations and the invariants, and an actlit (as a
     term) activating the transition relation at zero (and one for two
     state). *)
  mutable systems :
    (TransSys.t * (Numeral.t * Term.t * Term.t * Term.t)) list ;

  (* The solver used to query step and base. *)
  solver: SMTSolver.t ;

  (* Indicates whether this instance is two state or not. *)
  two_state: bool ;
  
}

(* Makes sure the solver of a lsd instance is consistent. *)
let check_consistency { systems ; solver } called_by =
  if true then

<<<<<<< HEAD
  let kp1 = Numeral.succ k in

  (* Making sure the systems are unrolled at k or k+1.*)
  assert
    ( systems
      |> List.for_all
           ( fun (_, (k',_)) -> Numeral.(k' = k)
                                || Numeral.(k' = kp1) ) ) ;

  (* Making sure the solver instance is satisfiable. *)
  assert
    ( SMTSolver.check_sat solver )
=======
    (* Making sure the solver instance is satisfiable for every
       system. *)
    systems
    |> List.iter
         ( fun (sys, (k, _, trans_actlit, _)) ->
           [ trans_actlit]
           |> Solver.check_sat_assuming
                solver
                (fun () ->
                 (* Instance is sat for [sys], fine. *)
                 ())
                (fun () ->
                 (* Instance is unsat, let's crash. *)
                 Event.log
                   L_info
                   "LSD @[<v>solver inconsistent at %i@ \
                    for system [%s].@ \
                    called by [%s].@]"
                   (Numeral.to_int k)
                   (TransSys.get_scope sys |> String.concat "/")
                   called_by ;
                 assert false) )
>>>>>>> 49c4f868

(* Applies [f] to term bumped from [lbound] to [ubound]. *)
let rec bump_and_apply_bounds f lbound ubound term =
  if Numeral.( lbound <= ubound ) then (
    (* Bumping and applying f. *)
    Term.bump_state lbound term |> f ;
    (* Looping. *)
    bump_and_apply_bounds f Numeral.(succ lbound) ubound term
  )

(* Adds new invariants to a lsd instance for system [sys]. Invariants
   are asserted up to the system [k]. *)
let add_invariants
      ({ systems ; solver } as lsd)
      sys = function
  | [] -> ()
<<<<<<< HEAD
  | invariants' ->
     
     let kp1 = Numeral.succ k in
     
     (* Building the conjunction of new invariants. *)
     Term.mk_and invariants'
     (* Asserting all invariants from 0 to k+1. *)
     |> bump_and_apply_bounds
          (SMTSolver.assert_term solver)
          Numeral.zero
          kp1 ;
     
     (* Updating context. *)
     context.invariants <- List.rev_append invariants' invariants

     (* Making sure everything makes sense. *)
     (* check_consistency context *)
=======
  | invariants ->
>>>>>>> 49c4f868

     (* Finding the right system. *)
     let k, _, trans_actlit, _ =
       List.assq sys systems
     in

     Printf.sprintf
       "add_invariant at %i for [%s]."
       (Numeral.to_int k)
       (TransSys.get_scope sys |> String.concat "/")
     |> Solver.trace_comment solver ;

     Term.mk_and invariants
     |> Term.bump_and_apply_k
          (fun inv ->
           Term.mk_implies
             [ trans_actlit ; inv ]
           |> Solver.assert_term solver)
          k ;

     (* Term.mk_and invariants *)
     (* |> Term.bump_and_apply_k *)
     (*      (fun inv -> *)
     (*       Term.mk_implies [trivial_actlit ; inv] *)
     (*       |> Solver.assert_term solver) *)
     (*      Numeral.one ; *)
     
     check_consistency lsd "add_invariants"

(* If mapping key [system] is defined in mapping [systems], swaps its
   value [info] with the result of applying [f] to [info]. *)
let swap_system_binding system f =
  
  let rec loop prefix = function
      
<<<<<<< HEAD
    | (sys, (sys_k,actlit)) :: tail when sys == system ->
       
       if Numeral.( k = sys_k ) then
         let kp1 = Numeral.succ k in
         
         (* Declaring unrolled vars at k. *)
         TransSys.declare_vars_of_bounds
           sys (SMTSolver.declare_fun solver) kp1 kp1 ;
         (* Asserting transition relation at [k+1]. *)
         TransSys.trans_of_bound sys kp1
         |> SMTSolver.assert_term solver ;
         (* Updating with updated associative list. *)
         context.systems <-
           (sys, (kp1, actlit)) :: tail
           |> List.rev_append prefix

       else
         (* Making sure [sys_k] is legal. *)
         assert ( Numeral.( sys_k = succ k ) ) ;
         (* Nothing to do. *)
       ()

    | head :: tail -> loop (head :: prefix) tail

    | [] -> raise Not_found

  in
       
  
  try
    loop [] systems
  with
  | Not_found ->
     raise
       (Invalid_argument
          (Printf.sprintf
             "Unexpected system [%s]."
             (TransSys.get_scope system |> String.concat "/")))


(* Increments the [k] of a lsd instance. Performs soft increment while
   doing so. *)
let increment ({ systems ; k ; solver ; invariants } as context) =

  (* Soft incrementing every system. *)
  systems
  |> List.iter
       (fun (sys, _) -> soft_increment context sys) ;

  (* Asserting invariants at k+2 (k+1+1, for step. Invariants are
     already asserted at k+1.). *)
  ( match invariants with
    | [] -> ()
    | invariants ->
       Term.mk_and invariants
       |> Term.bump_state Numeral.(succ (succ k))
       |> SMTSolver.assert_term solver ) ;

  (* Incrementing the k. *)
  context.k <- Numeral.succ context.k

  (* Making sure everything is legal. *)
  (* check_consistency context *)
=======
    | [] ->
       raise
         (Invalid_argument
            (Printf.sprintf
               "swap_system_binding: \
                unexpected system [%s]."
               (TransSys.get_scope system
                |> String.concat "/")))

    | (system', info) :: tail
         when system' == system ->
       (* Applying [f], appending to [tail]. *)
       (system', f info) :: tail
       (* Rev appending the prefix. *)
       |> List.rev_append prefix

    | head :: tail ->
       loop (head :: prefix) tail

  in
>>>>>>> 49c4f868

  loop []

(* Unrolls a system one step further. *)
let unroll_sys ({ systems ; solver } as lsd) system =

  lsd.systems <- (
    systems
    |> swap_system_binding
         system
         (fun (k, init_actlit, trans_actlit, trivial_actlit) ->

          (* Getting the next [k]. *)
          let kp1 = Numeral.succ k in

          Printf.sprintf
            "unroll_sys at %i for [%s]."
            (Numeral.to_int kp1)
            (TransSys.get_scope system |> String.concat "/")
          |> Solver.trace_comment solver ;
          
          (* Declaring unrolled vars at [k+1]. *)
          TransSys.declare_vars_of_bounds
            system (Solver.declare_fun solver) kp1 kp1 ;
          
          (* Building implication. *)
          Term.mk_implies
            [ trans_actlit ;
              TransSys.trans_of_bound system kp1 ]
          (* Asserting it. *)
          |> Solver.assert_term solver ;

          (* Conditionally asserting invariants a [k+1]. *)
          Term.mk_implies
            [ trans_actlit ;
              TransSys.invars_of_bound system kp1 ]
          |> Solver.assert_term solver ;

          (* Building new value for [system] in [systems]. *)
          kp1, init_actlit, trans_actlit, trivial_actlit)
  ) ;

  check_consistency lsd "unroll_sys" ;

  ()

(* Creates a lsd instance. *)
let create two_state top_only sys =

  (* Creating solver. *)
  let solver =
    SMTSolver.create_instance ~produce_assignments:true
      (TransSys.get_logic sys) (Flags.smtsolver ())
    
  in

  (* Declaring the init flag. *)
  Solver.declare_fun solver TransSys.init_flag_uf ;

  (* Defining things. *)
  TransSys.iter_uf_definitions sys (Solver.define_fun solver) ;

  (* Building the associative list from (sub)systems to the k up to
     which they are asserted, their init and trans actlit. *)
  let systems =
    let rec loop all_sys = function
        
      | sys :: tail ->
         
         if List.mem_assq sys all_sys then
           (* We already know [sys], skipping. *)
           loop all_sys tail
                
         else
           (* First time seeing [sys], adding it to [all_sys], setting
              everything up in the solver and recursing on its kids
              and the tail of unvisited sys if not it top mode. *)

           (* Fresh actlit for init predicate. *)
           let init_actlit = Actlit.fresh_actlit () in
           (* Declaring it. *)
<<<<<<< HEAD
           SMTSolver.declare_fun solver actlit ;
=======
           Solver.declare_fun solver init_actlit ;
>>>>>>> 49c4f868
           (* Term version. *)
           let init_actlit_term =
             Actlit.term_of_actlit init_actlit
           in

           (* Fresh actlit for transition predicates. *)
           let trans_actlit = Actlit.fresh_actlit () in
           (* Declaring it. *)
           Solver.declare_fun solver trans_actlit ;
           (* Term version. *)
           let trans_actlit_term =
             Actlit.term_of_actlit trans_actlit
           in
           
           (* Declaring unrolled vars. *)
           TransSys.declare_vars_of_bounds
             sys (Solver.declare_fun solver)
             Numeral.zero Numeral.zero ;
           
           (* Conditionally asserting the initial constraint. *)
           Term.mk_implies
             [ init_actlit_term ;
               TransSys.init_of_bound sys Numeral.zero ]
           |> Solver.assert_term solver ;

           (* Conditionally asserting invariants of the system at
              0. *)
           Term.mk_implies
             [ trans_actlit_term ;
               TransSys.invars_of_bound sys Numeral.zero ]
           |> Solver.assert_term solver ;

           (* Fresh actlit for trivial invariant pruning. *)
           let trivial_actlit = Actlit.fresh_actlit () in
           (* Declaring it. *)
           Solver.declare_fun solver trivial_actlit ;
           (* Term version. *)
           let trivial_actlit_term =
             Actlit.term_of_actlit trivial_actlit
           in

           (* Declaring implication between trivial actlit and
              transition relation. *)
           Term.mk_implies
             [ trivial_actlit_term ;
               Term.mk_and
                 [ TransSys.trans_of_bound sys Numeral.one ;
                   TransSys.invars_of_bound sys Numeral.zero ;
                   TransSys.invars_of_bound sys Numeral.one ] ]
           |> Solver.assert_term solver ;

           (* Updating the map of all systems. *)
           let all_sys' =
             (sys, (Numeral.zero,
                    init_actlit_term,
                    trans_actlit_term,
                    trivial_actlit_term)) :: all_sys
           in

           if top_only then
             (* If top only then stop at the top level. *)
             all_sys'
           else
             (* Otherwise recursing to get subsystems. *)
             loop
               all_sys'
               (List.rev_append (TransSys.get_subsystems sys) tail)

      | [] -> all_sys
    in

    loop [] [sys]
  in

<<<<<<< HEAD
  (* Declaring the init flag. *)
  SMTSolver.declare_fun solver TransSys.init_flag_uf ;

  (* Defining things. *)
  TransSys.iter_uf_definitions sys (SMTSolver.define_fun solver) ;

  (* For each system, declare things and assert the implication
     between its init actlit and its init predicate. Also, declare
     system invariants at 0 and extract them. *)
  let invariants =
    systems
    |> List.fold_left
        ( fun list (sys, (zero, actlit)) ->

          (* Declaring things. *)
          (* TransSys.iter_state_var_declarations *)
          (*   sys (fun sv -> *)
          (*     if sv != TransSys.init_flag_uf *)
          (*     then SMTSolver.declare_fun solver sv) ; *)
          
          (* Declaring unrolled vars at 0. *)
          TransSys.declare_vars_of_bounds
            sys (SMTSolver.declare_fun solver)
            (if two_state then Numeral.(~- one) else Numeral.zero)
            Numeral.zero ;
         
          (* Building the init implication. *)
          Term.mk_implies
            [ actlit ; TransSys.init_of_bound sys zero ]
            |> SMTSolver.assert_term solver ;

          (* Invariants if the system at 0. *)
          let invariants =
            TransSys.invars_of_bound sys Numeral.zero
          in

          (* Asserting trans sys invariants. *)
          SMTSolver.assert_term solver invariants ;
          
          invariants :: list )
        []
  in


  (* Constructing the lsd context. *)
  let lsd = {
    systems ;
    solver ;
    two_state ;
    k = Numeral.zero ;
    invariants = invariants ;
  } in

  (* Making the lsd instance is consistent. *)
  (* check_consistency lsd ; *)

  (* Incrementing if we are in two state mode. *)
  if two_state then (
    (* Asserting invariants at 1 if in two_state mode. *)
    List.iter
      (fun inv -> Term.bump_state Numeral.one inv
                  |> SMTSolver.assert_term solver)
      invariants ;
    
    increment lsd
  ) ;
=======
  (* Constructing the lsd context. *)
  let lsd =
    { systems   ;
      solver    ;
      two_state }
  in

  if two_state then
    (* Unrolling all systems once in two-state mode. *)
    List.iter (fun (sys,_) -> unroll_sys lsd sys) systems ;
>>>>>>> 49c4f868

  (* Returning the lsd instance. *)
  lsd


(* Deletes the lsd solver. *)
let delete { solver } = SMTSolver.delete_instance solver


let get_k { systems } system =
  let k, _, _, _ = List.assq system systems in k


let query_base
      { systems ; solver ; two_state }
      system terms_to_check =

  (* Getting the system info. *)
  let k, init_actlit, trans_actlit, _ =
    List.assq system systems
  in

<<<<<<< HEAD
    (* Fresh actlit for the check (as a term). *)
    let actlit =
      (* Uf version. *)
      let actlit_uf = Actlit.fresh_actlit () in
      (* Declaring it. *)
      SMTSolver.declare_fun solver actlit_uf ;
      (* Term version. *)
      Actlit.term_of_actlit actlit_uf
    in
=======
  Printf.sprintf
    "query_base at %i for [%s]."
    (Numeral.to_int k)
    (TransSys.get_scope system |> String.concat "/")
  |> Solver.trace_comment solver ;

  (* Fresh actlit for the check (as a term). *)
  let actlit =
    (* Uf version. *)
    let actlit_uf = Actlit.fresh_actlit () in
    (* Declaring it. *)
    Solver.declare_fun solver actlit_uf ;
    (* Term version. *)
    Actlit.term_of_actlit actlit_uf
  in
>>>>>>> 49c4f868

  (* Building the implication. *)
  Term.mk_implies
    [ actlit ;
      (* Making a conjunction of the terms to check. *)
      Term.mk_and terms_to_check
      (* Negating it. *)
      |> Term.mk_not
      (* Bumping it. *)
<<<<<<< HEAD
      |> Term.bump_state k
    in

    (* Building the implication. *)
    Term.mk_implies [ actlit ; terms_falsification_at_k ]
    (* Asserting it. *)
    |> SMTSolver.assert_term solver ;

    (* Function to run if sat. *)
    let if_sat () =

      let minus_k = Numeral.(~- k) in

      (* Variables we want to know the value of. *)
      TransSys.vars_of_bounds
        system
        (if two_state then Numeral.pred k else k)
        k
      (* Getting their value. *)
      |> SMTSolver.get_model solver
      (* Bumping to -k. *)
      |> List.map
           ( fun (v,t) ->
             (Var.bump_offset_of_state_var_instance
                minus_k v),
             t )
      (* Making an option out of it. *)
      |> (fun model -> Some model)
    in

    (* Function to run if unsat. *)
    let if_unsat () = None in

    (* Checking if we should terminate before doing anything. *)
    Event.check_termination () ;

    (* Checksat-ing. *)
    let result =
      SMTSolver.check_sat_assuming
        solver if_sat if_unsat [ actlit ; init_actlit ]
    in

    (* Deactivating actlit. *)
    Term.mk_not actlit
    |> SMTSolver.assert_term solver ;
=======
      |> Term.bump_state k ]
  (* Asserting implication. *)
  |> Solver.assert_term solver ;

  (* Function to run if sat. *)
  let if_sat () =

    let minus_k = Numeral.(~- k) in

    (* Variables we want to know the value of. *)
    TransSys.vars_of_bounds
      system
      (if two_state then Numeral.pred k else k)
      k
    (* Getting their value. *)
    |> Solver.get_model solver
    (* Bumping to -k. *)
    |> List.map
         ( fun (v,t) ->
           (Var.bump_offset_of_state_var_instance
              minus_k v),
           t )
    (* Making an option out of it. *)
    |> (fun model -> Some model)
  in
>>>>>>> 49c4f868

  (* Function to run if unsat. *)
  let if_unsat () = None in

  (* Checking if we should terminate before doing anything. *)
  Event.check_termination () ;

  (* Checksat-ing. *)
  let result =
    Solver.check_sat_assuming
      solver
      if_sat if_unsat [ actlit ; init_actlit ; trans_actlit ]
  in

  (* Deactivating actlit. *)
  Term.mk_not actlit
  |> Solver.assert_term solver ;

  (* Returning result. *)
  result

(* Splits its input list of terms between the falsifiable and the
   unfalsifiable ones at [k+1]. The terms are asserted from 0 (1 if
   [two_state] is true) up to [k]. *)
let rec split_closure
  solver two_state trans_actlit k falsifiable = function

  | [] -> (falsifiable, [])

  | terms_to_check ->

     (* Fresh actlit for the check (as a term). *)
     let actlit =
       (* Uf version. *)
       let actlit_uf = Actlit.fresh_actlit () in
       (* Declaring it. *)
       SMTSolver.declare_fun solver actlit_uf ;
       (* Term version. *)
       Actlit.term_of_actlit actlit_uf
     in

     (* Conjunction of terms to check. *)
     let conjunction =
       Term.mk_and terms_to_check
     in
     
     (* Asserting positive implications. *)
     bump_and_apply_bounds
       ( fun bumped ->
         (* Building the implication. *)
         Term.mk_implies [ actlit ; bumped ]
         (* Asserting it. *)
         |> SMTSolver.assert_term solver )
       (* In the two state case we start at one. *)
       (if two_state then Numeral.one else Numeral.zero)
       (* Going up to k. *)
       k
       conjunction ;

     let kp1 = Numeral.succ k in

     (* Asserting negative implication. *)
     SMTSolver.assert_term
       solver
       (Term.mk_implies
          [ actlit ;
            (* Bumping conjunction. *)
            Term.bump_state kp1 conjunction
            (* Negating it. *)
            |> Term.mk_not ]) ;

     (* Function to run if sat. *)
     let if_sat () =

       let minus_kp1 = Numeral.(~- kp1) in
       
       let falsifiable', unknown =
         terms_to_check
         (* We want the value of the terms a k+1. *)
         |> List.map (Term.bump_state kp1)
         |> SMTSolver.get_values solver

         (* Separating falsifiable ones from the rest, bumping back at
            the same time. *)
         |> List.fold_left

              ( fun (falsifiable, unknown) (term,value) ->                
                (* Unbumping term. *)
                let unbumped_term =
                  Term.bump_state minus_kp1 term
                in
                if value == Term.t_true then
                  falsifiable, unbumped_term :: unknown
                else
                  unbumped_term :: falsifiable, unknown )
              
              (falsifiable, [])
       in

       (* Deactivating actlit. *)
       Term.mk_not actlit
       |> SMTSolver.assert_term solver ;

       (* Looping. *)
       split_closure
        solver two_state trans_actlit k falsifiable' unknown
                     
     in

     (* Function to run if unsat. *)
     let if_unsat () =
       (* Deactivating actlit. *)
       Term.mk_not actlit
       |> SMTSolver.assert_term solver ;
       
       (* Returning result. *)
       falsifiable, terms_to_check
     in

     (* Checking if we should terminate before doing anything. *)
     Event.check_termination () ;

     (* Checksat-ing. *)
     SMTSolver.check_sat_assuming
       solver
       if_sat
       if_unsat
       [ actlit ; trans_actlit ]



(* Prunes the terms which are a direct consequence of the transition
   relation. Assumes [T(0,1)] is asserted. *)
let rec prune_trivial
          solver result trivial_actlit = function
  | [] -> result, []
  | terms ->

     (* Fresh actlit for the check (as a term). *)
     let actlit =
       (* Uf version. *)
       let actlit_uf = Actlit.fresh_actlit () in
       (* Declaring it. *)
       SMTSolver.declare_fun solver actlit_uf ;
       (* Term version. *)
       Actlit.term_of_actlit actlit_uf
     in

     let bump_num = Numeral.one in

     let unbump_num = Numeral.(~- bump_num) in

     (* Bumping terms to one. *)
     let bumped_terms =
       terms
       |> List.map
            (Term.bump_state bump_num)
     in

     (* Asserting implication between actlit and terms@1. *)
     Term.mk_implies
       [ actlit ;
         Term.mk_and bumped_terms |> Term.mk_not ]
     |> SMTSolver.assert_term solver ;

     let if_sat () =
       Some (
         (* Getting the values of terms@1. *)
         SMTSolver.get_values
           solver bumped_terms
         (* Partitioning the list based on the value of the terms. *)
         |> List.fold_left
             ( fun (unknowns,falsifiables) (bumped_term, value) ->
               if value == Term.t_true then
                 (Term.bump_state unbump_num bumped_term)
                 :: unknowns,
                 falsifiables
               else
                 unknowns,
                 (Term.bump_state unbump_num bumped_term)
                 :: falsifiables )
             ([],[])
       )
     in

     let if_unsat () = None in

<<<<<<< HEAD
     match SMTSolver.check_sat_assuming
       solver if_sat if_unsat [actlit]
     with
       | None ->
         debug lsd "Pruning %i invariants." (List.length terms) in
         (* Deactivating actlit. *)
         Term.mk_not actlit |> SMTSolver.assert_term solver ;
         (* Unsat, the terms cannot be falsified. *)
         result
       | Some (unknowns, falsifiables) ->
         (* Deactivating actlit. *)
         Term.mk_not actlit |> SMTSolver.assert_term solver ;
         (* Looping. *)
         prune_trivial
           solver (List.concat [ result ; falsifiables ]) unknowns

let query_step ({ systems ; solver ; two_state ; k } as context)
               system
               terms_to_check =

  (* Soft incrementing the system. *)
  soft_increment context system ;

  (* Splitting terms. *)
  split_closure solver two_state k [] terms_to_check
    (* Pruning direct consequences of the transition relation. *)
  |> snd
  |> (if Flags.invgengraph_prune_trivial ()
      then prune_trivial solver [] else identity)
=======
     match Solver.check_sat_assuming
       solver if_sat if_unsat [actlit ; trivial_actlit]
     with
       | None ->
          (* Deactivating actlit. *)
          Term.mk_not actlit |> Solver.assert_term solver ;
          (* Unsat, the terms cannot be falsified. *)
          result, terms
       | Some (unknowns, falsifiables) ->
          (* Deactivating actlit. *)
          Term.mk_not actlit |> Solver.assert_term solver ;
          (* Looping. *)
          prune_trivial
            solver
            (List.concat [ result ; falsifiables ])
            trivial_actlit
            unknowns

(* Unrolls [system] one step further ([k+1), and returns the terms
   from [terms_to_check] which are unfalsifiable in the [k]-induction
   step instance. *)
let increment_and_query_step
      ({ systems ; solver ; two_state } as lsd)
      system
      terms_to_check =

  (* Getting system info. *)
  let k, _, trans_actlit, trivial_actlit = List.assq system systems in

  (* Unrolling [system] one step further. *)
  unroll_sys lsd system ;

  Printf.sprintf
    "prune_trivial for [%s]."
    (TransSys.get_scope system |> String.concat "/")
  |> Solver.trace_comment solver ;

  let not_trivial, trivial =
    (* Pruning direct consequences of the transition relation if
          the flag requests it. *)
    if Flags.invgengraph_prune_trivial () then
      prune_trivial
        solver [] trivial_actlit terms_to_check
    else terms_to_check, []
  in

  match not_trivial with
  | [] ->
     [], trivial
  | _ ->

     Printf.sprintf
       "query_step at %i for [%s]."
       (Numeral.to_int k)
       (TransSys.get_scope system |> String.concat "/")
     |> Solver.trace_comment solver ;

     let invariants =
       (* Splitting terms. *)
       split_closure solver two_state trans_actlit k [] not_trivial
       (* Discarding falsifiable terms. *)
       |> snd
     in

     invariants, trivial
>>>>>>> 49c4f868


(* 
   Local Variables:
   compile-command: "make -C .. -k"
   tuareg-interactive-program: "./kind2.top -I ./_build -I ./_build/SExpr"
   indent-tabs-mode: nil
   End: 
*)
<|MERGE_RESOLUTION|>--- conflicted
+++ resolved
@@ -44,27 +44,13 @@
 let check_consistency { systems ; solver } called_by =
   if true then
 
-<<<<<<< HEAD
-  let kp1 = Numeral.succ k in
-
-  (* Making sure the systems are unrolled at k or k+1.*)
-  assert
-    ( systems
-      |> List.for_all
-           ( fun (_, (k',_)) -> Numeral.(k' = k)
-                                || Numeral.(k' = kp1) ) ) ;
-
-  (* Making sure the solver instance is satisfiable. *)
-  assert
-    ( SMTSolver.check_sat solver )
-=======
     (* Making sure the solver instance is satisfiable for every
        system. *)
     systems
     |> List.iter
          ( fun (sys, (k, _, trans_actlit, _)) ->
            [ trans_actlit]
-           |> Solver.check_sat_assuming
+           |> SMTSolver.check_sat_assuming
                 solver
                 (fun () ->
                  (* Instance is sat for [sys], fine. *)
@@ -80,7 +66,6 @@
                    (TransSys.get_scope sys |> String.concat "/")
                    called_by ;
                  assert false) )
->>>>>>> 49c4f868
 
 (* Applies [f] to term bumped from [lbound] to [ubound]. *)
 let rec bump_and_apply_bounds f lbound ubound term =
@@ -97,27 +82,7 @@
       ({ systems ; solver } as lsd)
       sys = function
   | [] -> ()
-<<<<<<< HEAD
-  | invariants' ->
-     
-     let kp1 = Numeral.succ k in
-     
-     (* Building the conjunction of new invariants. *)
-     Term.mk_and invariants'
-     (* Asserting all invariants from 0 to k+1. *)
-     |> bump_and_apply_bounds
-          (SMTSolver.assert_term solver)
-          Numeral.zero
-          kp1 ;
-     
-     (* Updating context. *)
-     context.invariants <- List.rev_append invariants' invariants
-
-     (* Making sure everything makes sense. *)
-     (* check_consistency context *)
-=======
   | invariants ->
->>>>>>> 49c4f868
 
      (* Finding the right system. *)
      let k, _, trans_actlit, _ =
@@ -128,21 +93,21 @@
        "add_invariant at %i for [%s]."
        (Numeral.to_int k)
        (TransSys.get_scope sys |> String.concat "/")
-     |> Solver.trace_comment solver ;
+     |> SMTSolver.trace_comment solver ;
 
      Term.mk_and invariants
      |> Term.bump_and_apply_k
           (fun inv ->
            Term.mk_implies
              [ trans_actlit ; inv ]
-           |> Solver.assert_term solver)
+           |> SMTSolver.assert_term solver)
           k ;
 
      (* Term.mk_and invariants *)
      (* |> Term.bump_and_apply_k *)
      (*      (fun inv -> *)
      (*       Term.mk_implies [trivial_actlit ; inv] *)
-     (*       |> Solver.assert_term solver) *)
+     (*       |> SMTSolver.assert_term solver) *)
      (*      Numeral.one ; *)
      
      check_consistency lsd "add_invariants"
@@ -153,71 +118,6 @@
   
   let rec loop prefix = function
       
-<<<<<<< HEAD
-    | (sys, (sys_k,actlit)) :: tail when sys == system ->
-       
-       if Numeral.( k = sys_k ) then
-         let kp1 = Numeral.succ k in
-         
-         (* Declaring unrolled vars at k. *)
-         TransSys.declare_vars_of_bounds
-           sys (SMTSolver.declare_fun solver) kp1 kp1 ;
-         (* Asserting transition relation at [k+1]. *)
-         TransSys.trans_of_bound sys kp1
-         |> SMTSolver.assert_term solver ;
-         (* Updating with updated associative list. *)
-         context.systems <-
-           (sys, (kp1, actlit)) :: tail
-           |> List.rev_append prefix
-
-       else
-         (* Making sure [sys_k] is legal. *)
-         assert ( Numeral.( sys_k = succ k ) ) ;
-         (* Nothing to do. *)
-       ()
-
-    | head :: tail -> loop (head :: prefix) tail
-
-    | [] -> raise Not_found
-
-  in
-       
-  
-  try
-    loop [] systems
-  with
-  | Not_found ->
-     raise
-       (Invalid_argument
-          (Printf.sprintf
-             "Unexpected system [%s]."
-             (TransSys.get_scope system |> String.concat "/")))
-
-
-(* Increments the [k] of a lsd instance. Performs soft increment while
-   doing so. *)
-let increment ({ systems ; k ; solver ; invariants } as context) =
-
-  (* Soft incrementing every system. *)
-  systems
-  |> List.iter
-       (fun (sys, _) -> soft_increment context sys) ;
-
-  (* Asserting invariants at k+2 (k+1+1, for step. Invariants are
-     already asserted at k+1.). *)
-  ( match invariants with
-    | [] -> ()
-    | invariants ->
-       Term.mk_and invariants
-       |> Term.bump_state Numeral.(succ (succ k))
-       |> SMTSolver.assert_term solver ) ;
-
-  (* Incrementing the k. *)
-  context.k <- Numeral.succ context.k
-
-  (* Making sure everything is legal. *)
-  (* check_consistency context *)
-=======
     | [] ->
        raise
          (Invalid_argument
@@ -238,7 +138,6 @@
        loop (head :: prefix) tail
 
   in
->>>>>>> 49c4f868
 
   loop []
 
@@ -258,24 +157,24 @@
             "unroll_sys at %i for [%s]."
             (Numeral.to_int kp1)
             (TransSys.get_scope system |> String.concat "/")
-          |> Solver.trace_comment solver ;
+          |> SMTSolver.trace_comment solver ;
           
           (* Declaring unrolled vars at [k+1]. *)
           TransSys.declare_vars_of_bounds
-            system (Solver.declare_fun solver) kp1 kp1 ;
+            system (SMTSolver.declare_fun solver) kp1 kp1 ;
           
           (* Building implication. *)
           Term.mk_implies
             [ trans_actlit ;
               TransSys.trans_of_bound system kp1 ]
           (* Asserting it. *)
-          |> Solver.assert_term solver ;
+          |> SMTSolver.assert_term solver ;
 
           (* Conditionally asserting invariants a [k+1]. *)
           Term.mk_implies
             [ trans_actlit ;
               TransSys.invars_of_bound system kp1 ]
-          |> Solver.assert_term solver ;
+          |> SMTSolver.assert_term solver ;
 
           (* Building new value for [system] in [systems]. *)
           kp1, init_actlit, trans_actlit, trivial_actlit)
@@ -296,10 +195,10 @@
   in
 
   (* Declaring the init flag. *)
-  Solver.declare_fun solver TransSys.init_flag_uf ;
+  SMTSolver.declare_fun solver TransSys.init_flag_uf ;
 
   (* Defining things. *)
-  TransSys.iter_uf_definitions sys (Solver.define_fun solver) ;
+  TransSys.iter_uf_definitions sys (SMTSolver.define_fun solver) ;
 
   (* Building the associative list from (sub)systems to the k up to
      which they are asserted, their init and trans actlit. *)
@@ -320,11 +219,7 @@
            (* Fresh actlit for init predicate. *)
            let init_actlit = Actlit.fresh_actlit () in
            (* Declaring it. *)
-<<<<<<< HEAD
-           SMTSolver.declare_fun solver actlit ;
-=======
-           Solver.declare_fun solver init_actlit ;
->>>>>>> 49c4f868
+           SMTSolver.declare_fun solver init_actlit ;
            (* Term version. *)
            let init_actlit_term =
              Actlit.term_of_actlit init_actlit
@@ -333,7 +228,7 @@
            (* Fresh actlit for transition predicates. *)
            let trans_actlit = Actlit.fresh_actlit () in
            (* Declaring it. *)
-           Solver.declare_fun solver trans_actlit ;
+           SMTSolver.declare_fun solver trans_actlit ;
            (* Term version. *)
            let trans_actlit_term =
              Actlit.term_of_actlit trans_actlit
@@ -341,26 +236,26 @@
            
            (* Declaring unrolled vars. *)
            TransSys.declare_vars_of_bounds
-             sys (Solver.declare_fun solver)
+             sys (SMTSolver.declare_fun solver)
              Numeral.zero Numeral.zero ;
            
            (* Conditionally asserting the initial constraint. *)
            Term.mk_implies
              [ init_actlit_term ;
                TransSys.init_of_bound sys Numeral.zero ]
-           |> Solver.assert_term solver ;
+           |> SMTSolver.assert_term solver ;
 
            (* Conditionally asserting invariants of the system at
               0. *)
            Term.mk_implies
              [ trans_actlit_term ;
                TransSys.invars_of_bound sys Numeral.zero ]
-           |> Solver.assert_term solver ;
+           |> SMTSolver.assert_term solver ;
 
            (* Fresh actlit for trivial invariant pruning. *)
            let trivial_actlit = Actlit.fresh_actlit () in
            (* Declaring it. *)
-           Solver.declare_fun solver trivial_actlit ;
+           SMTSolver.declare_fun solver trivial_actlit ;
            (* Term version. *)
            let trivial_actlit_term =
              Actlit.term_of_actlit trivial_actlit
@@ -374,7 +269,7 @@
                  [ TransSys.trans_of_bound sys Numeral.one ;
                    TransSys.invars_of_bound sys Numeral.zero ;
                    TransSys.invars_of_bound sys Numeral.one ] ]
-           |> Solver.assert_term solver ;
+           |> SMTSolver.assert_term solver ;
 
            (* Updating the map of all systems. *)
            let all_sys' =
@@ -399,74 +294,6 @@
     loop [] [sys]
   in
 
-<<<<<<< HEAD
-  (* Declaring the init flag. *)
-  SMTSolver.declare_fun solver TransSys.init_flag_uf ;
-
-  (* Defining things. *)
-  TransSys.iter_uf_definitions sys (SMTSolver.define_fun solver) ;
-
-  (* For each system, declare things and assert the implication
-     between its init actlit and its init predicate. Also, declare
-     system invariants at 0 and extract them. *)
-  let invariants =
-    systems
-    |> List.fold_left
-        ( fun list (sys, (zero, actlit)) ->
-
-          (* Declaring things. *)
-          (* TransSys.iter_state_var_declarations *)
-          (*   sys (fun sv -> *)
-          (*     if sv != TransSys.init_flag_uf *)
-          (*     then SMTSolver.declare_fun solver sv) ; *)
-          
-          (* Declaring unrolled vars at 0. *)
-          TransSys.declare_vars_of_bounds
-            sys (SMTSolver.declare_fun solver)
-            (if two_state then Numeral.(~- one) else Numeral.zero)
-            Numeral.zero ;
-         
-          (* Building the init implication. *)
-          Term.mk_implies
-            [ actlit ; TransSys.init_of_bound sys zero ]
-            |> SMTSolver.assert_term solver ;
-
-          (* Invariants if the system at 0. *)
-          let invariants =
-            TransSys.invars_of_bound sys Numeral.zero
-          in
-
-          (* Asserting trans sys invariants. *)
-          SMTSolver.assert_term solver invariants ;
-          
-          invariants :: list )
-        []
-  in
-
-
-  (* Constructing the lsd context. *)
-  let lsd = {
-    systems ;
-    solver ;
-    two_state ;
-    k = Numeral.zero ;
-    invariants = invariants ;
-  } in
-
-  (* Making the lsd instance is consistent. *)
-  (* check_consistency lsd ; *)
-
-  (* Incrementing if we are in two state mode. *)
-  if two_state then (
-    (* Asserting invariants at 1 if in two_state mode. *)
-    List.iter
-      (fun inv -> Term.bump_state Numeral.one inv
-                  |> SMTSolver.assert_term solver)
-      invariants ;
-    
-    increment lsd
-  ) ;
-=======
   (* Constructing the lsd context. *)
   let lsd =
     { systems   ;
@@ -477,7 +304,6 @@
   if two_state then
     (* Unrolling all systems once in two-state mode. *)
     List.iter (fun (sys,_) -> unroll_sys lsd sys) systems ;
->>>>>>> 49c4f868
 
   (* Returning the lsd instance. *)
   lsd
@@ -500,33 +326,21 @@
     List.assq system systems
   in
 
-<<<<<<< HEAD
-    (* Fresh actlit for the check (as a term). *)
-    let actlit =
-      (* Uf version. *)
-      let actlit_uf = Actlit.fresh_actlit () in
-      (* Declaring it. *)
-      SMTSolver.declare_fun solver actlit_uf ;
-      (* Term version. *)
-      Actlit.term_of_actlit actlit_uf
-    in
-=======
   Printf.sprintf
     "query_base at %i for [%s]."
     (Numeral.to_int k)
     (TransSys.get_scope system |> String.concat "/")
-  |> Solver.trace_comment solver ;
+  |> SMTSolver.trace_comment solver ;
 
   (* Fresh actlit for the check (as a term). *)
   let actlit =
     (* Uf version. *)
     let actlit_uf = Actlit.fresh_actlit () in
     (* Declaring it. *)
-    Solver.declare_fun solver actlit_uf ;
+    SMTSolver.declare_fun solver actlit_uf ;
     (* Term version. *)
     Actlit.term_of_actlit actlit_uf
   in
->>>>>>> 49c4f868
 
   (* Building the implication. *)
   Term.mk_implies
@@ -536,56 +350,9 @@
       (* Negating it. *)
       |> Term.mk_not
       (* Bumping it. *)
-<<<<<<< HEAD
-      |> Term.bump_state k
-    in
-
-    (* Building the implication. *)
-    Term.mk_implies [ actlit ; terms_falsification_at_k ]
-    (* Asserting it. *)
-    |> SMTSolver.assert_term solver ;
-
-    (* Function to run if sat. *)
-    let if_sat () =
-
-      let minus_k = Numeral.(~- k) in
-
-      (* Variables we want to know the value of. *)
-      TransSys.vars_of_bounds
-        system
-        (if two_state then Numeral.pred k else k)
-        k
-      (* Getting their value. *)
-      |> SMTSolver.get_model solver
-      (* Bumping to -k. *)
-      |> List.map
-           ( fun (v,t) ->
-             (Var.bump_offset_of_state_var_instance
-                minus_k v),
-             t )
-      (* Making an option out of it. *)
-      |> (fun model -> Some model)
-    in
-
-    (* Function to run if unsat. *)
-    let if_unsat () = None in
-
-    (* Checking if we should terminate before doing anything. *)
-    Event.check_termination () ;
-
-    (* Checksat-ing. *)
-    let result =
-      SMTSolver.check_sat_assuming
-        solver if_sat if_unsat [ actlit ; init_actlit ]
-    in
-
-    (* Deactivating actlit. *)
-    Term.mk_not actlit
-    |> SMTSolver.assert_term solver ;
-=======
       |> Term.bump_state k ]
   (* Asserting implication. *)
-  |> Solver.assert_term solver ;
+  |> SMTSolver.assert_term solver ;
 
   (* Function to run if sat. *)
   let if_sat () =
@@ -598,7 +365,7 @@
       (if two_state then Numeral.pred k else k)
       k
     (* Getting their value. *)
-    |> Solver.get_model solver
+    |> SMTSolver.get_model solver
     (* Bumping to -k. *)
     |> List.map
          ( fun (v,t) ->
@@ -608,7 +375,6 @@
     (* Making an option out of it. *)
     |> (fun model -> Some model)
   in
->>>>>>> 49c4f868
 
   (* Function to run if unsat. *)
   let if_unsat () = None in
@@ -618,14 +384,14 @@
 
   (* Checksat-ing. *)
   let result =
-    Solver.check_sat_assuming
+    SMTSolver.check_sat_assuming
       solver
       if_sat if_unsat [ actlit ; init_actlit ; trans_actlit ]
   in
 
   (* Deactivating actlit. *)
   Term.mk_not actlit
-  |> Solver.assert_term solver ;
+  |> SMTSolver.assert_term solver ;
 
   (* Returning result. *)
   result
@@ -796,48 +562,17 @@
 
      let if_unsat () = None in
 
-<<<<<<< HEAD
      match SMTSolver.check_sat_assuming
-       solver if_sat if_unsat [actlit]
-     with
-       | None ->
-         debug lsd "Pruning %i invariants." (List.length terms) in
-         (* Deactivating actlit. *)
-         Term.mk_not actlit |> SMTSolver.assert_term solver ;
-         (* Unsat, the terms cannot be falsified. *)
-         result
-       | Some (unknowns, falsifiables) ->
-         (* Deactivating actlit. *)
-         Term.mk_not actlit |> SMTSolver.assert_term solver ;
-         (* Looping. *)
-         prune_trivial
-           solver (List.concat [ result ; falsifiables ]) unknowns
-
-let query_step ({ systems ; solver ; two_state ; k } as context)
-               system
-               terms_to_check =
-
-  (* Soft incrementing the system. *)
-  soft_increment context system ;
-
-  (* Splitting terms. *)
-  split_closure solver two_state k [] terms_to_check
-    (* Pruning direct consequences of the transition relation. *)
-  |> snd
-  |> (if Flags.invgengraph_prune_trivial ()
-      then prune_trivial solver [] else identity)
-=======
-     match Solver.check_sat_assuming
        solver if_sat if_unsat [actlit ; trivial_actlit]
      with
        | None ->
           (* Deactivating actlit. *)
-          Term.mk_not actlit |> Solver.assert_term solver ;
+          Term.mk_not actlit |> SMTSolver.assert_term solver ;
           (* Unsat, the terms cannot be falsified. *)
           result, terms
        | Some (unknowns, falsifiables) ->
           (* Deactivating actlit. *)
-          Term.mk_not actlit |> Solver.assert_term solver ;
+          Term.mk_not actlit |> SMTSolver.assert_term solver ;
           (* Looping. *)
           prune_trivial
             solver
@@ -862,7 +597,7 @@
   Printf.sprintf
     "prune_trivial for [%s]."
     (TransSys.get_scope system |> String.concat "/")
-  |> Solver.trace_comment solver ;
+  |> SMTSolver.trace_comment solver ;
 
   let not_trivial, trivial =
     (* Pruning direct consequences of the transition relation if
@@ -882,7 +617,7 @@
        "query_step at %i for [%s]."
        (Numeral.to_int k)
        (TransSys.get_scope system |> String.concat "/")
-     |> Solver.trace_comment solver ;
+     |> SMTSolver.trace_comment solver ;
 
      let invariants =
        (* Splitting terms. *)
@@ -892,7 +627,6 @@
      in
 
      invariants, trivial
->>>>>>> 49c4f868
 
 
 (* 
