(* This file is part of the Kind 2 model checker.

   Copyright (c) 2014 by the Board of Trustees of the University of Iowa

   Licensed under the Apache License, Version 2.0 (the "License"); you
   may not use this file except in compliance with the License.  You
   may obtain a copy of the License at

   http://www.apache.org/licenses/LICENSE-2.0 

   Unless required by applicable law or agreed to in writing, software
   distributed under the License is distributed on an "AS IS" BASIS,
   WITHOUT WARRANTIES OR CONDITIONS OF ANY KIND, either express or
   implied. See the License for the specific language governing
   permissions and limitations under the License. 

*)

open Lib
open TermLib
open Actlit

let solver_ref = ref None

(* Output statistics *)
let print_stats () = 

  Event.stat 
    [Stat.misc_stats_title, Stat.misc_stats;
     Stat.bmc_stats_title, Stat.bmc_stats;
     Stat.smt_stats_title, Stat.smt_stats]

(* Clean up before exit *)
let on_exit trans_opt =

  (* Stop all timers. *)
  Stat.bmc_stop_timers ();
  Stat.smt_stop_timers ();

  (* Output statistics *)
  print_stats ();

  (* Delete solver instance if created. *)
  (try
      match !solver_ref with
      | None -> ()
      | Some solver ->
         SMTSolver.delete_instance solver |> ignore ;
         solver_ref := None
    with
    | e -> 
       Event.log L_error
                 "BMC @[<v>Error deleting solver_init:@ %s@]" 
                 (Printexc.to_string e))

(* Returns true if the property is not falsified or valid. *)
let shall_keep trans (s,_) =
  match TransSys.get_prop_status trans s with
  | TransSys.PropInvariant
  | TransSys.PropFalse _ -> false
  | _ -> true

(* Check-sat and splits properties.. *)
let split trans solver k falsifiable to_split actlits =

  (* Function to run if sat. *)
  let if_sat () =
<<<<<<< HEAD
    (* Get-model function. *)
    let get_model = SMTSolver.get_model solver in
    (* Getting the model. *)
    let model =
      TransSys.vars_of_bounds trans k k
      |> get_model
    in
    (* Extracting the counterexample. *)
=======

    (* Get the full model *)
    let model = SMTSolver.get_model solver in

    (* Extract counterexample from model *)
>>>>>>> 2f121756
    let cex =
      Model.path_from_model (TransSys.state_vars trans) model k in

    (* Evaluation function. *)
    let eval term =
      Eval.eval_term (TransSys.uf_defs trans) model term
      |> Eval.bool_of_value in
    (* Splitting properties. *)
    let new_to_split, new_falsifiable =
      List.partition
        ( fun (_, term) ->
          Term.bump_state k term |> eval )
        to_split in
    (* Building result. *)
    Some (new_to_split, (new_falsifiable, cex))
  in

  (* Function to run if unsat. *)
  let if_unsat () =
    None
  in

  (* Check sat assuming with actlits. *)
  SMTSolver.check_sat_assuming solver if_sat if_unsat actlits

(* Splits its input list of properties between those that can be
   falsified and those that cannot after asserting the actlit
   implications. *)
let split_closure trans solver k actlits to_split =

  let rec loop falsifiable list =
    (* Building negative term. *)
    let term =
      list
      |> List.map snd
      |> Term.mk_and |> Term.mk_not |> Term.bump_state k
    in
    (* Getting actlit for it. *)
    let actlit = fresh_actlit () in
    (* Declaring actlit. *)
    actlit |> SMTSolver.declare_fun solver ;
    (* Asserting implication. *)
    Term.mk_implies
        [ actlit |> term_of_actlit ; term ]
    |> SMTSolver.assert_term solver ;
    (* All actlits. *)
    let all_actlits = (term_of_actlit actlit) ::  actlits in
    (* Splitting. *)
    match split trans solver k falsifiable list all_actlits with
    (* bla *)
    | None -> list, falsifiable
    | Some ([], new_falsifiable) ->
       [], new_falsifiable :: falsifiable
    | Some (new_list, new_falsifiable) ->
       loop (new_falsifiable :: falsifiable) new_list
  in

  loop [] to_split

(* Performs the next check after updating its context with new
   invariants and falsified properties. Assumes the solver is
   in the following state:

   actlit(prop) => prop@i
     for all 0 <= i <= k-2 and prop      in 'unknowns';

   invariant@i
     for all 0 <= i <= k and invariant in 'invariants';

   T[i-1,i]
     for all 1 <= i <= k.

   Note that the transition relation for the current iteration is
   already asserted. *)
let rec next (trans, solver, k, invariants, unknowns) =

  (* Asserts terms from 0 to k. *)
  let assert_new_invariants =
    List.iter
      (Term.bump_and_apply_k
         (SMTSolver.assert_term solver) k)
  in

  (* Asserts terms at k. *)
  let assert_old_invariants =
    List.iter
      (fun term -> Term.bump_state k term
                   |> SMTSolver.assert_term solver)
  in

  (* Getting new invariants and updating transition system. *)
  let new_invariants =


    let new_invs, updated_props =
      (* Receiving messages. *)
      Event.recv ()
      (* Updating transition system. *)
      |> Event.update_trans_sys trans
      (* Extracting invariant module/term pairs. *)
    in

    updated_props
    (* Looking for new invariant properties. *)
    |> List.fold_left
         ( fun list (_, (name,status)) ->
           if status = TransSys.PropInvariant
           then
             (* Memorizing new invariant property. *)
             ( TransSys.named_term_of_prop_name trans name )
             :: list
           else
             list )
         (* New invariant properties are added to new invariants. *)
         new_invs
           
  in

  (* Cleaning unknowns by removing invariants and falsifieds. *)
  let nu_unknowns = unknowns |> List.filter (shall_keep trans) in

  match nu_unknowns with
  | [] -> ()

  | _ ->
     let k_int = Numeral.to_int k in

     (* Notifying framework of our progress. *)
     Stat.set k_int Stat.bmc_k ;
     Event.progress k_int ;
     Stat.update_time Stat.bmc_total_time ;

     (* Output current progress. *)
     Event.log
       L_info
       "BMC @[<v>at k = %i for [%s]@,\
        %i unfalsifiable properties.@]"
       (Numeral.to_int k)
       (TransSys.get_name trans)
       (List.length nu_unknowns);

     (* Merging old and new invariants and asserting them. *)
     let nu_invariants =
       match invariants, new_invariants with
       | [],[] -> []
       | _, [] ->
          assert_old_invariants invariants ;
          invariants
       | [], _ ->
          assert_new_invariants new_invariants ;
          new_invariants
       | _ ->
          assert_old_invariants invariants ;
          assert_new_invariants new_invariants ;
          List.rev_append new_invariants invariants
     in

     (* Building the positive actlits and corresponding implications
        at k-1. *)
     let actlits, implications =
       nu_unknowns
       |> List.fold_left
            ( fun (actlits,implications) (_,term) ->
              (* Building the actlit. *)
              let actlit_term =
                generate_actlit term |> term_of_actlit
              in

              (* Appending it to the list of actlits. *)
              actlit_term :: actlits,
              (* Building the implication and appending. *)
              (Term.mk_implies
                 [ actlit_term ;
                   Term.bump_state Numeral.(k-one) term])
              :: implications )
            ([], [])
     in

     (* Asserting implications if k > 0. *)
     if Numeral.(k > zero) then
       implications
       |> Term.mk_and
       |> SMTSolver.assert_term solver ;

     (* Splitting. *)
     let unfalsifiable, falsifiable =
       split_closure trans solver k actlits nu_unknowns
     in

     (* Broadcasting k-true properties. *)
     unfalsifiable
     |> List.iter
          ( fun (s, _) ->
            Event.prop_status
              (TransSys.PropKTrue (Numeral.to_int k))
              trans
              s ) ;

     (* Broadcasting falsified properties. *)
     falsifiable
     |> List.iter
          ( fun (p, cex) ->
            List.iter
              ( fun (s,_) ->
                Event.prop_status
                  (TransSys.PropFalse (Model.path_to_list cex)) trans s )
              p ) ;

     (* K plus one. *)
     let k_p_1 = Numeral.succ k in
     
     (* Declaring unrolled vars at k+1. *)
     TransSys.declare_vars_of_bounds
       trans (SMTSolver.declare_fun solver) k_p_1 k_p_1 ;
     
     (* Asserting transition relation for next iteration. *)
     TransSys.trans_of_bound trans k_p_1
     |> SMTSolver.assert_term solver
     |> ignore ;

     (* Output statistics *)
     print_stats ();

     (* Int k plus one. *)
     let k_p_1_int = Numeral.to_int k_p_1 in

     (* Checking if we have reached max k. *)
     if Flags.bmc_max () > 0 && k_p_1_int > Flags.bmc_max () then
       Event.log
         L_info
         "BMC @[<v>reached maximal number of iterations.@]"
     else
       (* Looping. *)
       next (trans, solver, k_p_1 , nu_invariants, unfalsifiable)

(* Initializes the solver for the first check. *)
let init trans abstraction =

  (* Starting the timer. *)
  Stat.start_timer Stat.bmc_total_time;

  (* Getting properties. *)
  let unknowns =
    (TransSys.props_list_of_bound trans Numeral.zero)
  in

  (* Creating solver. *)
  let solver =
    SMTSolver.create_instance
      ~produce_assignments:true
      (TransSys.get_scope trans)
      abstraction
      (TransSys.get_logic trans) (Flags.smtsolver ())
  in

  (* Memorizing solver for clean on_exit. *)
  solver_ref := Some solver ;

  TransSys.init_solver
    trans
    abstraction
    (SMTSolver.trace_comment solver)
    (SMTSolver.define_fun solver)
    (SMTSolver.declare_fun solver)
    Numeral.(~- one) Numeral.zero ;

  (* Defining uf's and declaring variables. *)
  (* TransSys.init_define_fun_declare_vars_of_bounds *)
  (*   trans *)
  (*   (SMTSolver.define_fun solver) *)
  (*   (SMTSolver.declare_fun solver) *)
  (*   Numeral.(~- one) Numeral.zero ; *)

  (* Declaring positive actlits. *)
  List.iter
    (fun (_, prop) ->
     generate_actlit prop
     |> SMTSolver.declare_fun solver)
    unknowns ;

  (* Asserting init. *)
  TransSys.init_of_bound trans Numeral.zero
  |> SMTSolver.assert_term solver
  |> ignore ;

  (* Invariants if the system at 0. *)
  let invariants =
    TransSys.invars_of_bound trans Numeral.zero
  in

  Event.log
    L_info
    "BMC Going to next at 0." ;

  (trans, solver, Numeral.zero, [invariants], unknowns)

(* Runs the base instance. *)
let main trans abstraction =
  init trans abstraction |> next


(* 
   Local Variables:
   compile-command: "make -C .. -k"
   tuareg-interactive-program: "./kind2.top -I ./_build -I ./_build/SExpr"
   indent-tabs-mode: nil
   End: 
*)
<|MERGE_RESOLUTION|>--- conflicted
+++ resolved
@@ -65,22 +65,11 @@
 
   (* Function to run if sat. *)
   let if_sat () =
-<<<<<<< HEAD
-    (* Get-model function. *)
-    let get_model = SMTSolver.get_model solver in
-    (* Getting the model. *)
-    let model =
-      TransSys.vars_of_bounds trans k k
-      |> get_model
-    in
-    (* Extracting the counterexample. *)
-=======
 
     (* Get the full model *)
     let model = SMTSolver.get_model solver in
 
     (* Extract counterexample from model *)
->>>>>>> 2f121756
     let cex =
       Model.path_from_model (TransSys.state_vars trans) model k in
 
