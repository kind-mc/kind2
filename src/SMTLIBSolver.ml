(* This file is part of the Kind 2 model checker.

   Copyright (c) 2014 by the Board of Trustees of the University of Iowa

   Licensed under the Apache License, Version 2.0 (the "License"); you
   may not use this file except in compliance with the License.  You
   may obtain a copy of the License at

   http://www.apache.org/licenses/LICENSE-2.0 

   Unless required by applicable law or agreed to in writing, software
   distributed under the License is distributed on an "AS IS" BASIS,
   WITHOUT WARRANTIES OR CONDITIONS OF ANY KIND, either express or
   implied. See the License for the specific language governing
   permissions and limitations under the License. 

*)

open Lib
open SMTExpr


(* ********************************************************************* *)
(* Types                                                                 *)
(* ********************************************************************* *)

type any_response =
  | NoResp
  | Resp of response
  | CheckSatResp of check_sat_response
  | GetValueResp of (response * (SMTExpr.t * SMTExpr.t) list)
  | GetUnsatCoreResp of (response * (string list))
  | CustomResp of (response * (HStringSExpr.t list))
  | Comment of string 

type command_type =
  | NoRespCmd
  | Cmd
  | CheckSatCmd
  | GetValueCmd
  | GetUnsatCoreCmd
  | CustomCmd of int

(* Configuration *)
type config =
    { solver_cmd : string array;    (* Command line arguments for the
                                       solver *)
      
    }
      
(* Solver instance *)
type t = 
    { solver_config : config;           (* Configuration of the solver
                                           instance *)
      solver_pid : int;                 (* PID of the solver process *)
      solver_stdin : Unix.file_descr;   (* File descriptor of solver's stdin *)
      solver_lexbuf : Lexing.lexbuf;    (* Lexing buffer on solver's
                                           stdout *)
      solver_stdout : Unix.file_descr;  (* File descriptor of solver's
                                           stdout *)
      solver_stderr : Unix.file_descr;  (* File descriptor of solver's
                                           stderr *)
      solver_trace_cmd : string -> unit;
      (* Tracing function for commands *)
      
      solver_trace_res : any_response -> unit;
      (* Tracing function for responses *)
    }



(* ********************************************************************* *)
(* Configurations                                                        *)
(* ********************************************************************* *)


(* Configuration for Z3 *)
let smtlibsolver_config_z3 () = 

  (* Path and name of Z3 executable *)
  let z3_bin = Flags.z3_bin () in

  { solver_cmd = [| z3_bin; "-smt2"; "-in" |] }


(* Configuration for CVC4 *)
let smtlibsolver_config_cvc4 () = 

  (* Path and name of CVC4 executable *)
  let cvc4_bin = Flags.cvc4_bin () in

  if Flags.pdr_tighten_to_unsat_core () then 

    (* Use unsat core option *)
    { solver_cmd = 
        [| cvc4_bin; 
           "--lang"; "smt2";
           "--rewrite-divk";
           "--tear-down-incremental" |] }

  else

    (* Omit unsat core option for version older than 1.5 *)
    { solver_cmd = 
        [| cvc4_bin; 
           "--lang"; "smt2";
           "--rewrite-divk";
           "--incremental" |] }


(* Configuration for MathSAT5 *)
let smtlibsolver_config_mathsat5 () = 

  (* Path and name of MathSAT5 executable *)
  let mathsat5_bin = Flags.mathsat5_bin () in
  
  { solver_cmd = [| mathsat5_bin; "-input=smt2" |] }


(* Configuration for Yices *)
let smtlibsolver_config_yices () = 

  (* Path and name of Yices executable *)
  let yices_bin = Flags.yices_bin () in

  { solver_cmd = [| yices_bin; "--incremental" |] }

let smtinterpol_bin = Flags.smtinterpol_bin ()

let smtlibsolver_config_smtinterpol =
  { solver_cmd = [| smtinterpol_bin; "-jar"; "smtinterpol.jar" |] }


(* Configuration for current SMT solver *)
let config_of_flags () = match Flags.smtsolver () with 
<<<<<<< HEAD
  | `Z3_SMTLIB -> smtlibsolver_config_z3
  | `CVC4_SMTLIB -> smtlibsolver_config_cvc4
  | `MathSat5_SMTLIB -> smtlibsolver_config_mathsat5
  | `Yices_SMTLIB -> smtlibsolver_config_yices
  | `SMTInterpol_SMTLIB -> smtlibsolver_config_smtinterpol
=======
  | `Z3_SMTLIB -> smtlibsolver_config_z3 ()
  | `CVC4_SMTLIB -> smtlibsolver_config_cvc4 ()
  | `MathSat5_SMTLIB -> smtlibsolver_config_mathsat5 ()
  | `Yices_SMTLIB -> smtlibsolver_config_yices ()
>>>>>>> a7c6330e
  | _ -> 
    (* (Event.log `INVMAN L_fatal "Not using an SMTLIB solver"); *)
    failwith "SMTLIBSolver.config_of_flags"
    

(* Command to limit check-sat in Z3 to run for the given numer of ms
   at most *)
let z3_check_sat_limited_cmd ms = 
  Format.sprintf "(check-sat-using (try-for smt %d))" ms


(* Command to limit check-sat in CVC4 to run for the given numer of ms
   at most *)
let cvc4_check_sat_limited_cmd _ = 
  failwith "check-sat with timeout not implemented for CVC4"


(* Command to limit check-sat in MathSAT5 to run for the given numer of ms
   at most *)
let mathsat5_check_sat_limited_cmd _ = 
  failwith "check-sat with timeout not implemented for MathSAT5"


(* Command to limit check-sat in Yices to run for the given numer of ms
   at most *)
let yices_check_sat_limited_cmd _ = 
  failwith "check-sat with timeout not implemented for Yices"


(* Command to limit check-sat to run for the given numer of ms at most *)
let check_sat_limited_cmd ms = match Flags.smtsolver () with 
  | `Z3_SMTLIB -> z3_check_sat_limited_cmd ms
  | `CVC4_SMTLIB -> cvc4_check_sat_limited_cmd ms
  | `MathSat5_SMTLIB -> mathsat5_check_sat_limited_cmd ms
  | `Yices_SMTLIB -> yices_check_sat_limited_cmd ms
  | _ -> 
    (* (Event.log `INVMAN L_fatal "Not using an SMTLIB solver"); *)
    failwith "SMTLIBSolver.check_sat_limited_cmd"


(* Indicates whether the solver supports the check-sat-assuming
   command. *)
let check_sat_assuming_supported () = match Flags.smtsolver () with 
  | `Z3_SMTLIB -> true
  | `CVC4_SMTLIB -> false
  | `MathSat5_SMTLIB -> false
  | `Yices_SMTLIB -> false
  | _ -> 
    (* (Event.log `INVMAN L_fatal "Not using an SMTLIB solver"); *)
    failwith "SMTLIBSolver.check_sat_assuming_cmd"


let z3_check_sat_assumptions_cmd assumptions = 
  Format.asprintf 
    "(check-sat %a)"
    (pp_print_list pp_print_expr "@ ")
    assumptions

let cvc4_check_sat_assumptions_cmd _ = 
  failwith "check-sat with assumptions not implemented for CVC4"

let mathsat5_check_sat_assumptions_cmd assumptions = 
  Format.asprintf 
    "(check-sat-assumptions (%a))"
    (pp_print_list pp_print_expr "@ ")
    assumptions

let yices_check_sat_assumptions_cmd _ = 
  failwith "check-sat with assumptions not implemented for Yices"


(* Command to run check-sat with given assumptions *)
let check_sat_assumptions_cmd assumptions = match Flags.smtsolver () with 
  | `Z3_SMTLIB -> z3_check_sat_assumptions_cmd assumptions
  | `CVC4_SMTLIB -> cvc4_check_sat_assumptions_cmd assumptions
  | `MathSat5_SMTLIB -> mathsat5_check_sat_assumptions_cmd assumptions
  | `Yices_SMTLIB -> yices_check_sat_assumptions_cmd assumptions
  | _ -> 
    (* (Event.log `INVMAN Event.L_fatal "Not using an SMTLIB solver"); *)
    failwith "SMTLIBSolver.check_sat_limited_cmd"


(* ********************************************************************* *)
(* Helper functions to execute commands                                  *)
(* ********************************************************************* *)


(* Read an S-expression from the solver output *)
let expr_of_solver_lexbuf { solver_lexbuf = lexbuf } = 

  (* Parse S-expression and return *)
  SExprParser.sexp SExprLexer.main lexbuf 
  

(* Parse the solver response to a command *)
let get_command_response solver timeout = 

  (* Return response *)
  response_of_sexpr (expr_of_solver_lexbuf solver)


(* Parse the solver response to a check-sat command *)
let get_check_sat_response solver timeout = 

  (* Return response *)
  check_sat_response_of_sexpr (expr_of_solver_lexbuf solver)


(* Parse the solver response to a get-value command *)
let get_get_value_response solver timeout = 

  (* Return response *)
  get_value_response_of_sexpr (expr_of_solver_lexbuf solver)
      

(* Parse the solver response to a get-unsat-core command *)
let get_get_unsat_core_response solver timeout = 

  (* Return response *)
  get_unsat_core_response_of_sexpr (expr_of_solver_lexbuf solver)
      

(* Get n S-expressions from the solver *)
let rec get_custom_command_result solver accum = function 

  (* Terminate recursion and return result *)
  | i when i <= 0 -> List.rev accum

  (* Get one S-expression and recurse to get remaining results *)
  | i -> 

    get_custom_command_result 
      solver
      (expr_of_solver_lexbuf solver :: accum) 
      (pred i)


(* Parse the solver response to a custom command *)
let get_custom_command_response num_res solver timeout = 

  (* Get response from solver *)
  let response = expr_of_solver_lexbuf solver in

  (* Get result only upon success *)
  match get_custom_command_response_of_sexpr response with 

    (* First line of reply is success status *)
    | Success -> 

      (* Get remaining results *)
      let result = get_custom_command_result solver [] num_res in

      (* Return response and result *)
      (Success, result) 
        
    (* First line of reply is neither error nor success *)
    | NoResponse -> 

      (* Use already consumed first result and get remaining results *)
      let result = 
        response :: get_custom_command_result solver [] (pred num_res) 
      in
      
      (* Return success and result *)
      (Success, result) 
        
    (* First line of reply is error or unsupported *)
    | (Error _ as r) 
    | (Unsupported as r) -> 

      (* Return response and empty result *)
      (r, []) 


let get_any_response solver timeout = function
  | NoRespCmd -> NoResp
  | Cmd -> Resp (get_command_response solver timeout)
  | CheckSatCmd -> CheckSatResp (get_check_sat_response solver timeout)
  | GetValueCmd -> GetValueResp (get_get_value_response solver timeout)
  | GetUnsatCoreCmd ->
     GetUnsatCoreResp (get_get_unsat_core_response solver timeout)
  | CustomCmd num_res ->
     CustomResp (get_custom_command_response num_res solver timeout)


let pp_print_any_response ppf = function
  | NoResp -> ()
  | Resp res -> SMTExpr.pp_print_response ppf res
  | CheckSatResp res -> SMTExpr.pp_print_check_sat_response ppf res
  | GetValueResp res -> SMTExpr.pp_print_get_value_response ppf res
  | GetUnsatCoreResp (r, c) ->
     Format.fprintf ppf "%a@,(@[<hv 1>%a@])"
             SMTExpr.pp_print_response r
             (pp_print_list Format.pp_print_string "@ ") c
  | CustomResp (r, e) ->
     Format.fprintf ppf "%a@,(@[<hv 1>%a@])" 
             SMTExpr.pp_print_response r
             (pp_print_list HStringSExpr.pp_print_sexpr "@ ") e  
  | Comment s -> 
    
    (* Use newline function of Format module instead of \n in string,
       necessary to preserve comment character at beginning of line *)
    let rec aux p = 
      try 
        let newline_pos = String.index_from s p '\n' in
        Format.pp_print_string 
          ppf
          (String.sub s p (newline_pos - p));
        Format.pp_print_newline ppf ();
        aux (newline_pos + 1)
      with Not_found -> 
        Format.pp_print_string 
          ppf
          (String.sub s p (String.length s - p))
    in

    aux 0 

        

(* Send the command to the solver instance *)
let send_command 
    ({ solver_stdin = solver_stdin; } as solver)
    cmd_type
    command 
    timeout = 

  (* Get an output channel to write to solver's stdin *)
  let solver_stdin_ch = Unix.out_channel_of_descr solver_stdin in

  (* Get a pretty-printing formatter writing to solver's stdin *)
  let solver_stdin_formatter = 
    Format.formatter_of_out_channel solver_stdin_ch 
  in

  (* Send command to solver *)
  Format.pp_print_string solver_stdin_formatter command;

  (* Print newline and flush formatter *)
  Format.pp_print_newline solver_stdin_formatter ();

  (* Wait for response without timeout *)
  let res = get_any_response solver timeout cmd_type in

  (* Return response *)
  res

(* Samme as above but additionnaly trace the commands and responses *)
let send_command_and_trace solver cmd_type command timeout = 

  (* Trace the command *)
  solver.solver_trace_cmd command;

  (* Send the command to the solver and get the response *)
  let res = send_command solver cmd_type command timeout in

  (* Trace the response of the solver *)
  solver.solver_trace_res res;

  res

(* Execute a command and return the response *)
let execute_command solver command timeout = 

  match send_command_and_trace solver Cmd command timeout with
  | Resp res -> res
  | _ -> assert false

(* Execute a command without logging in the trace and return the response *)
let execute_command_no_trace solver command timeout = 

  match send_command solver Cmd command timeout with
  | Resp res -> res
  | _ -> assert false

  
(* Execute a command and do not parse a response *)
let execute_command_no_response solver command timeout = 

  match send_command_and_trace solver NoRespCmd command timeout with
  | NoResp -> NoResponse
  | _ -> assert false


(* Execute a check-sat command and return the response *)
let execute_check_sat_command solver command timeout = 

  match send_command_and_trace solver CheckSatCmd command timeout with
  | CheckSatResp res -> res
  | _ -> assert false


(* Execute a get-value command and return the response *)
let execute_get_value_command solver command timeout = 

  match send_command_and_trace solver GetValueCmd command timeout with
  | GetValueResp res -> res
  | _ -> assert false


(* Execute a get-unsat-core command and return the response *)
let execute_get_unsat_core_command solver command timeout = 

  match send_command_and_trace solver GetUnsatCoreCmd command timeout with
  | GetUnsatCoreResp res -> res
  | _ -> assert false


(* Execute a custom command and return the response *)
let execute_custom_command' solver command timeout num_res = 

  match send_command_and_trace solver (CustomCmd num_res) command timeout with
  | CustomResp res -> res
  | _ -> assert false  


(* ********************************************************************* *)
(* Commands                                                              *)
(* ********************************************************************* *)


(* Declare a new function symbol *)
let declare_fun solver fun_symbol arg_sorts res_sort = 

  let cmd = 
    Format.sprintf 
      "@[<hv 1>(declare-fun@ %s@ @[<hv 1>%s@]@ %s)@]" 
      fun_symbol
      (paren_string_of_string_list (List.map string_of_sort arg_sorts))
      (string_of_sort res_sort)
  in

  (* Send command to the solver without timeout *)
  execute_command solver cmd 0


(* Define a new function symbol as an abbreviation for an expression *)
let define_fun solver fun_symbol arg_vars res_sort defn = 

  let cmd =
    Format.asprintf
      "@[<hv 1>(define-fun@ %s@ @[<hv 1>(%a)@]@ %s@ %a)@]" 
      fun_symbol
      (pp_print_list
         (fun ppf var -> 
          Format.fprintf ppf "(%s %s)" 
                         (Var.string_of_var var)
                         (string_of_sort (Var.type_of_var var)))
         "@ ")
      arg_vars
      (string_of_sort res_sort)
      pp_print_expr defn
  in

  (* Send command to the solver without timeout *)
  execute_command solver cmd 0


(* Assert the expression *)
let assert_expr solver expr = 

  let cmd = 
    Format.sprintf
      "@[<hv 1>(assert@ @[<hv>%s@])@]" 
      (string_of_expr expr) in
  
  (* Send command to the solver without timeout *)
  execute_command solver cmd 0

    
(* Push a number of empty assertion sets to the stack *)
let push solver scopes = 

  let cmd = Format.sprintf "@[<hv 1>(push@ %d)@]" scopes in

  (* Send command to the solver without timeout *)
  execute_command solver cmd 0


(* Pop a number of assertion sets from the stack *)
let pop solver scopes  = 

  let cmd = Format.sprintf "@[<hv 1>(pop@ %d)@]" scopes in

  (* Send command to the solver without timeout *)
  execute_command solver cmd 0


(* Check satisfiability of the asserted expressions *)
let check_sat ?(timeout = 0) solver = 

  let cmd = match timeout with 
    | i when i <= 0 -> Format.sprintf "@[<hv 1>(check-sat)@]"
    | _ -> check_sat_limited_cmd timeout
  in

  (* Send command to the solver without timeout *)
  execute_check_sat_command solver cmd 0


(* Check satisfiability of the asserted expressions *)
let check_sat_assuming solver exprs =
  (* Retrieving command from solver info. *)
  let command = match Flags.smtsolver () with 
    | `Z3_SMTLIB -> "check-sat"
    | `CVC4_SMTLIB -> failwith "CVC4 does not support check_sat_assuming."
    | `MathSat5_SMTLIB -> failwith "MathSat5 does not support check_sat_assuming."
    | `Yices_SMTLIB -> failwith "Yices does not support check_sat_assuming."
    | _ -> 
       (* (Event.log `INVMAN L_fatal "Not using an SMTLIB solver"); *)
       failwith "SMTLIBSolver.check_sat_assuming"
  in

  (* Building the complete command. *)
  let cmd =
    exprs
    |> List.fold_left
         ( fun s e -> 
           Format.sprintf "%s %s" s (string_of_expr e) )
         command
    |> Format.sprintf "(%s)"
  in

  (* Send command to the solver without timeout *)
  execute_check_sat_command solver cmd 0


(* Check satisfiability of the asserted expressions under the given
   assumptions *)
let check_sat_assumptions solver assumptions = 

  (* Create command per solver *)
  let cmd = check_sat_assumptions_cmd assumptions in

  (* Send command to the solver without timeout *)
  execute_check_sat_command solver cmd 0


(* Get values of expressions in the model *)
let get_value solver expr_list = 

  (* The command to send to the solver *)
  let cmd = 
    Format.asprintf
      "@[<hv 1>(get-value@ @[<hv 1>(%a)@])@]" 
      (pp_print_list pp_print_expr "@ ") expr_list;
  in

  (* Send command to the solver without timeout *)
  execute_get_value_command solver cmd 0


(* Get an unsatisfiable core *)
let get_unsat_core solver = 

  (* The command to send to the solver *)
  let cmd = 
    Format.sprintf "@[<hv 1>(get-unsat-core)@]"
  in

  (* Send command to the solver without timeout *)
  execute_get_unsat_core_command solver cmd 0


(* Execute a custom command and return the response *)
let execute_custom_command solver cmd args num_res = 

  (* The command to send to the solver *)
  let cmd = 
    if args = [] then 
      Format.sprintf 
        "@[<hv 1>(%s)@]" 
        cmd
    else
      Format.sprintf 
        "@[<hv 1>(%s@ %s)@]" 
        cmd
        (string_of_t (pp_print_list pp_print_custom_arg " ") args)
  in

  (* Send command to the solver without timeout *)
  execute_custom_command' solver cmd 0 num_res 


(* Execute a custom command and return the response *)
let execute_custom_check_sat_command cmd solver = 

  (* Send command to the solver without timeout *)
  execute_check_sat_command solver cmd 0


(* ********************************************************************* *)
(* Solver commands tracing                                               *)
(* ********************************************************************* *)

(* Formatter writing to SMT trace file *)
let create_trace_ppf id = 

  (* Tracing of SMT commands enabled? *)
  if Flags.smt_trace () then 
    
    (* Name of SMT trace file *)
    let trace_filename = 
      Filename.concat
        (Flags.smt_trace_dir ())
        (Format.sprintf "%s.%s.%d.smt2" 
                        (Filename.basename (Flags.input_file ()))
                        (suffix_of_kind_module (Event.get_module ()))
                        id)
    in
    
    try
      
      (* Open file for output, may fail *)
      let trace_oc = open_out trace_filename in
      
      Event.log L_debug
                "Tracing output of SMT solver instace to %s"
                trace_filename;

      (* Return formatter *)
      Some (Format.formatter_of_out_channel trace_oc)
           
    (* Silently fail *)
    with Sys_error e -> 

      Event.log L_debug
                "Failed to open trace file for SMT solver %s"
                e;
      
      None 
        
  else

    (* Do not trace SMT commands *)
    None 

(* Tracing of commands *)
let trace_cmd solver_ppf cmd = match solver_ppf with
  | Some ppf -> Format.fprintf ppf "%s@." cmd
  | None -> ()

(* Tracing of responses *)
let trace_res solver_ppf res = match solver_ppf with
  | Some ppf ->
     let fmt_out_fun = Format.pp_get_formatter_out_functions ppf () in

     let reset_ppf ppf = 
       Format.fprintf ppf "@?";
       Format.pp_set_formatter_out_functions ppf fmt_out_fun;
       Format.fprintf ppf "@.";
       Format.fprintf ppf "@\n"
     in

     Format.fprintf ppf "@?";

     Format.pp_set_formatter_out_functions 
       ppf 
       { fmt_out_fun with 
         Format.out_newline = 
           fun () -> fmt_out_fun.Format.out_string "\n;; " 0 4  };

     Format.kfprintf reset_ppf ppf ";; %a" pp_print_any_response res

  | None -> ()


(* Output a comment into the trace *)
let trace_comment solver comment = 
  solver.solver_trace_res (Comment comment)


(* ********************************************************************* *)
(* Creating and deleting solver instances                                *)
(* ********************************************************************* *)


(* Create an instance of the solver *)
<<<<<<< HEAD
let create_instance 
      ?produce_assignments
      ?produce_models
      ?produce_proofs
      ?produce_cores
      logic =
=======
let create_instance
    ?produce_assignments
    ?produce_models
    ?produce_proofs
    ?produce_cores
    logic
    id =
>>>>>>> a7c6330e

  (* Get autoconfigured configuration *)
  let ({ solver_cmd = solver_cmd } as config) = config_of_flags () in

  (* Name of executable is first argument 

     TODO: expand ~ *)
  let solver_executable = solver_cmd.(0) in

  (* Create pipes for input, output and error output *)
  let solver_stdin_in, solver_stdin_out = Unix.pipe () in
  let solver_stdout_in, solver_stdout_out = Unix.pipe () in 
  let solver_stderr_in, solver_stderr_out = Unix.pipe () in 
  
  Array.iter (
      fun s -> Event.log L_info "%s" s
    ) solver_cmd;

  Event.log L_info "exe: %s" solver_executable;
  
  
  (* Create solver process *)
  let solver_pid = 
    Unix.create_process 
      solver_executable 
      solver_cmd 
      solver_stdin_in
      solver_stdout_out
      solver_stderr_out
  in

  (* Close our end of the pipe which has been duplicated by the
     process *)
  Unix.close solver_stdin_in;
  Unix.close solver_stdout_out; 
  Unix.close solver_stderr_out; 

  (* Get an output channel to read from solver's stdout *)
  let solver_stdout_ch = Unix.in_channel_of_descr solver_stdout_in in

  (* Create a lexing buffer on solver's stdout *)
  let solver_lexbuf = Lexing.from_channel solver_stdout_ch in

  (* Create trace functions *)
  let trace_ppf = create_trace_ppf id in
  (* TODO change params to erase pretty printing -- Format.pp_set_margin ppf *)
  let ftrace_cmd = trace_cmd trace_ppf in
  let ftrace_res = trace_res trace_ppf in
  
  (* Create the solver instance *)
  let solver =
    { solver_config = config;
      solver_pid = solver_pid;
      solver_stdin = solver_stdin_out; 
      solver_lexbuf = solver_lexbuf; 
      solver_stdout = solver_stdout_in; 
      solver_stderr = solver_stderr_in;
      solver_trace_cmd = ftrace_cmd;
      solver_trace_res = ftrace_res; }
  in

  (* Print success after commands, default is false per SMTLIB
     specification *)
  (match 
      let cmd = "(set-option :print-success true)" in
      (debug smt "%s" cmd in
       execute_command solver cmd 0)
    with 
    | Success -> () 
    | _ -> raise (Failure ("Cannot set option print-success")));

  (* Interactive mode not needed for MathSAT5 *)
  (match Flags.smtsolver () with 
   | `Z3_SMTLIB ->

      (* Run in interactive mode *)
      (match 
<<<<<<< HEAD
          let cmd = "(set-option :interactive-mode true)" in
          (debug smt "%s" cmd in
           execute_command solver cmd 0)
        with 
        | Success -> () 
        | _ -> raise (Failure ("Cannot set option interactive-mode")))
=======
         let cmd = "(set-option :interactive-mode true)" in
         (debug smt "%s" cmd in
          execute_command_no_trace solver cmd 0)
       with 
         | Success -> () 
         | _ -> raise (Failure ("Cannot set option interactive-mode")))
>>>>>>> a7c6330e

   | _ -> ()

  );

  (* Produce assignments to be queried with get-values, default is
     false per SMTLIB specification *)
  (match Flags.smtsolver () with 
   | `Yices_SMTLIB -> ()
   | _ -> 

      (match produce_models with
       | None -> ()
       | Some o ->
          (match 
              let cmd =
                Format.sprintf "(set-option :produce-models %B)" o 
              in
              (debug smt "%s" cmd in
               execute_command solver cmd 0)
            with 
            | Success -> () 
            | _ -> raise (Failure ("Cannot set option produce-models")))));

  (* Produce assignments to be queried with get-values, default is
     false per SMTLIB specification *)
  (match Flags.smtsolver () with 
   | `Yices_SMTLIB -> ()
   | _ -> 

      (match produce_assignments with
       | None -> ()
       | Some o ->
          (match 
              let cmd =
                Format.sprintf "(set-option :produce-assignments %B)" o 
              in
              (debug smt "%s" cmd in
               execute_command solver cmd 0)
            with 
            | Success -> () 
            | _ -> raise
                     (Failure ("Cannot set option produce-assignments")))));

  (* Produce unsatisfiable cores, default is false per SMTLIB
     specification *)
  (match Flags.smtsolver () with 
   | `Yices_SMTLIB -> ()
   | _ -> 
      (match produce_cores with
       | None -> ()
       | Some o ->
          (match 
              let cmd =
                Format.sprintf "(set-option :produce-unsat-cores %B)" o in
              (debug smt "%s" cmd in
               execute_command solver cmd 0)
            with 
            | Success -> () 
            | _ -> 
               raise
                 (Failure ("Cannot set option produce-unsat-cores")))));

  (* Produce proofs, default is false per SMTLIB
     specification *)
  (match Flags.smtsolver () with 
   | `Yices_SMTLIB -> ()
   | _ -> 
      (match produce_proofs with
       | None -> ()
       | Some o ->
          (match 
              let cmd =
                Format.sprintf "(set-option :produce-proofs %B)" o in
              (debug smt "%s" cmd in
               execute_command solver cmd 0)
            with 
            | Success -> () 
            | _ -> 
               raise
                 (Failure ("Cannot set option produce-proofs")))));
  
  (* Set logic *)
  (match logic with 
   | `detect -> () 
   | _ -> 
      (match
          let cmd = Format.sprintf "(set-logic %s)" (string_of_logic logic) in
          (debug smt "%s" cmd in
           execute_command solver cmd 0)
        with 
        | Success -> () 
        | _ -> 
           raise 
             (Failure 
                ("Cannot set logic " ^ (string_of_logic logic)))));

  (* Return solver instance *)
  solver

    

(* Delete the solver instance by sending the exit command and wait for
   the solver process to exit *)
let delete_instance 
    ({ solver_pid = solver_pid ;
       solver_stdin = solver_stdin ;
       solver_stdout = solver_stdout;
       solver_stderr = solver_stderr } as solver) =

  (* Execute exit command, do not parse response

     If we are interrupted while waiting for a solver response, the
     response to (exit) will be the response to the previous
     command. Hence, ignore these stale respones on the output
     channel *)

  let _ = execute_command_no_response solver "(exit)" 0 in

  (* Wait for process to terminate *)
  let _, process_status = Unix.waitpid [] solver_pid in

  (
    
    (* Check termination status of solver *)
    match process_status with

      (* Exit with code *)
      | Unix.WEXITED c -> 
        (debug smt "Solver exited with code %d" c end)
          
      (* Killed by signal *)
      | Unix.WSIGNALED s -> 
        (debug smt "Solver killed with signal %d" s end)
          
      (* Stopped by signal *)
      | Unix.WSTOPPED s -> 
        (debug smt "Solver stopped by signal %d" s end)

  );

  (* Close file descriptors of solver *)
  Unix.close solver_stdin;
  Unix.close solver_stdout;
  Unix.close solver_stderr

   
(* ********************************************************************* *)
(* Toplevel testing code                                                 *)
(* ********************************************************************* *)

(*

let pp_print_expr_pair ppf (s, t) = 
  pp_print_expr ppf s;
  Format.pp_print_space ppf ();
  pp_print_expr ppf t


let test () = 

  let config = 
    { solver_cmd = "/home/chris/z3/bin/external/z3 -smt2 -in -v:5"; 
      debug_channel = Some Pervasives.stdout }
  in

  let solver = 
    create_instance 
      config
      ~produce_models:true
      `QF_LIA
  in

  ignore (declare_fun solver "a" [] (sort_expr_of_sort INT));
  
  ignore (declare_fun solver "a" [] (sort_expr_of_sort INT));

  let e1 = Tree.L (`UF "a") in
  let e2 = Tree.N (`EQ, [e1; Tree.L (`NUMERAL (numeral_of_int 1))]) in

  let res = assert_expr solver e2 in 
  Format.printf ";; %a@." pp_print_response res;

  let res = check_sat solver in 
  Format.printf ";; %a@." pp_print_check_sat_response res;

  (match get_value solver [e1; e2] with 
    | Success, v -> 
      Format.printf 
        "%a@." 
        (pp_print_list pp_print_expr_pair " ") 
        v
    | r, _ -> 
      Format.printf ";; %a@." pp_print_response r
  );

  delete_instance solver
 

;;

test ()


*)


(* 
   Local Variables:
   compile-command: "make -C .. -k"
   tuareg-interactive-program: "./kind2.top -I ./_build -I ./_build/SExpr"
   indent-tabs-mode: nil
   End: 
*)<|MERGE_RESOLUTION|>--- conflicted
+++ resolved
@@ -133,18 +133,11 @@
 
 (* Configuration for current SMT solver *)
 let config_of_flags () = match Flags.smtsolver () with 
-<<<<<<< HEAD
   | `Z3_SMTLIB -> smtlibsolver_config_z3
   | `CVC4_SMTLIB -> smtlibsolver_config_cvc4
   | `MathSat5_SMTLIB -> smtlibsolver_config_mathsat5
   | `Yices_SMTLIB -> smtlibsolver_config_yices
   | `SMTInterpol_SMTLIB -> smtlibsolver_config_smtinterpol
-=======
-  | `Z3_SMTLIB -> smtlibsolver_config_z3 ()
-  | `CVC4_SMTLIB -> smtlibsolver_config_cvc4 ()
-  | `MathSat5_SMTLIB -> smtlibsolver_config_mathsat5 ()
-  | `Yices_SMTLIB -> smtlibsolver_config_yices ()
->>>>>>> a7c6330e
   | _ -> 
     (* (Event.log `INVMAN L_fatal "Not using an SMTLIB solver"); *)
     failwith "SMTLIBSolver.config_of_flags"
@@ -723,14 +716,7 @@
 
 
 (* Create an instance of the solver *)
-<<<<<<< HEAD
-let create_instance 
-      ?produce_assignments
-      ?produce_models
-      ?produce_proofs
-      ?produce_cores
-      logic =
-=======
+
 let create_instance
     ?produce_assignments
     ?produce_models
@@ -738,7 +724,6 @@
     ?produce_cores
     logic
     id =
->>>>>>> a7c6330e
 
   (* Get autoconfigured configuration *)
   let ({ solver_cmd = solver_cmd } as config) = config_of_flags () in
@@ -816,21 +801,12 @@
 
       (* Run in interactive mode *)
       (match 
-<<<<<<< HEAD
-          let cmd = "(set-option :interactive-mode true)" in
-          (debug smt "%s" cmd in
-           execute_command solver cmd 0)
-        with 
-        | Success -> () 
-        | _ -> raise (Failure ("Cannot set option interactive-mode")))
-=======
          let cmd = "(set-option :interactive-mode true)" in
          (debug smt "%s" cmd in
           execute_command_no_trace solver cmd 0)
        with 
          | Success -> () 
          | _ -> raise (Failure ("Cannot set option interactive-mode")))
->>>>>>> a7c6330e
 
    | _ -> ()
 
