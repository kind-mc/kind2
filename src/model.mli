(* This file is part of the Kind 2 model checker.

   Copyright (c) 2015 by the Board of Trustees of the University of Iowa

   Licensed under the Apache License, Version 2.0 (the "License"); you
   may not use this file except in compliance with the License.  You
   may obtain a copy of the License at

   http://www.apache.org/licenses/LICENSE-2.0 

   Unless required by applicable law or agreed to in writing, software
   distributed under the License is distributed on an "AS IS" BASIS,
   WITHOUT WARRANTIES OR CONDITIONS OF ANY KIND, either express or
   implied. See the License for the specific language governing
   permissions and limitations under the License. 

*)

module MIL : Map.S with type key = int list

(** Term or lambda expression *)
<<<<<<< HEAD
type value =
=======
type term_or_lambda = 
>>>>>>> e1f8e9e4
  | Term of Term.t
  | Lambda of Term.lambda
  | Map of Term.t MIL.t

(** A model is a list of variables and assignemnts *)
type t = value Var.VarHashtbl.t

(** A path is a map of state variables to assignments *)
type path = value list StateVar.StateVarHashtbl.t

(** Pretty-print a value *)
val pp_print_value : Format.formatter -> value -> unit

(** Pretty-print a value in xml format *)
val pp_print_value_xml : Format.formatter -> value -> unit

(** Offset of the variables at each step of a path. *)
val path_offset: Numeral.t

(** Pretty-print a model *)
val pp_print_model : Format.formatter -> t -> unit

(** Create a model of the given size *)
val create : int -> t

(** Create a path of the given size *)
val create_path : int -> path

(** Import a variable assignment from a different instance *)
val import_value : value -> value

(** Create a model of an association list *)
val of_list : (Var.t * value) list -> t

(** Return an association list with the assignments in the model *)
val to_list : t -> (Var.t * value) list

(** Return an association list with the assignments in the model *)
val path_to_list : path -> (StateVar.t * value list) list

(** Create a model of an association list *)
val path_of_list : (StateVar.t * value list) list -> path

(** Create a model of an association list *)
val path_of_term_list : (StateVar.t * Term.t list) list -> path

(** Convert a model to a path

    [path_from_model s m k] extracts from the model [m] a path of
    values for each of the state variables in [s] from the offset zero
    up to [k]. The lists of values for each state variable are of
    equal length. Values that are not defined in the model are filled
    with {!TermLib.default_of_type}. *)
val path_from_model : StateVar.t list -> t -> Numeral.t -> path

(** Return the length of the value paths 

    All value paths are of equal lengths. *)
val path_length : path -> int

(** Extract values at instant [k] from the path and return a model *)
val model_at_k_of_path : path -> Numeral.t -> t

(** Return a list of models, one for each step on the path *)
val models_of_path : path -> t list 

(** Return true if the predicate [p] applies at one step of the path *)
val exists_on_path : (t -> bool) -> path -> bool

(** Return true if the predicate [p] applies at each step of the path *)
val for_all_on_path : (t -> bool) -> path -> bool

(** Add [k] to offset of all variables in model *)
val bump_var : Numeral.t -> t -> t

(** Set offset of all variables in model to [k] *)
val set_var_offset : Numeral.t -> t -> t

(** Combine assignments of two models into one. If a variable has an
    assignment in both models, it gets the assignment in the second
    model. *)
val merge : t -> t -> t 

(** Combine assignments of two models into one as in {!merge}, but
    bump the variables in the second model by the given offset before
    merging. *)
val bump_and_merge : Numeral.t -> t -> t -> t 

(** Returns the bounds / dimension of the array value represented by the map in
    the model*)
val dimension_of_map : Term.t MIL.t -> int list

(* 
   Local Variables:
   compile-command: "make -C .. -k"
   indent-tabs-mode: nil
   End: 
*)<|MERGE_RESOLUTION|>--- conflicted
+++ resolved
@@ -19,11 +19,7 @@
 module MIL : Map.S with type key = int list
 
 (** Term or lambda expression *)
-<<<<<<< HEAD
 type value =
-=======
-type term_or_lambda = 
->>>>>>> e1f8e9e4
   | Term of Term.t
   | Lambda of Term.lambda
   | Map of Term.t MIL.t
@@ -34,14 +30,14 @@
 (** A path is a map of state variables to assignments *)
 type path = value list StateVar.StateVarHashtbl.t
 
+(** Offset of the variables at each step of a path. *)
+val path_offset: Numeral.t
+
 (** Pretty-print a value *)
 val pp_print_value : Format.formatter -> value -> unit
 
 (** Pretty-print a value in xml format *)
 val pp_print_value_xml : Format.formatter -> value -> unit
-
-(** Offset of the variables at each step of a path. *)
-val path_offset: Numeral.t
 
 (** Pretty-print a model *)
 val pp_print_model : Format.formatter -> t -> unit
