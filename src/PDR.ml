(* This file is part of the Kind 2 model checker.

   Copyright (c) 2014 by the Board of Trustees of the University of Iowa

   Licensed under the Apache License, Version 2.0 (the "License"); you
   may not use this file except in compliance with the License.  You
   may obtain a copy of the License at

   http://www.apache.org/licenses/LICENSE-2.0 

   Unless required by applicable law or agreed to in writing, software
   distributed under the License is distributed on an "AS IS" BASIS,
   WITHOUT WARRANTIES OR CONDITIONS OF ANY KIND, either express or
   implied. See the License for the specific language governing
   permissions and limitations under the License. 

*)

open Lib


(* All remaining properties are valid *)
exception Success of int

(* A bad state is reachable *)
exception Bad_state_reachable

(* Counterexample trace for some property *)
exception Counterexample of (Clause.t * Clause.t) list 

(* Property disproved by other module *)
exception Disproved of string

(* Restart for other reason *)
exception Restart


(* Use configured SMT solver *)
module PDRSolver = SMTSolver.Make (SMTLIBSolver)


(* High-level methods for PDR solver *)
module S = SolverMethods.Make (PDRSolver)


(* ********************************************************************** *)
(* Solver instances and cleanup                                           *)
(* ********************************************************************** *)


(* Solver instance if created *)
let ref_solver_init = ref None

(* Solver instance if created *)
let ref_solver_frames = ref None

(* Solver instance if created *)
let ref_solver_misc = ref None

(* Formatter to output inductive clauses to *)
let ppf_inductive_assertions = ref Format.std_formatter


(* Output statistics *)
let print_stats () = 

  Event.stat
    [Stat.misc_stats_title, Stat.misc_stats;
     Stat.pdr_stats_title, Stat.pdr_stats;
     Stat.smt_stats_title, Stat.smt_stats]


(* Cleanup before exit *)
let on_exit _ = 

  (* Stop all timers *)
  Stat.pdr_stop_timers ();
  Stat.smt_stop_timers ();

  (* Output statistics *)
  print_stats ();

  (* Delete solver instance if created *)
  (try 
     match !ref_solver_init with 
       | Some solver_init -> 
         S.delete_solver solver_init; 
         ref_solver_init := None
       | None -> ()
   with 
     | e -> 
       Event.log L_error 
         "Error deleting solver_init: %s" 
         (Printexc.to_string e));

  (* Delete solver instance if created *)
  (try 
     match !ref_solver_frames with 
       | Some solver_frames -> 
         S.delete_solver solver_frames;
         ref_solver_frames := None
       | None -> ()
   with 
     | e -> 
       Event.log L_error 
         "Error deleting solver_frames: %s" 
         (Printexc.to_string e));

  (* Delete solver instance if created *)
  (try 
     match !ref_solver_misc with 
       | Some solver_misc -> 
         S.delete_solver solver_misc;
         ref_solver_misc := None
       | None -> ()
   with 
     | e -> 
       Event.log L_error 
         "Error deleting solver_misc: %s" 
         (Printexc.to_string e));

  (* Delete solvers in quantifier elimination*)
  QE.on_exit ()


  
(* ********************************************************************** *)
(* Pretty-printing                                                        *)
(* ********************************************************************** *)


(* Pretty-print the list of frames with the index of each frame *)
let rec pp_print_frames' ppf i = function 

  | [] -> ()

  | r :: tl -> 

    Format.fprintf 
      ppf 
      "Frame R_k%t@\n%a%t" 
      (function ppf -> if i = 0 then () else Format.fprintf ppf "-%d" i)
      CNF.pp_print_cnf r
      (function ppf -> if not (tl = []) then Format.fprintf ppf "@\n" else ());

    pp_print_frames' ppf (succ i) tl


(* Pretty-print the list of frames *)
let pp_print_frames ppf frames = pp_print_frames' ppf 0 frames


(* ********************************************************************** *)
(* Utility functions                                                      *)
(* ********************************************************************** *)


(* Compute the frame sizes of a delta-encoded list of frames *)
let frame_sizes frames = 

  let rec aux accum = function 

    (* All frames added up, return accumulator *)
    | [] -> accum
      
    (* Take first frame *)
    | f :: tl -> 

      match accum with 

        (* No previous frame: take size of frame *)
        | [] -> aux [CNF.cardinal f] tl

        (* Add size of frame to size of previous frame *)
        | h :: _ -> aux (((CNF.cardinal f) + h) :: accum) tl

  in

  (* Start with empty accumulator *)
  aux [] frames


(* Convert the delta-encoded set of clauses of a list of frames to a
   formula of the last frame *)
let term_of_frames frames =

  (* Append clauses of each frame to accumulator and finally return a
     conjunction of clauses *)
  let rec aux accum = function 

    (* Make one conjunction of all clauses in all frames *)
    | [] -> Term.mk_and accum

    (* Append list of clauses of current frame to accumulator *)
    | f :: tl -> 
      aux 
        (List.rev_append (List.map Clause.to_term (CNF.elements f)) accum) 
        tl
  in

  (* Start with empty accumulator *)
  aux [] frames 


(* Given a model and a two formulas f and g return a conjunction of
   literals such that 
   (1) x = s |= B[x] 
   (2) B[x] |= exists y.f[x] & T[x,x'] & g[x'] *)
let generalize trans_sys state f g = 

  let term, primed_vars = 

(*

    (* Eliminate only input variables, unfold all definitions *)
    if trans_sys.TransSys.init_constr = [] && trans_sys.TransSys.constr_constr = [] then 

      (* Get invariants of transition system *)
      let invars = TransSys.invars_of_bound 0 trans_sys in
      let invars' = TransSys.invars_of_bound 1 trans_sys in
 
      (* Get state variables occurring primed in g[x'] and in invariants *)
      let var_defs = 
        TransSys.constr_defs_of_state_vars 
          trans_sys 
          ((List.map 
              Var.state_var_of_state_var_instance 
              (TransSys.vars_at_offset_of_term 0 g)) @
             (List.map 
                Var.state_var_of_state_var_instance 
                (TransSys.vars_at_offset_of_term 1 invars)))
      in
      
      (* Bind variables to their definitions *)
      let constr_def_g = 
        List.fold_left
          (fun a d -> Term.mk_let [d] a)
          (Term.mk_and [Term.bump_state Numeral.one g; invars; invars'])
          var_defs
      in
      
      debug pdr
          "@[<v>G and invariants with variables bound to definitions:@,@[<hv>%a@]@]" 
          Term.pp_print_term constr_def_g 
      in

      (* Equivalent to f[x] & T[x,x'] & g[x'] with all primed
         variables being input *)
      let term = Term.mk_and [f; constr_def_g] in
      
      (* Get primed variables in term *)
      let primed_vars = TransSys.vars_at_offset_of_term 1 constr_def_g in
      
      term, primed_vars 

    (* Eliminate all primed variables (old) *)
    else

*)
      
      (* Construct term to be generalized with the transition relation and
         the invariants *)
      let term = 
        Term.mk_and 
          [f; 
           TransSys.trans_of_bound trans_sys Numeral.one; 
           TransSys.invars_of_bound trans_sys Numeral.one; 
           Term.bump_state Numeral.one g]
      in
      
      (* Get primed variables in the transition system *)
      let primed_vars = 
        Var.VarSet.elements
          (Term.vars_at_offset_of_term (Numeral.one) term) 
      in 
      
      term, primed_vars 

  in

    Stat.start_timer Stat.pdr_generalize_time;
    
    (* Generalize term by quantifying over and eliminating primed
       variables *)
    let gen_term = 
      QE.generalize 
        trans_sys
        (TransSys.uf_defs trans_sys) 
        state
        primed_vars
        term 
    in
    
    Stat.record_time Stat.pdr_generalize_time;
    
    (* Return generalized term *)
    gen_term



(* Partition list of terms into two lists, the first list containing
   terms in the unsatisfiable core, the second list the other terms

   [partition_core s m t] gets an unsatisfiable core from the solver
   instance [s], uses the association list [m] to map the
   unsatisfiable core to terms and returns those terms in the first
   list, the terms that are not in the first list but in the list [t]
   as the second list. *)
let partition_core solver clause =

  (* Get names of terms in the unsatifiable core *)
  let terms_in_core = S.get_unsat_core solver in

  (* Create set of terms in unsat core *)
  let core_clause = Clause.of_literals terms_in_core in

  (* Subtract term in core from all terms *)
  let rest_clause = Clause.diff clause core_clause in

  (* Return list of terms in core and remaining terms *)
  core_clause, rest_clause


let order_terms terms term_tbl =
  List.sort (
      fun t1 t2 -> (
	let v1 = try Term.TermHashtbl.find term_tbl t1 
		 with Not_found -> 0 in
	let v2 = try Term.TermHashtbl.find term_tbl t2 
		 with Not_found -> 0 in
	v1 - v2
	
      )
    ) terms

let incr_binding term term_tbl =
  let v = try Term.TermHashtbl.find term_tbl term
	  with Not_found -> 0 in
  Term.TermHashtbl.add term_tbl term (v+1)

let trim_clause solver_init solver_frames clause term_tbl =

  
  (* Linearly traverse the list of literals in the clause, trying to remove one at a time and maintain unsatisfiability *)
  
  let rec linear_search kept discarded = function
      
    | c :: cs ->

       debug pdr "Checking literal: %a" Term.pp_print_term c in

  let kept_woc = Clause.remove c kept in

  let block_term = Clause.to_term kept_woc in
  let primed_term = Term.mk_and (List.map (fun t -> Term.negate (Term.bump_state Numeral.one t)) (Clause.elements kept_woc)) in

  let init = S.check_sat_term solver_init [Term.negate block_term] in
  let (cons, model) = S.check_sat_term_model solver_frames [(Term.mk_and [block_term;primed_term])] in

  (* If, by removing the literal c, the blocking clause then
       either a. becomes reachable in the inital state or b. satisfies
       consecution then we need to keep it *)
  if cons || init then 

    (debug pdr
           "@[<v>%a@]"
           (pp_print_list 
	      (fun ppf (v, t) -> 
	       Format.fprintf ppf 
			      "(%a %a)"
			      Var.pp_print_var v
			      Term.pp_print_term t)
	      "@,")
           model
     in

     linear_search kept discarded cs)

  else (

    debug pdr "Removing literal: %a" Term.pp_print_term c in

    incr_binding c term_tbl;

    Stat.incr Stat.pdr_literals_removed;

    linear_search kept_woc (c :: discarded) cs

  )
  | [] ->  kept, Clause.of_literals discarded
				    

				    
    in

    let binary_search kept clause =
      
      let discarded = ref [] in
      
      let rec binary_search kept clause =
	let block_term = Clause.to_term (Clause.of_literals kept) in
	let primed_term = Term.mk_and (List.map (fun t -> Term.bump_state Numeral.one (Term.negate t)) kept) in
	
	let init = S.check_sat_term solver_init [Term.negate block_term] in
	let cons = S.check_sat_term solver_frames [(Term.mk_and [block_term;primed_term])] in
	
	if not (cons || init) then (
	  discarded := !discarded @ (Array.to_list clause);
	  []
	)
	else if Array.length clause < 2 then
	  Array.to_list clause
	else
	  let m = (Array.length clause) / 2 in
	  let t1 = Array.sub clause 0 (m/2) in
	  let t2 = Array.sub clause ((m/2)+1) m in
	  let m2 = binary_search (kept @ (Array.to_list t1)) t2 in
	  let m1 = binary_search (kept @ m2) t1 in	
	  m1 @ m2
      in
      
      (Clause.of_literals (binary_search kept clause)), (Clause.of_literals !discarded)

    in


    
    let block_term = Clause.to_term clause in
    let primed_term = Term.mk_and (List.map (fun t -> Term.negate (Term.bump_state Numeral.one t)) (Clause.elements clause)) in

    let init = S.check_sat_term solver_init [Term.negate block_term] in
    let (cons,model) = S.check_sat_term_model solver_frames [(Term.mk_and [block_term;primed_term])] in

    (debug pdr
           "@[<v>%a@]"
           (pp_print_list 
	      (fun ppf (v, t) -> 
	       Format.fprintf ppf 
			      "(%a %a)"
			      Var.pp_print_var v
			      Term.pp_print_term t)
	      "@,")
           model
     in

     assert (not cons));
    
    let k,d = match Flags.pdr_inductively_generalize() with
      | 1 -> linear_search clause [] (Clause.elements clause)
      | 2 -> linear_search clause [] (order_terms (Clause.elements clause) term_tbl)
      | 3 -> binary_search [] (Array.of_list (Clause.elements clause))
      | _ -> clause , Clause.empty
    in



    debug pdr
          "@[<v>Reduced blocking clause to@,@[<v>%a@]"
          (pp_print_list Term.pp_print_term "@,") 
          (Clause.elements k)
    in

    k,d

  (* Check if [prop] is always satisfied in one step from [state] and
   return a generalized counterexample if not. If the counterexample
   holds in the initial state, raise the exception
   {!Counterexample} 

   [find_cex s z frame state prop] takes a pair of solver instances
   [s], a transition system [z], the set of clauses [frame] of a
   frame, an additional constraint [state] on the frame and a property
   [prop]. The solver instance [solver_frame] must have the transition
   relation, invariants and all clauses in [frame] already asserted.

   If the entailment f & state & T |= prop' holds, the function
   returns [true, _]. If the entailment does not hold, the
   counterexample is generalized to a cube [cex_gen]. If the [cex_gen]
   holds in the initial state (checked in [solver_init]), the
   exception [Counterexample] is raised. If [cex_gen] does not hold in
   the initial state, [false, cex_gen] is returned.

   *)
let find_cex 
      ((solver_init, solver_frames, _) as solvers) 
      trans_sys 
      all_props
      frame 
      (state_core, state_rest)
      (prop_core, prop_rest)
      term_tbl = 

  (* Prime variables in property *)
  let prop_core', prop_rest' =
    (Clause.map (Term.bump_state Numeral.one) prop_core, 
     Clause.map (Term.bump_state Numeral.one) prop_rest)
  in

  (* Join the two subclauses *)
  let state_clause, prop_clause, neg_prop_clause' = 
    (Clause.union state_core state_rest, 
     Clause.union prop_core prop_rest,
     Clause.map Term.negate (Clause.union prop_core' prop_rest'))
  in

  (* List of literals in clauses *)
  let state_terms, neg_prop_terms' = 
    (Clause.elements state_clause, 
     Clause.elements neg_prop_clause')
  in

  (* Clause of two subclauses *)
  let state, prop = 
    (Clause.to_term state_clause, 
     Clause.to_term prop_clause) 
  in

  debug pdr
	"Searching for counterexample"
    in

    debug pdr
	  "@[<v>Current context@,@[<hv>%a@]@]"
	  HStringSExpr.pp_print_sexpr_list
	  (let r, a = 
             S.T.execute_custom_command solver_frames "get-assertions" [] 1 
	   in
	   S.fail_on_smt_error r;
	   a)
    in

  debug pdr
      "@[<v>Current frames@,@[<hv>%a@]@]"
    SMTExpr.pp_print_expr
    (SMTExpr.smtexpr_of_term (CNF.to_term frame))
  in

    (* Push a new scope to the context *)
    S.push solver_frames;

    (debug smt
	   "Asserting constraints on current frame"
     in

     (* Assert blocking clause in current frame *)
     S.assert_term solver_frames state);

    (debug smt
	   "Asserting bad property"
     in

     (* Assert bad property of next frame *)
     List.iter 
       ((if Flags.pdr_tighten_to_unsat_core () then
           S.assert_named_term
	 else
           S.assert_term)
          solver_frames) 
       neg_prop_terms');

    if 

      (debug smt
             "Checking entailment"
       in

       (* Check if we can get outside the property in one step 

         R_k[x] & state[x] & T[x,x'] |= prop[x'] *)
       S.check_sat solver_frames)

    then

      (

	debug pdr 
              "Counterexample found"
	in

	(*      
      debug pdr
          "@[<v>Current context@,@[<hv>%a@]@]"
          HStringSExpr.pp_print_sexpr_list
          (let r, a = 
            S.T.execute_custom_command solver_frames "get-assertions" [] 1 
           in
           S.fail_on_smt_error r;
           a)
      in
	 *)     

	(* Get counterexample to entailment from satisfiable formula *)
	let cex = 
          S.get_model 
            solver_frames
            (TransSys.vars_of_bounds trans_sys Numeral.zero Numeral.one) 
	in

	(debug pdr
               "@[<v>%a@]"
               (pp_print_list 
		  (fun ppf (v, t) -> 
		   Format.fprintf ppf 
				  "(%a %a)"
				  Var.pp_print_var v
				  Term.pp_print_term t)
		  "@,")
               cex
	 in

	 (* Remove scope from the context *)
	 S.pop solver_frames);

	(* R_k[x] & state[x] & T[x,x'] |= prop[x'] *)
	(* exists y.f[x] & T[x,x'] & g[x'] *)

	(* Generalize the counterexample to a formula *)
	let cex_gen = 
          generalize 
            trans_sys 
            cex 
            (Term.mk_and 
               [all_props; CNF.to_term frame; state])
            (Term.negate prop)
	in

	debug pdr 
              "@[<v>Generalized counterexample:@,@[<hv>%a@]@]"
              (pp_print_list Term.pp_print_term ",@,")
              cex_gen
	in

	(* Create clause of counterexample, must negate all literals
         later but not now *)
	let cex_gen_clause = 
          List.fold_left 
            (fun a t -> Clause.add t a)
            Clause.empty
            cex_gen
	in              

	(* Push a new scope level to the context *)
	S.push solver_init;

	(* Assert each literal of the counterexample in the initial
         state *)
	List.iter 
          ((if Flags.pdr_tighten_to_unsat_core () then
              S.assert_named_term
            else
              S.assert_term) 
             solver_init) 
          cex_gen;

	if

          debug smt
		"Checking if counterexample holds in the initial state"
          in

          (* Is the counterexample a model of the initial state? 

           We must check with the generalized counterexample here, not
           with the specific model. *)
          S.check_sat solver_init 

	then

          (

            debug pdr 
		  "Counterexample holds in the initial state"
            in

            debug pdr
		  "@[<v>Current context@,@[<hv>%a@]@]"
		  HStringSExpr.pp_print_sexpr_list
		  (let r, a = 
                     S.T.execute_custom_command solver_init "get-assertions" [] 1 
		   in
		   S.fail_on_smt_error r;
		   a)
            in

            (* Pop scope level from the context *)
            S.pop solver_init;

            (* Counterexample holds in the initial state *)
            raise Bad_state_reachable

          )

	else

          (

            (debug pdr 
		   "Counterexample does not hold in the initial state"
             in

             (* Partition counterexample into subclause in the unsat
              core and subclause of remaining literals *)
             let core, rest = 

               if Flags.pdr_tighten_to_unsat_core () then 

		 partition_core 
                   solver_init 
                   cex_gen_clause

               else

		 cex_gen_clause, Clause.empty

             in

             debug pdr
		   "@[<v>Unsat core of cube is@,@[<v>%a@]"
		   (pp_print_list Term.pp_print_term "@,") 
		   (Clause.elements core)
             in

             if Clause.is_empty core then 

               (Event.log
                  L_info
                  "Reduced blocking clause to empty clause. Restarting.";
		
		raise Restart);

             S.pop solver_init;

             (* Negate all literals in clause now *)
             let ncore, nrest = 
               Clause.map Term.negate core,
               Clause.map Term.negate rest
             in

             (* Return generalized counterexample *)
             false, ( ncore, nrest))

          )

      )

    else

      (

	(debug pdr 
               "No counterexample found"
	 in

	 (* Partition counterexample into subclause in the unsat core
          and subclause of remaining literals *)
	 let core', rest' = 

           if Flags.pdr_tighten_to_unsat_core () then 

             partition_core 
               solver_frames 
               neg_prop_clause'

           else

             neg_prop_clause', Clause.empty 

	 in

	 (* Unprime and unnegate variables in literals of core and rest *)
	 let core, rest = 
           (Clause.map 
              Term.negate
              (Clause.map (Term.bump_state Numeral.(- one)) core'),
            Clause.map 
              Term.negate
              (Clause.map (Term.bump_state Numeral.(- one)) rest'))
	 in

	 (* Remove scope from the context *)
	 S.pop solver_frames;

	 if not (Clause.is_empty rest) then 

           (debug pdr
		  "@[<v>Reduced blocking clause to unsat core:@,%a@,%a@]"
		  Clause.pp_print_clause core
		  Clause.pp_print_clause rest
            in

            Stat.incr Stat.pdr_tightened_blocking_clauses);

	 let core, rest' = trim_clause solver_init solver_frames (Clause.union core prop_core) term_tbl in
	 

	 (* Entailment holds, no counterexample *)
	 (true, (core , Clause.union (Clause.union rest rest') prop_rest)))

      )

      
      
(* ********************************************************************** *)
(* Counterexample extraction                                              *)
(* ********************************************************************** *)

  let check_rel_inductive solver_misc trans_sys r_pred_i r_i =
    S.push solver_misc;
    if CNF.is_empty r_pred_i then
      (* Assert transition relation from previous frame *)
      S.assert_term
	solver_misc
	(TransSys.init_of_bound trans_sys Numeral.zero)
    else
      (
	(* Assert all clauses in R_i-1 *)
	CNF.iter
	  (fun c -> c |> Clause.to_term |> S.assert_term solver_misc)
	  (CNF.union r_pred_i r_i)
      );
    (* Assert transition relation from previous frame *)
    S.assert_term
      solver_misc
      (TransSys.trans_of_bound trans_sys Numeral.one);

    S.assert_term
      solver_misc
      (TransSys.invars_of_bound trans_sys Numeral.zero);

    S.assert_term
      solver_misc
      (TransSys.invars_of_bound trans_sys Numeral.one);

    S.assert_term
      solver_misc
      (TransSys.props_of_bound trans_sys Numeral.zero);

    S.assert_term
      solver_misc
      (TransSys.props_of_bound trans_sys Numeral.one);

    S.assert_term
      solver_misc
      (Term.negate
	 (Term.mk_and
	    (CNF.fold
	       (fun c a -> Term.bump_state Numeral.one (Clause.to_term c) :: a)
	       r_i
	       []
	    )
	 )
      );

    let res = S.check_sat solver_misc in
    S.pop solver_misc;
    not res


  let rec check_frames solver_misc trans_sys = function
    | [] -> true
    | r_i :: tl ->
       let r_pred_i = match tl with
	 | [] -> CNF.empty
	 | r_pred_i :: _ -> r_pred_i
       in
       let tl = match tl with
	 | [] -> []
	 | r_pred_i :: rest -> (CNF.union r_pred_i r_i) :: rest
       in
       if
	 check_rel_inductive solver_misc trans_sys r_pred_i r_i
       then
	 (debug pdr
		"PDR Invariant R_%d & T |= R_%d holds"
		(List.length tl)
		((List.length tl) + 1)
	  in
	  check_frames solver_misc trans_sys tl)
       else
	 (debug pdr
		"PDR Invariant R_%d & T |= R_%d does not hold"
		(List.length tl)
		((List.length tl) + 1)
	  in
	  false)


(* Assert current blocking clauses from frames, and transition relation *)
let rec assert_block_clauses solver trans_sys i = function 

  (* Finish when blocking clauses for all frames asserted *)
  | [] -> ()

  (* Only assert core literals *)
  | (b_i, _) :: tl -> 

     (* Blocking clause to term at instant i *)
     let t_i = 
       Term.bump_state
         i
         (Clause.to_term b_i)
     in

     (* Assert blocking clause *)
     S.assert_term solver (Term.negate t_i);

     (* Assert transition relation from previous frame *)
     S.assert_term 
       solver
       (TransSys.trans_of_bound trans_sys i);

     (* Recurse for remaining blocking clauses *)
     assert_block_clauses solver trans_sys (Numeral.succ i) tl



(* Extract a concrete counterexample from a trace of blocking clauses *)
let extract_cex_path
    (solver_init, solver_frames, solver_misc) 
    trans_sys 
    trace = 

  debug pdr
      "@[<v>Current context@,@[<hv>%a@]@]"
      HStringSExpr.pp_print_sexpr_list
      (let r, a = 
        S.T.execute_custom_command solver_misc "get-assertions" [] 1 
       in
       S.fail_on_smt_error r;
       a)
  in

  S.push solver_misc;

  let k_plus_one = Numeral.(of_int (List.length trace)) in

  (* Assert initial state constraint *)
  S.assert_term 
    solver_misc
    (TransSys.init_of_bound trans_sys Numeral.zero);

  (* Assert blocking clause and transition relation for tail of
     trace *)
  assert_block_clauses solver_misc trans_sys Numeral.one trace;

  (* Get a model of the execution path *)
  if S.check_sat solver_misc then 

    (* Extract concrete values from model *)
    let res = 
      TransSys.path_from_model 
        trans_sys
        (S.get_model solver_misc)
        k_plus_one
    in

    S.pop solver_misc;

    res

  else

    (* Must be satisfiable *)
    assert false
  


(* ********************************************************************** *)
(* Blocking of counterexamples to induction                               *)
(* ********************************************************************** *)


(* Add cube to block in future frames *)
let add_to_block_tl block_clause block_trace = function
  
  (* Last frame has no successors *)
  | [] -> [] 
          
  (* Add cube as proof obligation in next frame *)
  | (block_clauses, r_succ_i) :: block_clauses_tl -> 
    (block_clauses @ [block_clause, block_trace], r_succ_i) :: block_clauses_tl



(* Recursively block counterexamples 

   [block s z c f] takes a pair of solver instances [s], the
   transition system [z], a stack of pairs of counterexamples and
   their frame [c] and the list of lower frames in descending order
   [f].

   The frames on the stack [c] are in ascending order such that
   reversing them and appending the frames [f] yields the frames in
   descending order. Each element on the stack is a pair of a
   generalized cube and a frame where this cube has to be blocked. In
   the solver instance [solver_frames] the clauses of each frame on
   the stack have been asserted on a new scope in the order they were
   pushed onto the stack.

   If there are no lower frames in [f], we are in frame R_1 and know
   the counterexample is not reachable from the initial state. We pop
   the counterexample and the frame from the stack, add the cube as
   blocking clause to its accompanying frame and pop one scope from
   the solver instance, thus removing the assertions of R_1.

   If we are in some frame R_i with i > 1 and have a counterexample
   cube B_i on the stack, we assert the clauses of R_i-1 on a new
   scope level of the solver instance and check if there is a
   counterexample to the unreachability of B_i.

   If B_i is reachable from R_i-1, we push the frame R_i-1 and the
   witness B_i-1 to the stack and recurse to block this new
   counterexample B_i-1.

   If B_i is not reachable from R_i-1, we pop the counterexample B_i
   and the frame R_i from the stack, add the cube as blocking clause
   to R_i and pop two scope levels from the solver instance to remove
   both the clauses in R_i-1 and R_i. We then recurse to block the
   remaining counterexamples on the stack.

*)
let rec block ((solver_init, solver_frames, solver_misc) as solvers) trans_sys props term_tbl = 

  function 

  (* No more proof obligations, return frames *)
  | [] -> 

     (function frames ->           

               debug pdr
		     "All counterexamples in R_k blocked"
      in

      (* Return frames unchanged and no new counterexamples *)
      frames

     )


  (* No more cubes to block in R_i *)
  | ([], r_i) :: block_tl -> 

     (function frames ->

               (debug pdr
		      "All cubes blocked in R_%d"
		      (succ (List.length frames))
		in

		(* Pop clauses in R_i *)
		S.pop solver_frames;
		
		(* Return to counterexamples to block in R_i+1 *)
		block solvers trans_sys props term_tbl block_tl (r_i :: frames)))


  (* Take the first cube to be blocked in current frame *)
  | (((((core_block_clause, rest_block_clause) as block_clause), 
       block_trace)
      :: block_clauses_tl), r_i)
    :: block_tl as trace -> 

     (function 
         
       (* No preceding frames, we are in the lowest frame R_1 *)
       | [] -> 



	  
          
          (debug pdr
		 "Blocking reached successor of initial state"
           in



           
           Event.log L_trace "Blocking reached R_1";

	   (*
           if Flags.pdr_print_blocking_clauses () then
             
             (Format.fprintf 
                !ppf_inductive_assertions
                "@[<v>-- Blocking clause@,@[<hv 2>assert@ %a;@]@]@." 
                Lustre.pp_print_term (Clause.to_term core_block_clause));
	    *)

	   

	   
	   
           (debug pdr
		  "@[<v>Adding blocking clause to R_1@,@[<hv>%a@]@]"
		  Clause.pp_print_clause core_block_clause
            in



	    
            (* Add blocking clause to all frames up to where it has
               to be blocked *)
            let r_i' = CNF.add_subsume core_block_clause r_i in 

	    assert (check_frames solver_misc trans_sys (r_i' :: []));


	    
	    S.push solver_init;

	    S.assert_term 
	      solver_init
	      (TransSys.init_of_bound trans_sys Numeral.zero);

	    S.assert_term 
	      solver_init
	      (TransSys.init_of_bound trans_sys Numeral.one);

	    let x,m = S.check_sat_term_model solver_init ((Clause.to_term core_block_clause) :: (Term.negate (Term.bump_state Numeral.one (Clause.to_term core_block_clause)) :: [])) in
	    
	    S.pop solver_init;
	    assert (not x);


            (* Add cube to block to next higher frame if flag is set *)
            let block_tl' = 

              if Flags.pdr_block_in_future () then 

		add_to_block_tl block_clause block_trace block_tl

              else

		block_tl

            in

            (* Return frame with blocked counterexample *)
            block 
              solvers 
              trans_sys 
              props
	      term_tbl
              ((block_clauses_tl, r_i') :: block_tl') 
              []))

       (* Block counterexample in preceding frame *)
       | r_pred_i :: frames_tl as frames -> 

	  debug pdr
		"@[<v>Context before visiting or re-visiting frame@,@[<hv>%a@]@]"
		HStringSExpr.pp_print_sexpr_list
		(let r, a = 
		   S.T.execute_custom_command solver_frames "get-assertions" [] 1 
		 in
		 S.fail_on_smt_error r;
		 a)
      in

      debug pdr
            "Adding clauses in frame R_%d, %d clauses to block" 
            (succ (List.length frames_tl))
            ((List.length block_clauses_tl) + 1)
      in

      (* Push a new scope onto the context *)
      S.push solver_frames;

      (* Assert all clauses only in R_i in this context

             The property is implicit in every frame and has been
             asserted in the context before *)
      CNF.iter 
	(function c -> S.assert_term solver_frames (Clause.to_term c)) 
	r_pred_i;

      (* Combine clauses from higher frames to get the actual
             clauses of the delta-encoded frame R_i *)
      let r_pred_i_full =
	List.fold_left
          (fun a (_, r) -> CNF.union r a)
          r_pred_i
          trace
      in

      
      match 

	(try

            (* Find counterexamples where we can get outside the
                  property in one step and generalize to a cube. The
                  counterexample does not hold in the initial state. *)
            Stat.time_fun Stat.pdr_find_cex_time (fun () ->
						  find_cex 
						    solvers 
						    trans_sys 
						    props
						    r_pred_i_full
						    block_clause
						    block_clause
						    term_tbl)

          with Bad_state_reachable -> 

            (

              List.iter
		(fun _ -> S.pop solver_frames)
		block_tl;

              S.pop solver_frames;
              
              (debug pdr
                     "@[<v>Current context@,@[<hv>%a@]@]"
                     HStringSExpr.pp_print_sexpr_list
                     (let r, a = 
			S.T.execute_custom_command solver_frames "get-assertions" [] 1 
                      in
                      S.fail_on_smt_error r;
                      a)
               in
               
               raise (Counterexample (block_clause :: block_trace)))

            )

	)

      with

      (* No counterexample, nothing to block in lower frames *)
      | true, (core_block_clause, rest) -> 

	 Event.log L_trace
                   "Counterexample is unreachable in R_%d"
                   (succ (List.length frames_tl));

	 (*
              if Flags.pdr_print_blocking_clauses () then
                
                (Format.fprintf 
                   !ppf_inductive_assertions
                   "@[<v>-- Blocking clause@,@[<hv 2>assert@ %a;@]@]@." 
                   Lustre.pp_print_term (Clause.to_term core_block_clause));
	  *)
	 
	 (debug pdr
		"@[<v>Adding blocking clause to R_k%t@,@[<hv>%a@]@]"
		(function ppf -> if block_tl = [] then () else 
				   Format.fprintf ppf "-%d" (succ (List.length block_tl)))
		Clause.pp_print_clause core_block_clause
          in

	  let r_i'' = CNF.add_subsume (Clause.union core_block_clause rest) r_i in
	  
	  assert (check_frames solver_misc trans_sys (r_i'' :: frames));

	  
	  
          (* Add blocking clause to all frames up to where it has
                  to be blocked *)
          let r_i' = CNF.add_subsume core_block_clause r_i in 

	  assert (check_frames solver_misc trans_sys (r_i' :: frames)); 

          (* Pop the previous frame from the context *)
          S.pop solver_frames;

          (* Add cube to block to next higher frame if flag is set *)
          let block_tl' = 

            if Flags.pdr_block_in_future () then 

              add_to_block_tl block_clause block_trace block_tl

            else

              block_tl

          in
	  


          (* Return frame with blocked counterexample *)
          block 
            solvers 
            trans_sys 
            props
	    term_tbl
            ((block_clauses_tl, r_i') :: block_tl') 
            frames)

      (* We have found a counterexample we need to block recursively *)
      | false, block_clause' ->

	 (debug pdr
		"Trying to block counterexample in preceding frame"
          in

          Event.log L_trace
                    "Counterexample is reachable in R_%d, blocking recursively"
                    (succ (List.length frames_tl));


          block 
            solvers 
            trans_sys 
            props
	    term_tbl
            (([block_clause', (block_clause :: block_trace)], 
              r_pred_i) :: trace) 
            frames_tl))
	    


(* Find counterexamples to induction, that is, where we get outside
   the property in one step from the last frame. Then strengthen the
   last frame and recursively all lower frames by blocking
   counterexamples reaching ~P in one step until all successors of the
   last frame are within P, see {!block}.

   The list of frames must not be empty, we start with k=1. *)
let rec strengthen
	  ((solver_init, solver_frames, solver_misc) as solvers) trans_sys props term_tbl = 

  function 

  (* k > 0, must have at least one frame *)
  | [] -> invalid_arg "strengthen"

  (* Head of frames is the last frame *)
  | r_k :: frames_tl as frames -> 

     (debug smt
            "strengthen: asserting clauses of R_k"
      in

      S.push solver_frames;

      (* Assert all clauses of R_k in this context *)
      CNF.iter 
        (function c -> S.assert_term solver_frames (Clause.to_term c)) 
        r_k);

     let prop_clause = 
       Clause.singleton props, Clause.empty
     in
     
     match 
       
       (try

           (* Find counterexamples where we can get outside the property
               in one step and generalize to a cube. The counterexample
               does not hold in the initial state. *)
           Stat.time_fun Stat.pdr_find_cex_time (fun () ->
						 find_cex 
						   solvers 
						   trans_sys 
						   props
						   r_k
						   (Clause.top, Clause.empty)
						   prop_clause
						   term_tbl)

         with Bad_state_reachable -> 
           
           (

             (* Remove assertions of frame from context *)
             S.pop solver_frames;
             
             raise (Counterexample [prop_clause]))

       )


     with

     (* No counterexample, return frames unchanged *)
     | true, _ -> 

        (debug pdr
               "Property holds in all states reachable from the last frame"
         in

         debug pdr
               "@[<v>Current context@,@[<hv>%a@]@]"
               HStringSExpr.pp_print_sexpr_list
               (let r, a = 
                  S.T.execute_custom_command 
                    solver_frames 
                    "get-assertions" 
                    [] 
                    1 
                in
                S.fail_on_smt_error r;
                a)
         in

         (* Remove assertions of frame from context *)
         S.pop solver_frames;

	 assert (check_frames solver_misc trans_sys (r_k :: frames_tl));

         (* Return frames and counterexamples *)
         (r_k :: frames_tl))

     (* We have found a counterexample we need to block
           recursively *)
     | false, block_clause -> 

        (debug pdr
               "Trying to block counterexample in all frames"
         in

         Stat.incr Stat.pdr_counterexamples_total;
         Stat.incr_last Stat.pdr_counterexamples;

         Event.log L_trace
		   "Counterexample to induction in last frame R_%d, \
		    blocking recursively"
		   (List.length frames);



         (* Block counterexample in all lower frames *)
         let frames' = 
           block 
             solvers 
             trans_sys 
             props
	     term_tbl
             [([block_clause, [prop_clause]], r_k)] 
	     frames_tl
         in

	 assert (check_frames solver_misc trans_sys frames');

         (* Find next counterexample to block *)
         strengthen solvers trans_sys props term_tbl frames')
        


(* ********************************************************************** *)
(* Forward propagation                                                    *)
(* ********************************************************************** *)

(* Check for inductive clauses simultaneously

   The context of the solver must contain the transition relation and
   the invariants. *)
let rec partition_inductive solver accum terms =

  (* Add prime to all terms *)
  let terms' = List.map (Term.bump_state Numeral.one) terms in 

  match 

    (* Check if all clauses are inductive *)
    S.check_sat_term_model 
      solver 
      ((Term.mk_not (Term.mk_and terms')) :: terms)

  with 

    (* Some clauses are not inductive *)
    | true, model -> 
      
      (* Separate not inductive terms from potentially inductive
         terms. 

         C_1 & ... & C_n & T & ~ (C_1' & ... & C_n') is satisfiable,
         partition C_1', ..., C_n' by their model value, false terms
         are certainly not inductive, true terms can be inductive *)
      let maybe_inductive', not_inductive' =
        List.partition 
          (function t -> Eval.bool_of_value (Eval.eval_term [] model t))
          terms'
      in

      (* Remove primes from not inductive terms *)
      let not_inductive = 
        List.map (Term.bump_state Numeral.(- one)) not_inductive' 
      in

      (* Remove primes from potentially inductive terms *)
      let maybe_inductive =
        List.map (Term.bump_state Numeral.(- one)) maybe_inductive' 
      in

      Event.log L_trace
        "%d clauses not inductive, %d maybe" 
        (List.length not_inductive)
        (List.length maybe_inductive);

      (* Continue checking remaining terms for inductiveness *)
      partition_inductive solver (not_inductive @ accum) maybe_inductive 
        
    (* All term are inductive, return not inductive and inductive terms *)
    | false, _ -> 

      Event.log L_trace
        "All %d clauses inductive" 
        (List.length terms);

      terms, accum
      

(* Check which clauses can be propagated to the next frame simultaneously

   The context of the solver must contain the transition relation,
   the invariants and the clauses in the previous frame. 

   Clauses that cannot be propagated are in [accum], clauses in [term]
   can possibly be propagated. *)
let rec partition_propagate solver accum = function

  (* No clause can be propagated *)
  | [] -> [], accum

  | terms -> 

    (* Add prime to all terms *)
    let terms' = List.map (Term.bump_state Numeral.one) terms in 

    (* Assert ~ (C_1' & ... & C_n') where the C_i are the possibly
       propagatable clauses *)
    S.assert_term solver (Term.mk_not (Term.mk_and terms'));

    match 

      (* Check if all clauses can be forward propagated simultaneously *)
      S.check_sat solver 

    with 

      (* Some clauses cannot be propagated *)
      | true -> 

        (* Get variables in clauses *)
        let vars = 
          Var.VarSet.elements (Term.vars_of_term (Term.mk_and terms')) 
        in

        (* Get a model of the satisfiable context *)
        let model = S.get_model solver vars in

        (* Separate clauses that can certainly not be propagated from
           clauses that may be propagated.

           R & T & ~ (C_1' & ... & C_n') is satisfiable, partition the
           clauses in C_1', ..., C_n' by their model value, false terms
           can certainly not be propagated, true terms may be
           propagated. *)
        let maybe_propagate', cannot_propagate' =
          List.partition 
            (function t -> Eval.bool_of_value (Eval.eval_term [] model t))
            terms'
        in

        (* Remove primes from not propagatable terms *)
        let cannot_propagate = 
          List.map (Term.bump_state Numeral.(- one)) cannot_propagate' 
        in

        (* Remove primes from potentially propagatable terms *)
        let maybe_propagate =
          List.map (Term.bump_state Numeral.(- one)) maybe_propagate' 
        in

        Event.log L_trace
          "%d clauses cannot be propagated, %d maybe" 
          (List.length cannot_propagate)
          (List.length maybe_propagate);

        (* Continue checking remaining terms for inductiveness *)
        partition_propagate solver (cannot_propagate @ accum) maybe_propagate 

      (* All clauses can be propagated, return propagated and
         not propagated terms *)
      | false -> 

        Event.log L_trace
          "All %d clauses can be propagated" 
          (List.length terms);

        terms, accum


(* Assert each clause in the CNF in a new scope in the solver instance *)
let push_and_assert solver cnf =

  (* Push context *)
  S.push solver;
  
  (* Assert each clause in in the cnf *)
  CNF.iter (function c -> S.assert_term solver (Clause.to_term c)) cnf
      

(* Forward propagate clauses to higher frames and add a new frame at
   the end

   Frames are delta-encoded and in a list in descending order. The
   clauses of each frame are asserted on a new scope, then we iterate
   over the frames in reverse, i.e. ascending order, check for each
   clause C in R_i if R_i & T |= C' and move C to R_i+1 if the
   entailment holds. After all clauses of one frame have been
   processed, we pop one scope of the solver instance and continue
   with the clauses of the next frame. After all frames have been
   processed, a new frame is added and initialised with the clauses
   that could be propagated from the highest frame if any.

   If at some point all clauses of one frame could be propagated to
   the next, we have two equal frames, reached a fixpoint and can
   terminate having proved all properties.

   TODO: 

   - For each clause check if it is invariant: C & T |= C'

   - For each clause being propagated check for forward and backward
     subsumption in its new frame

*)
let fwd_propagate
      ((solver_init, solver_frames, solver_misc) as solvers) 
      trans_sys 
      frames =

  (* Recursively forward propagate from lower frame to higher frames *)
  let rec fwd_propagate_aux 
	    ((solver_init, solver_frames, solver_misc) as solvers) 
	    trans_sys 
	    prop 
	    accum = 

    function 

    (* After the last frame *)
    | [] -> 

       (

         (* Check inductiveness of blocking clauses? *)
         if Flags.pdr_check_inductive () then 

           (

             (* Push new scope level in generic solver *)
             S.push solver_misc;

             Stat.start_timer Stat.pdr_inductive_check_time;

             (* Assert transition relation from current frame *)
             S.assert_term 
               solver_misc
               (TransSys.trans_of_bound trans_sys Numeral.one);

             (* Partition clause into inductive and non-inductive *)
             let inductive_terms, non_inductive_terms = 
               partition_inductive 
                 solver_misc
                 []
                 (List.map Clause.to_term (CNF.elements prop))
             in

             (* Turn terms into clauses *)
             let inductive, non_inductive = 
               List.map Clause.of_term inductive_terms,
               List.map Clause.of_term non_inductive_terms
             in
	     (*
              if Flags.pdr_print_inductive_assertions () then

                (

                  List.iter
                    (Format.fprintf 
                       !ppf_inductive_assertions
                       "@[<v>-- Inductive clause@,@[<hv 2>assert@ %a;@]@]@." 
                       Lustre.pp_print_term) 
                    inductive_terms

                );
*)
              (* Send invariant *)
              List.iter 
                (fun c ->
                  Event.invariant
                    (TransSys.get_scope trans_sys) (Clause.to_term c))
                inductive;

              Stat.record_time Stat.pdr_inductive_check_time;

              (* Pop scope level in generic solver *)
              S.pop solver_misc;

              Stat.incr 
                ~by:(List.length inductive_terms) 
                Stat.pdr_inductive_blocking_clauses;

              (debug pdr 
                  "@[<v>New inductive terms:@,@[<hv>%t@]@]"
                  (function ppf -> 
                    (List.iter 
                       (Format.fprintf ppf "%a@," Term.pp_print_term) 
                       inductive_terms)) 
               in

              (* Add inductive blocking clauses as invariants *)
              List.iter (TransSys.add_invariant trans_sys) inductive_terms);

             (* Add invariants to solver instance *)
             List.iter 
               (S.assert_term solver_init)
               inductive_terms;

             (* Add invariants to solver instance *)
             List.iter 
               (S.assert_term solver_init)
               (List.map (Term.bump_state Numeral.one) inductive_terms);

             (* Add invariants to solver instance *)
             List.iter 
               (S.assert_term solver_frames)
               inductive_terms;

             (* Add invariants to solver instance *)
             List.iter 
               (S.assert_term solver_frames)
               (List.map (Term.bump_state Numeral.one) inductive_terms);

             (* Add a new frame with the non-inductive clauses *)
             (CNF.of_list non_inductive) :: accum

           )

         else

           (

             (* Add a new clause with propagated clauses *)
             prop :: accum

           )

       )

    (* Take the first frame from the list, which is the lowest frame *)
    | f :: tl -> 

       debug pdr
             "forward propagating for frame R_k%t"
             (function ppf -> 
		       if accum = [] then () else 
			 Format.fprintf ppf "-%d" (List.length accum))
  in

  debug pdr 
        "@[<v>Frames before forward propagation@,@[<hv>%a@]@]"
        pp_print_frames (f :: accum)
    in

    (* Assert clauses propagated to this frame *)
    CNF.iter
      (fun c -> S.assert_term solver_frames (Clause.to_term c))
      prop;

    (*
        if not (S.check_sat solver_frames) then 

          (debug pdr 
              "Frame is unsatisfiable without propagated clauses:@,%a@,%a"
              CNF.pp_print_cnf prop
              HStringSExpr.pp_print_sexpr_list
              (let r, a = 
                S.T.execute_custom_command 
                  solver_frames
                  "get-assertions"
                  [] 
                  1 
               in
               S.fail_on_smt_error r;
               a)
           in

           assert false);
     *)

    (* Add clauses propagated from the previous frame 

           No check for subsumption necessary: if a clause is not
           subsumed in one frame, it cannot be subsumed in the next
           frame, which is a subset of the previous frame *)
    let f' = CNF.union_subsume prop f in

    (*
        (* Split into clauses that can and cannot be propagated 

           Check if context is satisfiable with negated clause of the
           next state.

           This is equivalent to checking R_i[x] & T[x,x'] |= C[x'] *)
        let keep, fwd =
        in
     *)

    (* Turn terms into clauses *)
    let keep, fwd = 

      (* Simultaneous check for propagation? *)
      if Flags.pdr_fwd_prop_check_multi () then

        (* Partition clauses into propagatable and not propagatable *)
        let fwd_terms, keep_terms = 
          partition_propagate
            solver_frames 
            []
            (List.map Clause.to_term (CNF.elements f'))
        in

        (* Convert list of terms to sets of clauses *)
        CNF.of_list (List.map Clause.of_term keep_terms),
        CNF.of_list (List.map Clause.of_term fwd_terms)

      else (

	CNF.fold
	  (fun clause (keep, fwd) ->

	   debug pdr
		 "@[<v>Checking if clause can be propagated@,%a@]"
		 Clause.pp_print_clause clause
	   in

	   assert (
	       (* Assert that the frames are relatively inductive *)
	       let tl  = match tl with
		 | h :: tl -> (CNF.union fwd h) :: tl
		 | [] -> [fwd]
	       in
	       
	       check_frames solver_misc trans_sys (List.rev ((List.rev accum) @ (f' :: tl)))
	     );
	   




	   (* Negate and prime literals *)
	   let clause' = 
	     Clause.map 
	       (fun c -> (Term.negate (Term.bump_state Numeral.one c)))
	       clause
	   in
	   let literals' = Clause.elements clause' in

	   S.push solver_frames;

	   (* Assert negated literals *)
	   List.iter
	     ((if Flags.pdr_tighten_to_unsat_core () then
		 S.assert_named_term
	       else
		 S.assert_term)
		solver_frames)
	     literals';

	   (* Check for entailment *)
	   if S.check_sat solver_frames then (

	     (debug pdr
		    "@[<v>Cannot propagate clause@,%a@]"
		    Clause.pp_print_clause clause
	      in ());

	     (S.pop solver_frames;

	      (* Clause does not propagate *)
	      (CNF.add_subsume clause keep, fwd))
	   )

	   else (
	     
	     (debug pdr
		    "@[<v>Can propagate clause@,%a@]"
		    Clause.pp_print_clause clause
	      in ());

	     (* Get clause literals in unsat core *)
	     let clause'_core, clause'_rest = 

	       (* Get unsat core only if flag is set *)
	       if Flags.pdr_tighten_to_unsat_core () then 

		 partition_core
		   solver_frames
		   (Clause.of_literals literals')

	       else

		 (* Return entire clause as core, empty clause
                          as rest *)
		 (Clause.of_literals literals'), Clause.empty

	     in

	     S.pop solver_frames;

	     (* Remove primes and negate literals *)
	     let clause_core =
	       Clause.map
		 (fun l -> 
		  (Term.negate (Term.bump_state Numeral.(- one) l)))
		 clause'_core
	     in



	     if Clause.is_empty clause_core then 

	       (Event.log
		  L_info
		  "Reduced blocking clause to empty clause. Restarting.";
		
		raise Restart);

	     (*
                   if Clause.is_empty clause_core then 

                     (debug pdr 
                         "Context is unsatisfiable without clause:@,%a@,%a"
                         Clause.pp_print_clause clause
                         HStringSExpr.pp_print_sexpr_list
                         (let r, a = 
                           S.T.execute_custom_command 
                             solver_frames
                             "get-assertions"
                             [] 
                             1 
                          in
                          S.fail_on_smt_error r;
                          a)
                      in

                      assert false);
	      *)



	     (* Clause was tightened? *)
	     if not (Clause.is_empty clause'_rest) then 

	       (

		 (* Get literals in clause *)
		 let literals = 
		   List.map
		     Term.negate
		     (Clause.elements clause) 
		 in

		 S.push solver_init;

		 (* Assert literals in initial state *)
		 List.iter
		   (S.assert_named_term solver_init)
		   literals;

		 (* Check for entailment *)
		 if S.check_sat solver_init then

		   (debug pdr
			  "Blocking clause intersects with initial state@ %a"
			  Clause.pp_print_clause clause
		    in

		    assert false)

		 else

		   (

		     (* Get clause literals in unsat core *)
		     let clause_core_init, clause_rest_init = 

		       if Flags.pdr_tighten_to_unsat_core () then 

			 partition_core
			   solver_init
			   (Clause.of_literals literals)

		       else

			 (* Return entire clause as core, empty clause
                          as rest *)
			 (Clause.of_literals literals), Clause.empty

		     in

		     S.pop solver_init;

		     let clause_core = 
		       Clause.union 
			 clause_core
			 (Clause.map Term.negate clause_core_init)
		     in

		     (debug pdr
			    "Tightened clause@ %a to@ %a@ dropping@ %a"
			    Clause.pp_print_clause clause
			    Clause.pp_print_clause clause_core
			    Clause.pp_print_clause clause'_rest
		      in

		      (* Extra checks
                               S.push solver_frames;

                               S.assert_term 
                               solver_frames
                               (Clause.to_term clause_core);

                               (* Shortening the clause must not make the frame
                               unsatisfiable *)
                               assert (S.check_sat solver_frames);

                               S.assert_term 
                               solver_frames 
                               (Term.negate 
                                 (Term.bump_state
                                    1
                                    (Clause.to_term clause_core)));

                               (* The shortened clause must propagate *)
                               assert (not (S.check_sat solver_frames));

                               S.pop solver_frames;
		       *)

		      Stat.incr Stat.pdr_tightened_propagated_clauses;

		      (keep, CNF.add_subsume clause_core fwd))))

	     else

	       (

		 (* Propagate unchanged clause *)
		 (keep, CNF.add_subsume clause fwd))))
	  f'
	  (CNF.empty, CNF.empty) 

      )
	     

    in

    Stat.incr 
      ~by:(CNF.cardinal fwd) 
      Stat.pdr_fwd_propagated;

    Event.log L_trace
              "Propagating %d clauses from F_%d to F_%d"
              (CNF.cardinal fwd)
              (succ (List.length accum))
              (succ (succ (List.length accum)));

    (debug pdr 
           "@[<v>Frames after forward propagation@,@[<hv>%a@]@]"
           pp_print_frames 
           (match tl with 
            | [] -> (CNF.union fwd  keep) :: accum 
            | h :: tl -> (CNF.union fwd h) :: keep :: accum)
     in

     ());

    assert
      (check_rel_inductive
	 solver_misc
	 trans_sys
	 (List.fold_left
	    CNF.union
	    keep
	    accum)
	 (match tl with [] -> fwd | h :: _ -> CNF.union fwd h));

    (* All clauses in R_i-1 \ R_i can be propagated to R_i, hence
            we have R_i-1 = R_i and terminate *)
    if CNF.cardinal keep = 0 then 

      (

        Event.log L_trace
		  "Fixpoint reached: F_%d and F_%d are equal"
		  (succ (List.length accum))
		  (succ (succ (List.length accum)));

        Stat.set 
          (succ (List.length accum))
          Stat.pdr_fwd_fixpoint;
            (*            
            if Flags.pdr_print_inductive_invariant () then

              (Format.fprintf 
                 !ppf_inductive_assertions
                 "@[<v>-- Inductive invariant:@,assert@ %a@]"
                 Lustre.pp_print_term (term_of_frames (fwd :: tl)));
  *)          

            (* Unprimed property *)
            let props = TransSys.props_of_bound trans_sys Numeral.zero in

            (* Unprimed inductive invariant *)
            let ind_inv = 
              Term.mk_and
                [term_of_frames (fwd :: tl); props] 
            in

            if Flags.pdr_print_inductive_invariant () then 

              Event.log L_off
                "@[<hv>Inductive invariant:@ %a@]"
                Term.pp_print_term ind_inv;

            if Flags.pdr_check_inductive_invariant () then 


              (

                (* Initial state constraint *)
                let init = TransSys.init_of_bound trans_sys Numeral.zero in

                (* Transition relation *)
                let trans_01 = TransSys.trans_of_bound trans_sys Numeral.one in

                (* Transition relation to constrain unprimed variables *)
                let trans_0 = TransSys.trans_of_bound trans_sys Numeral.zero in

                (* Unprimed nvariants *)
                let invars_0 = TransSys.invars_of_bound trans_sys Numeral.zero in

                (* Primed invariants *)
                let invars_1 = TransSys.invars_of_bound trans_sys Numeral.one in

                (* Primed inductive invariant *)
                let ind_inv_1 = Term.bump_state Numeral.one ind_inv in

                (* Push new scope level in generic solver *)
                S.push solver_misc;

                (* Assert initial state constraint *)
                S.assert_term solver_misc init;

                (* Assert unprimed invariants if not empty *)
                if not (invars_0 == Term.t_true) then 
                  S.assert_term solver_misc invars_0;

                (* Assert negation of inductive invariant *)
                S.assert_term solver_misc (Term.mk_not ind_inv);

                (* Check I |= R_i *)
                if not (S.check_sat solver_misc) then 

                  (Event.log L_off
                     "OK: The initial state implies the inductive \
                      invariant.")

                else

                  (Event.log L_off
                     "FAILURE: The initial state does not imply the \
                      inductive invariant.");

                (* Pop scope level *)
                S.pop solver_misc;

                (* Push new scope level *)
                S.push solver_misc;

                (* Assert transition relation between unprimed and primed variables *)
                S.assert_term solver_misc trans_01;

                (* Assert transition relation to constrain unprimed variables *)
                (* S.assert_term solver_misc trans_0; *)

                (* Assert unprimed and primed invariants if not empty *)
                if not (invars_0 == Term.t_true) then 
                  (S.assert_term solver_misc invars_0;
                   S.assert_term solver_misc invars_1);

                (* Assert unprimed inductive invariant *)
                S.assert_term solver_misc ind_inv;

                (* Assert negated primed inductive invariant *)
                S.assert_term solver_misc (Term.mk_not ind_inv_1);

                (* Check R_i & T |= R_i' *)
                if not (S.check_sat solver_misc) then 

                  (Event.log L_off
                     "OK: The inductive invariant is preserved by the \
                      transition relation.")

                else

                  (Event.log L_off 
                     "FAILURE: The inductive invariant is not preserved by \
                      the transition relation.");

                (* Pop scope level in generic solver *)
                S.pop solver_misc;

              );

            S.pop solver_frames;

            raise (Success (List.length frames))

          );

        (* Remove clauses of this frame from the context *)
        S.pop solver_frames;

        (* Propagate in next frame *)
        fwd_propagate_aux solvers trans_sys fwd (keep :: accum) tl

  in

  (debug smt
      "forward propagating: asserting all frames"
   in

   (* Assert clauses in CNF of each frame on a new scope starting with
      the last frame. The top context contains the clauses only in the
      lowest frame. *)
   List.iter (push_and_assert solver_frames) frames);

  (* Forward propagate all clauses and add a new frame *)
  fwd_propagate_aux
    solvers
    trans_sys
    CNF.empty
    []
    (List.rev frames)
  

(* Check if the property is valid in the initial state and in the
   successor of the initial state, raise exception [Counterexample] if
   not *)
let bmc_checks solver_init trans_sys props =

  (* Conjunction of property terms *)
  let props_term = Term.mk_and (List.map snd props) in

  (* Push new scope onto context of solver *)
  S.push solver_init;

  (* Assert negated property in the first state *)
  S.assert_term 
    solver_init 
    (Term.negate props_term);

  (* Check if the property is violated in the initial state *)
  if S.check_sat solver_init then 

    (S.pop solver_init;

     raise (Counterexample []));

  (* Remove assertions for 0-step counterexample check *)
  S.pop solver_init;

  (* Mark all properties as 0-true *)
  List.iter
    (fun (p, _) -> TransSys.set_prop_ktrue trans_sys 0 p)
    props;

  Event.log L_info "All properties hold in the initial state.";

  (* Push new scope onto context of solver *)
  S.push solver_init;

  (debug smt 
      "Asserting negated property in the second state"
   in

   (* Assert negated property in the second state *)
   S.assert_term 
     solver_init 
     (Term.negate (Term.bump_state Numeral.one props_term)));

  (debug smt 
      "Asserting transition relation"
   in

   (* Assert transition relation *)
   S.assert_term solver_init (TransSys.trans_of_bound trans_sys Numeral.one));

  (debug smt 
      "Asserting invariants for second state"
   in

   (* Assert invariants for second state *)
   S.assert_term 
     solver_init
     (TransSys.invars_of_bound trans_sys Numeral.one));

  (* Check if the property is violated in the second state *)
  if S.check_sat solver_init then 

    (S.pop solver_init;

     raise
       (Counterexample
          [Clause.singleton 
             (TransSys.props_of_bound trans_sys Numeral.zero), 
           Clause.empty]));

  (* Remove assertions for 1-step counterexample check *)
  S.pop solver_init;

  (* Mark all properties as 1-true *)
  List.iter
    (fun (p, _) -> TransSys.set_prop_ktrue trans_sys 1 p)
    props;

  Event.log L_info
    "All properties hold in the successor states of the initial state."


(* ********************************************************************** *)
(* Main loop and top-level function                                       *)
(* ********************************************************************** *)

(*

(* Handle events from the queue and return the current k in the BMC process *)
let handle_events
    ((solver_init, solver_frames, _) as solvers) 
    trans_sys 
    bmc_k = 
  
  (* Add invariant to the transition system and assert in solver
     instances *)
  let add_invariant inv = 

    (* Add invariant to the transition system *)
    TransSys.add_invariant trans_sys inv;

    (* Add prime to invariant *)
    let inv_1 = Term.bump_state Numeral.one inv in

    (* Assert invariant in solver instance for initial state *)
    S.assert_term solver_init inv;
    S.assert_term solver_init inv_1;
    
    (* Assert invariant and primed invariant in solver instance for
       transition relation *)
    S.assert_term solver_frames inv;
    S.assert_term solver_frames inv_1

  in

  (* Receive all queued messages 

     Side effect: Terminate when ControlMessage TERM is received.*)
  let messages = Event.recv () in

  List.fold_left 
    (function bmc_k -> function
        
         (* Invariant discovered by other module *)
         | Event.Invariant (_, inv) -> 
           
           (debug pdr
              "@[<hv>Received invariant@ @[<hv>%a@]@]"
              Term.pp_print_term inv 
            in
    
            (* Add invariant to the transition system and assert in
               solver instances *)
            add_invariant inv);
       
            (* No new k in BMC *)
            bmc_k
           
         (* Pass new k in BMC *)
         | Event.BMCState (bmc_k', _) -> bmc_k'

         (* Property has been proved by other module *)
         | Event.Proved (_, _, prop) -> 

           (debug pdr
               "@[<hv>Received proved property %s@]"
               prop
            in
            
            (try 
               
               (* Add invariant to the transition system and assert in
                  solver instances *)
               add_invariant 
                 (List.assoc prop trans_sys.TransSys.props)
                 
             with Not_found -> ()));
           
           (* No new k in BMC *)
           bmc_k
           
         (* Property has been disproved by other module *)
         | Event.Disproved (_, _, prop) -> 

           if 

             (* Property already disproved here? *)
             List.exists
               (fun (p, _) -> p = prop)
               trans_sys.TransSys.props_invalid

           then

             (* Skip *)
             bmc_k

           else
           
             (* Restart upon disproved property *)
             raise (Disproved prop)
           
       )
       bmc_k
       messages

  *)

let handle_events
    ((solver_init, solver_frames, _) as solvers) 
    trans_sys
    props =

  (* Receive queued messages 

     Side effect: Terminate when ControlMessage TERM is received.*)
  let messages = Event.recv () in

  (* Update transition system from messages *)
  let invariants_recvd, prop_status = 
    Event.update_trans_sys trans_sys messages 
  in

  (* Add invariant to the transition system and assert in solver
     instances *)
  let add_invariant inv = 

    (* Add prime to invariant *)
    let inv_1 = Term.bump_state Numeral.one inv in

    (* Assert invariant in solver instance for initial state *)
    S.assert_term solver_init inv;
    S.assert_term solver_init inv_1;

    (* Assert invariant and primed invariant in solver instance for
       transition relation *)
    S.assert_term solver_frames inv;
    S.assert_term solver_frames inv_1

  in

  (* Assert all received invariants *)
  List.iter add_invariant invariants_recvd;

  (* Restart if one of the properties to prove has been disproved *)
  List.iter
    (fun (p, _) -> match TransSys.get_prop_status trans_sys p with 
       | TransSys.PropFalse _ -> raise (Disproved p)
       | _ -> ())
    props


(* PDR main loop

   [frames] is a list of clause sets in reverse order, the head of the
   list is the highest frame.

   Frames are delta-encoded, that is, every frame stores only the
   difference to the previous frame. The property is implicit in each
   frame and not stored there. The initial state is not a frame.

   Let [frames = \[ F_k; ... F_1 \], then let R_i be the union of all
   F_j with j <= i. Let R_0 be the initial state I.

   By construction two invariants of PDR are satisfied:

   (1) R_0 = I
   (2) R_i+1 is a subset of R_i for i = 1,...,k-1

   The procedure further maintains the invariants 

   (3) R_i |= P for i = 1,...,k
   (4) R_i & T |= R'_i+1 for i = 0,...,k

   and uses two SMT solver instances [solver_init] and [solver_frames].

   The instance [solver_init] is assumed to have the initial state
   constraint as well as the unprimed invariants asserted. The
   instance [solver_frames] is assumed to have the transition
   relation, the unprimed and primed invariants and the unprimed
   property asserted. The procedure restores the state of the solver
   instances to the state upon entry.

   A new frame is added to the head of [frames] and beginning with k=1
   all clauses are moved to the highest frame they can be propagated
   to, see {!fwd_propagate}. The last frame is strengthened by adding
   clauses to F_k and lower frames until the all successor states of
   R_k are within the property. If this fails, the exception
   [Counterexample] is raised, see {!strengthen}.

*)
let rec pdr
	  ((solver_init, solver_frames, solver_misc) as solvers) 
	  trans_sys
	  props
	  term_tbl
	  frames = 

  (* Conjunction of property terms *)
  let props_term = Term.mk_and (List.map snd props) in

  (* Must have checked for 0 and 1 step counterexamples *)
  let bmc_checks_passed props =
    
    List.for_all 
      (fun (p, _) -> match TransSys.get_prop_status trans_sys p with
		     | TransSys.PropInvariant -> true
		     | TransSys.PropKTrue k when k >= 1 -> true
		     | _ -> false)
      props

  in

  (debug pdr 
	 "Main loop, k=%d" 
	 (succ (List.length frames))
   in

   let pdr_k = succ (List.length frames) in

   Event.log L_info "PDR main loop at k=%d" pdr_k;

   Event.progress pdr_k;

   Stat.set pdr_k Stat.pdr_k);

  handle_events solvers trans_sys props;

  (debug pdr 
	 "@[<v>Frames before forward propagation@,@[<hv>%a@]@]"
	 pp_print_frames frames
   in
   
   debug pdr
	 "@[<v>Context only contains properties, invariants and the \
          transition relation@,@[<hv>%a@]@]"
	 HStringSExpr.pp_print_sexpr_list
	 (let r, a = 
            S.T.execute_custom_command solver_frames "get-assertions" [] 1 
          in
          S.fail_on_smt_error r;
          a)
   in
   
   Stat.start_timer Stat.pdr_fwd_prop_time);

  (* Frames after forward propagation *)
  let frames' = 

    try 

      (* Forward propagate and add a new frame *)
      fwd_propagate solvers trans_sys frames 

    (* Fixed point reached *)
    with Success pdr_k -> 

      if 

        (* No 0- or 1-step countexample? *)
        bmc_checks_passed props 

      then

        raise (Success pdr_k) 

      else
        
        (* Wait until BMC process has passed k=1 *)
        let rec wait_for_bmc () = 

          (* Receive messages and update transition system *)
          handle_events solvers trans_sys props;

          (* No 0- or 1-step countexample? *)
          if bmc_checks_passed props then

            (* Raise exception again *)
            raise (Success pdr_k)

          else

            (

              (* Delay *)
              minisleep 0.1;

              (* Wait *)
              wait_for_bmc ()

            )

        in

        (* Wait until BMC has passed k=1 *)
        wait_for_bmc ()

  in

  assert (check_frames solver_misc trans_sys frames');

  Stat.record_time Stat.pdr_fwd_prop_time;

  Stat.set_int_list (frame_sizes frames') Stat.pdr_frame_sizes;

  (debug pdr 
	 "@[<v>Frames after forward propagation@,@[<hv>%a@]@]"
	 pp_print_frames frames'
   in

   Stat.append 0 Stat.pdr_counterexamples;

   Stat.start_timer Stat.pdr_strengthen_time;

   (* Recursively block counterexamples in frontier state *)
   let frames'' = 
     strengthen
       solvers
       trans_sys
       props_term
       term_tbl
       frames' 
   in

   Stat.record_time Stat.pdr_strengthen_time;

   Stat.set_int_list (frame_sizes frames'') Stat.pdr_frame_sizes;

   Stat.update_time Stat.pdr_total_time; 

   (* Output statistics *)
   if output_on_level L_info then print_stats ();

   (* No reachable state violates the property, continue with next k *)
   pdr solvers trans_sys props term_tbl frames'')


(* Entry point

     Create two solver instances: [solver_init] which has the initial
     state constraint and the invariants permanently asserted and
     [solver_frames] which has the transition relation and the
     invariants for the current and the next state permanently asserted.

     If BMC is not running in parallel, check for zero and one step
     counterexamples.

     Run PDR main loop and catch [Success] and [Counterexample]
     exceptions.

*)
let main trans_sys =

  if 
    not (Flags.pdr_qe () = `Cooper) && 
    not (Flags.smtsolver () = `Z3_SMTLIB) 
  then
 
    (Event.log L_fatal "Precise quantifier elimination needs Z3 as SMT solver";

     failwith "Unsupported SMT solver for options");
        

  (* PDR solving starts now *)
  Stat.start_timer Stat.pdr_total_time;

  (* Determine logic for the SMT solver *)
  let logic = TransSys.get_logic trans_sys in

  let produce_cores = Flags.pdr_tighten_to_unsat_core () in

  (* Create new solver instance to reason about the initial state *)
  let solver_init = 
    S.new_solver
      ~produce_assignments:true
      ~produce_cores:produce_cores
      logic
  in

  (* Declare uninterpreted function symbols *)
  (* TransSys.iter_state_var_declarations trans_sys (S.declare_fun solver_init); *)
  
  (* Defining uf's and declaring variables. *)
  TransSys.init_define_fun_declare_vars_of_bounds
    trans_sys
    (S.define_fun solver_init)
    (S.declare_fun solver_init)
    Numeral.(~- one) Numeral.one ;

  (* Save solver instance for clean exit *)
  ref_solver_init := Some solver_init;

  (debug smt
	 "Permanently asserting initial state constraint"
   in

   (* Assert initial state constraint in solver instance *)
   S.assert_term 
     solver_init
     (TransSys.init_of_bound trans_sys Numeral.zero));

  (*
  (debug smt 
      "Permanently asserting transition relation"
   in

   (* Assert transition relation from current frame *)
   S.assert_term 
     solver_init
     (TransSys.trans_of_bound trans_sys Numeral.one));
   *)

  (* Create new solver instance to reason about counterexamples in
     frames *)
  let solver_frames = 
    S.new_solver
      ~produce_models:true
      ~produce_assignments:true
      ~produce_cores:produce_cores
      logic
  in

  (* Declare uninterpreted function symbols *)
  (* TransSys.iter_state_var_declarations  *)
  (*   trans_sys  *)
  (*   (S.declare_fun solver_frames); *)
  
  (* Defining uf's and declaring variables. *)
  TransSys.init_define_fun_declare_vars_of_bounds
    trans_sys
    (S.define_fun solver_frames)
    (S.declare_fun solver_frames)
    Numeral.(~- one) Numeral.one ;

  (* Save solver instance for clean exit *)
  ref_solver_frames := Some solver_frames;

  (debug smt 
	 "Permanently asserting transition relation"
   in

   (* Assert transition relation from current frame *)
   S.assert_term 
     solver_frames
     (TransSys.trans_of_bound trans_sys Numeral.one));

  (* Create new solver instance for all other queries (subsumption,
     invariance of blocking clauses) *)
  let solver_misc = 
    S.new_solver
      ~produce_models:true
      ~produce_assignments:true 
      logic
  in

  (* Declare uninterpreted function symbols *)
  (* TransSys.iter_state_var_declarations  *)
  (*   trans_sys *)
  (*   (S.declare_fun solver_misc); *)
  
  (* Defining uf's and declaring variables. *)
  TransSys.init_define_fun_declare_vars_of_bounds
    trans_sys
    (S.define_fun solver_misc)
    (S.declare_fun solver_misc)
    Numeral.(~- one) Numeral.one ;

  (* Save Solver instance for clean exit *)
  ref_solver_misc := Some solver_misc;

  (match Flags.pdr_print_to_file () with 

   (* Keep default formatter *)
   | None -> ()

   (* Output to given file *)
   | Some f -> 

      (* Output channel on file *)
      let oc = 
        try open_out f with
        | Sys_error _ -> 
           failwith "Could not open file for inductive assertions"
      in 

      (* Create formatter and store in reference *)
      ppf_inductive_assertions := Format.formatter_of_out_channel oc);

  (* Helper function for restarts *)
  let rec restart_loop props = 

    if props = [] then () else

      (* Properties to prove after restart *)
      let props' = 

        try 

          S.push solver_frames;

          (* Get invariants of transition system *)
          let invars_1 = TransSys.invars_of_bound trans_sys Numeral.one in

          (* Get invariants for current state *)
          let invars_0 = TransSys.invars_of_bound trans_sys Numeral.zero in

          (* Assert invariants for current state if not empty *)
          if not (invars_0 == Term.t_true) then 

            (debug smt 
                   "Permanently asserting invariants"
             in

             S.assert_term solver_init invars_0;
             S.assert_term solver_init invars_1);

          (* Assert invariants for current state if not empty *)
          if not (invars_0 == Term.t_true) then 

            (

              (debug smt 
                     "Permanently asserting invariants"
               in

               S.assert_term solver_frames invars_0;
               S.assert_term solver_frames invars_1)

            );

          (* BMC module running in parallel? 

             If BMC is running in parallel, delegate check for zero and one
             step counterexamples to it. All results are tentative until BMC
             has shown that there are no such counterexamples. *)
          if List.mem `BMC (Flags.enable ()) then 

            (Event.log L_info
		       "Delegating check for zero and one step counterexamples \
			to BMC process.")

          else

            (* Do check for zero and one step counterexample in solver
               instance [solver_init] *)
            (bmc_checks solver_init trans_sys props);

          (debug smt 
		 "Permanently asserting property constraint"
           in

           (* The property is implicit in every R_i *)      
           S.assert_term 
             solver_frames
             (Term.mk_and (List.map snd props));

           (* Reset statistics about frames on restart *)
           Stat.set_int_list [] Stat.pdr_frame_sizes;
           Stat.set_int_list [] Stat.pdr_counterexamples;

           (* Run PDR procedure *)
           pdr
             (solver_init, solver_frames, solver_misc) 
             trans_sys 
             props
	     Term.TermHashtbl.(create 100)
				[])
	    

        with 

        (* All propertes are valid *)
        | Success k -> 

           (

             (* Send out valid properties *)
             List.iter
               (fun (p, _) -> 
                Event.prop_status TransSys.PropInvariant trans_sys p) 
               props;

             (* No more properties remaining *)
             []

           )

        (* Some property is invalid *)
        | Counterexample trace -> 

           (

             (* Extract counterexample from sequence of blocking
                 clauses *)
             let cex_path =
               extract_cex_path
                 (solver_init, solver_frames, solver_misc)
                 trans_sys
                 trace
             in

             debug pdr
                   "@[<v>Counterexample:@,@[<hv>%a@]@]"
                   (Event.pp_print_path_pt trans_sys false) cex_path
             in

             (* Check which properties are disproved *)
             let props', props_false =

               List.fold_left
                 (fun (props', props_false) (p, t) -> 

                  if 

                    (* Property is false along path? *)
                    TransSys.exists_eval_on_path
                      (TransSys.uf_defs trans_sys)
                      ((=) (Eval.ValBool false))
                      t
                      cex_path

                  then

                    (Event.prop_status 
                       (TransSys.PropFalse cex_path) 
                       trans_sys 
                       p;

                     Event.log
                       L_info 
                       "Property %s disproved by PDR"
                       p;

                     (props', p :: props_false))

                  else

                    (Event.log
                       L_info 
                       "Property %s not disproved by PDR"
                       p;
                     
                     ((p, t) :: props', props_false)))

                 ([], [])
                 props
             in
             
             debug pdr
                   "Disproved %a, continuing with %a"
                   (pp_print_list
                      (fun ppf n -> Format.fprintf ppf "%s" n)
                      "@ ")
                   props_false
                   (pp_print_list
                      (fun ppf (n, _) -> Format.fprintf ppf "%s" n)
                      "@ ")
                   props'
             in

             assert (not (props_false = []));

             props'

           )

        | Disproved prop -> 


           (* Check which properties are disproved *)
           let props' =

             List.fold_left
               (fun accum (p, t) -> 

                (* Property is disproved? *)
                if TransSys.is_disproved trans_sys p then

                  (* Remove property disproved property from
                          properties to prove *)
                  accum

                else 

                  (* Keep property *)
                  (p, t) :: accum)

               []
               props
           in

           props'

        (* Formuala is not in linear intege arithmetic *)
        | Presburger.Not_in_LIA -> 

           (

             Event.log
               L_info
               "Problem contains real valued variables, \
                switching off approximate QE";

<<<<<<< HEAD
             Flags.set_pdr_qe `Z3;
=======
              if Flags.smtsolver () = `Z3_SMTLIB then 
                Flags.set_pdr_qe `Z3
              else
                (Event.log 
                   L_fatal
                   "Precise quantifier elimination needs Z3 as SMT solver";
                 failwith "Unsupported SMT solver for options");              
>>>>>>> a7c6330e

             props

           )

        (* Restart for other reason *)
        | Restart -> props
		       
      in

      S.pop solver_frames;

      if not (props' = []) then 

        (              

          Event.log
            L_info 
            "@[<h>Restarting PDR with properties @[<h>%a@]@]"
            (pp_print_list
               (fun ppf (n, _) -> Format.fprintf ppf "%s" n)
               "@ ")
            props';
          
          Stat.incr Stat.pdr_restarts);

      (* Restart with remaining properties *)
      restart_loop props'

  in

  (* Prove all properties with restarting after invalid counterexamples *)
  restart_loop (TransSys.props_list_of_bound trans_sys Numeral.zero)



(* 
   Local Variables:
   compile-command: "make -C .. -k"
   tuareg-interactive-program: "./kind2.top -I ./_build -I ./_build/SExpr"
   indent-tabs-mode: nil
*)<|MERGE_RESOLUTION|>--- conflicted
+++ resolved
@@ -3033,9 +3033,6 @@
                "Problem contains real valued variables, \
                 switching off approximate QE";
 
-<<<<<<< HEAD
-             Flags.set_pdr_qe `Z3;
-=======
               if Flags.smtsolver () = `Z3_SMTLIB then 
                 Flags.set_pdr_qe `Z3
               else
@@ -3043,7 +3040,6 @@
                    L_fatal
                    "Precise quantifier elimination needs Z3 as SMT solver";
                  failwith "Unsupported SMT solver for options");              
->>>>>>> a7c6330e
 
              props
 
