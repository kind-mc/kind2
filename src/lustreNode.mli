--- conflicted
+++ resolved
@@ -147,11 +147,7 @@
     (** Map of state variables to their oracles *)
     state_var_oracle_map : StateVar.t StateVar.StateVarHashtbl.t;
 
-<<<<<<< HEAD
     (** Map of abstracted expressions to state variables *)
-=======
-    (** Map of expressions to state variables *)
->>>>>>> a7c6330e
     expr_state_var_map : StateVar.t LustreExpr.ExprHashtbl.t;
 
   }
