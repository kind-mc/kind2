(* This file is part of the Kind 2 model checker.

   Copyright (c) 2014 by the Board of Trustees of the University of Iowa

   Licensed under the Apache License, Version 2.0 (the "License"); you
   may not use this file except in compliance with the License.  You
   may obtain a copy of the License at

   http://www.apache.org/licenses/LICENSE-2.0 

   Unless required by applicable law or agreed to in writing, software
   distributed under the License is distributed on an "AS IS" BASIS,
   WITHOUT WARRANTIES OR CONDITIONS OF ANY KIND, either express or
   implied. See the License for the specific language governing
   permissions and limitations under the License. 

*)

(** The bounded model checking

    @author Paul Meng
*)

open Lib

(*

(* Use configured SMT solver *)
module BMCSolver = SMTSolver.Make (Config.SMTSolver)


(* High-level methods for BMC solver *)
module S = SolverMethods.Make (BMCSolver)


(* ********************************************************************** *)
(* Solver instances and cleanup                                           *)
(* ********************************************************************** *)


(* Solver instance if created *)
let ref_solver = ref None


(* Output statistics *)
let pp_print_stat ppf = 

  Format.fprintf
    ppf
    "Statistics of %a module:@.@.%t@.%t@.%t"
    pp_print_kind_module `BMC
    Stat.pp_print_misc_stats
    Stat.pp_print_bmc_stats
    Stat.pp_print_smt_stats


(* Clean up before exit *)
let on_exit () =
    
  (* Stop all timers *)
  Stat.bmc_stop_timers ();
  Stat.smt_stop_timers ();

  (* Output statistics *)
  Event.stat 
    `BMC 
    [Stat.misc_stats_title, Stat.misc_stats;
     Stat.bmc_stats_title, Stat.bmc_stats;
     Stat.smt_stats_title, Stat.smt_stats];

  (* Delete solver instance if created *)
  (try 
     match !ref_solver with 
       | Some solver -> 
         S.delete_solver solver; 
         ref_solver := None
       | None -> ()
   with 
     | e -> 
       Event.log `BMC Event.L_error
         "Error deleting solver_init: %s" 
         (Printexc.to_string e))


(* ********************************************************************** *)
(* Counterexample traces                                                  *)
(* ********************************************************************** *)


(* Print out the trace of one variable from the counter example *)
let rec pp_print_trace ppf = function

  | (abstract_var, k, i, counter_example) ->

    if (k >= i) then    

      (
        
        Format.fprintf 
          ppf 
          "%a    " 
          Term.pp_print_term 
          (List.assoc 
             (Var.mk_state_var_instance abstract_var (Numeral.of_int i)) 
             counter_example);
        
        pp_print_trace ppf (abstract_var, k, i + 1, counter_example)
      
      )
      
    else 
      
      (
        
        (* End the line when finished *)
        Format.fprintf ppf "\n@." 
          
      )
      

(* Print out the counter example *)
let rec pp_print_counter_example ppf = function 
  
  | ([], k, counter_example) -> ()
    
  | (abstract_var :: tl, k, counter_example) ->
    
    Format.fprintf ppf "%a    " StateVar.pp_print_state_var abstract_var;
    pp_print_trace ppf (abstract_var, k, 0, counter_example);
    pp_print_counter_example ppf (tl, k, counter_example)
		
		

(** Get a list of all state variables up to k steps from transition system. *)
let rec get_state_vars_upto_k ts k acc = 
  
	if (k < 0) then
		acc
	else
		(
		(* Get the variables in state k*)
    let acc' = 
      List.map (
        fun state_var ->
          Var.mk_state_var_instance state_var (Numeral.of_int k)
      ) (TransSys.state_vars ts)
		in
		get_state_vars_upto_k ts (k-1) acc'@acc
		)
		
		
(** Make a list of invariant upto k-1*)		
let rec mk_invariants_upto_k_1 inv k acc =
	if k = 0 then
		acc
	else
		(
		  mk_invariants_upto_k_1 inv (k-1) ((TransSys.bump_state (k-1) inv)::acc)
		)
		
(** Eliminate properties that are not implied by the transition system at step k*)
let rec filter_invalid_properties solver ts k props =

		let state_vars = get_state_vars_upto_k ts k [] in
		
    (* Get the model falsify the conjuction of all properties in the props *)
    let model = S.get_model solver state_vars in    
			
		(*bump the properties to k*)
    (* props' are the properties still hold, disprovedProps are 
       the properties that have been falsified by the model *)
    let (props', disprovedProps) = 
      List.partition(     
        fun (name, prop) -> 
          Eval.bool_of_value (Eval.eval_term (TransSys.bump_state k prop) model)
      ) props 
    in

		(* Print out the counter example *)		
		List.iter (fun x -> debug bmc "disproved property: %s" (fst x) end;) disprovedProps;
    (debug bmc
      "@[<hv>The counter_example is:\n@[<hv>%a@]@]@."
      pp_print_counter_example
      ((TransSys.state_vars ts), k, model) end); 	
				
    List.iter (Event.disproved `BMC (Some k)) (List.map fst disprovedProps);
		Event.bmcstate k (List.map fst disprovedProps);
       
    (* return the properties might hold at step k and continue to check for step k*)
    props'


(** Bounded model checking *)
let rec bmc solver ts k properties invariants =

  Event.log `BMC Event.L_info "BMC loop at k=%d" k;

  Event.progress `BMC k;

  Stat.set k Stat.bmc_k;

  Stat.update_time Stat.bmc_total_time;
	
	(* Side effect: Terminate when ControlMessage TERM is received.*)
	let messages = Event.recv () in
  
  let (properties',invariants') =
		List.fold_left (
    fun (properties, invariants) message ->
      match message with
        (* Add invariant to a temparary list when it's received. *)
      | (Event.Invariant (_, inv)) ->
				S.assert_term solver (Term.mk_and (mk_invariants_upto_k_1 inv k []));
        (properties, inv::invariants);

				(* Add proved properties to transys props_valid*)
			| (Event.Proved (_, _, p)) ->
				
				(debug bmc
          "Proved property: %s" p
          end);	
					
				let (name, prop) = (List.find (fun x -> fst x = p) properties) in 					
				ts.TransSys.props_valid <- (name, prop) :: ts.TransSys.props_valid;
				S.assert_term solver (Term.mk_and (mk_invariants_upto_k_1 prop k []));
				((List.filter (fun x -> fst x <> p) properties), invariants);
				
				(* Add disproved properties to transys props_invalid*)
			| (Event.Disproved (_, _, p)) ->		
				
				(debug bmc
          "Disproved: property: %s" p
          end);	
							
				ts.TransSys.props_invalid <- (List.find (fun x -> fst x = p) properties) :: ts.TransSys.props_invalid;
				((List.filter (fun x -> fst x <> p) properties), invariants);
      (* Irrelevant message received. *)
      | _ ->
        (properties, invariants);      
  ) (properties, invariants) messages;
	in
	

	let validProps = List.map snd ts.TransSys.props_valid in
	
  S.assert_term solver (TransSys.bump_state k (Term.mk_and invariants'));
	S.assert_term solver (TransSys.bump_state k (Term.mk_and validProps));
  S.push solver;
	(* Instantiate the properties at step k *)
  let propsAtK = 
		List.map 
		(
			fun (prop_name, prop) -> 
				TransSys.bump_state k prop
		) properties' 
			
	in 

  S.assert_term solver (Term.mk_not (Term.mk_and propsAtK));
   	
  if (S.check_sat solver) then
  (
    (* Filter out the properties which doesn't hold for the kth step. *)
		(* And continue to check the rest of properties for current k*)
    let properties'' = filter_invalid_properties solver ts k properties in
		if List.length properties'' <> 0 then
			(
				S.pop solver;
    		bmc solver ts k properties'' invariants'
			)
		else
			(
				(debug bmc
          "No more properties need to check!"
          end);
			)
			       
  )
      
  (* If the conjuncted property holds, push the transition function T(k, k + 1) 
     then continue to check for (k + 1) step *)
  else 
  (
		Event.bmcstate k [];
    S.pop solver;
	  S.assert_term solver (TransSys.constr_of_bound (k+1) ts);
    bmc solver ts (k + 1) properties' invariants'
  )
  

(* Entry point *)
let main transSys =

  Stat.start_timer Stat.bmc_total_time;

  match transSys.TransSys.props with
    
    (* Terminate when there is nothing to check *)
    | [] -> Event.log `BMC Event.L_error "No property to check"

    | properties ->
    
      (* Determine logic for the SMT solver *)
      let logic = TransSys.get_logic transSys in

      (* Create solver instance *)
      let solver = 
        S.new_solver ~produce_assignments:true logic
      in
      
      (* Create a reference for the solver. Only used in on_exit. *)
      ref_solver := Some solver;
      
      (* Provide the initial case *)
      S.assert_term solver (TransSys.init_of_bound 0 transSys);

      (* Enter the bounded model checking loop begin with the initial state. *)
<<<<<<< HEAD
      bmc solver transSys 0 properties []
=======
      bmc solver transSys abstract_var_list 0 prop_pairs []

*)

let on_exit _ = ()

let main _ = ()


>>>>>>> 605441fa
  
(*
(* Test function *)
let main () =
 
  (* Parse command-line flags *)
  Flags.parse_argv ();
  
  (* At least one debug section enabled? *)
  if not (Flags.debug () = []) then
    
    (
      
      (* Formatter to write debug output to *)
      let debug_formatter = 
        match Flags.debug_log () with 
          (* Write to stdout by default *)
          | None -> Format.std_formatter

          (* Open channel to given file and create formatter on channel *)
          | Some f ->
            
            let oc = 
              try open_out f with
                | Sys_error _ -> failwith "Could not open debug logfile"
            in 
            Format.formatter_of_out_channel oc
      in
      
      (* Enable each requested debug section and write to formatter *)
      List.iter 
        (function s -> Debug.enable s debug_formatter)
        (Flags.debug ());

    );

  (* Wallclock timeout? *)
  if Flags.timeout_wall () > 0. then
    
    (

      (* Install signal handler for SIGALRM after wallclock timeout *)
      Sys.set_signal 
        Sys.sigalrm 
        (Sys.Signal_handle (function _ -> raise TimeoutWall));
      
      (* Set interval timer for wallclock timeout *)
      let _ (* { Unix.it_interval = i; Unix.it_value = v } *) =
        Unix.setitimer 
          Unix.ITIMER_REAL 
          { Unix.it_interval = 0.; Unix.it_value = Flags.timeout_wall () } 
      in

      ()

    );

  (* CPU timeout? *)
  if Flags.timeout_virtual () > 0. then

    (

      (* Install signal handler for SIGVTALRM after wallclock timeout *)
      Sys.set_signal 
        Sys.sigvtalrm 
        (Sys.Signal_handle (function _ -> raise TimeoutVirtual));
      
      (* Set interval timer for CPU timeout *)
      let _ (* { Unix.it_interval = i; Unix.it_value = v } *) =
        Unix.setitimer 
          Unix.ITIMER_VIRTUAL
          { Unix.it_interval = 0.; Unix.it_value = Flags.timeout_virtual () } 
      in

      ()

    );

(*
  let i = Term.mk_sym "__i" Type.Int in

  let v1 = UfSymbol.mk_uf_symbol "v1" [Type.Int] Type.Int true in
  (* 
  let v2 = UfSymbol.mk_uf_symbol "v2" [Type.Int] Type.Int true in
  let v3 = UfSymbol.mk_uf_symbol "v3" [Type.Int] Type.Int true in
  *)

  let v1_0 = Term.mk_uf v1 [Term.mk_pred i] in
  let v1_1 = Term.mk_uf v1 [i] in

  
  let z =
  { 
    TransSys.state_index = i;

    TransSys.vars = [];

    TransSys.init = 
      [Term.mk_eq [v1_1; Term.mk_num_of_int 0]];

    TransSys.constr =
      [Term.mk_eq [v1_1; Term.mk_plus [v1_0; Term.mk_num_of_int 1]]];

    TransSys.trans =
      [];

    TransSys.props =
      [
        ("p1", Term.mk_lt [v1_1; (Term.mk_num_of_int (10))])
        ; ("p2", Term.mk_lt [v1_1; (Term.mk_num_of_int (15))])
      ];
  } in
*)

  
  let z = OldParser.of_file (Flags.input_file ()) in
  

  (* Output the transition system *)
  (debug bmc
    "%a"
    TransSys.pp_print_trans_sys
    z
   end);

  kind_bmc z z.TransSys.props
;;


main ()
*)


(* 
   Local Variables:
   compile-command: "make -C .. -k"
   tuareg-interactive-program: "./kind2.top -I ./_build -I ./_build/SExpr"
   indent-tabs-mode: nil
   End: 
*)<|MERGE_RESOLUTION|>--- conflicted
+++ resolved
@@ -315,9 +315,6 @@
       S.assert_term solver (TransSys.init_of_bound 0 transSys);
 
       (* Enter the bounded model checking loop begin with the initial state. *)
-<<<<<<< HEAD
-      bmc solver transSys 0 properties []
-=======
       bmc solver transSys abstract_var_list 0 prop_pairs []
 
 *)
@@ -327,7 +324,6 @@
 let main _ = ()
 
 
->>>>>>> 605441fa
   
 (*
 (* Test function *)
