--- conflicted
+++ resolved
@@ -467,34 +467,20 @@
   
            let candidates' =
 
-<<<<<<< HEAD
              if Flags.only_user_candidates () then user_candidates
              else
-                user_candidates
-
-                (* Synthesizing candidates. *)
-                |> StateVarRules.apply (TransSys.state_vars system)
-
-                (* Candidates from init. *)
-                |> set_of_term init
-
-                (* Candidates from trans. *)
-                |> if Flags.invgengraph_mine_trans ()
-                then identity else set_of_term trans
-=======
-             TSet.empty
-               
-             (* Synthesizing candidates. *)
-             |> StateVarRules.apply (TransSys.state_vars system)
-                                     
-             (* Candidates from init. *)
-             |> set_of_term init
-
-             (* Candidates from trans. *)
-             |> if Flags.invgengraph_mine_trans ()
-                then set_of_term trans else identity
->>>>>>> 7cb88786
-           in
+               user_candidates
+
+               (* Synthesizing candidates. *)
+               |> StateVarRules.apply (TransSys.state_vars system)
+
+               (* Candidates from init. *)
+               |> set_of_term init
+
+               (* Candidates from trans. *)
+               |> if Flags.invgengraph_mine_trans ()
+               then set_of_term trans else identity
+  in
 
            let candidates =
              (* Adding two state complement if
