(* This file is part of the Kind 2 model checker.

   Copyright (c) 2014 by the Board of Trustees of the University of Iowa

   Licensed under the Apache License, Version 2.0 (the "License"); you
   may not use this file except in compliance with the License.  You
   may obtain a copy of the License at

   http://www.apache.org/licenses/LICENSE-2.0 

   Unless required by applicable law or agreed to in writing, software
   distributed under the License is distributed on an "AS IS" BASIS,
   WITHOUT WARRANTIES OR CONDITIONS OF ANY KIND, either express or
   implied. See the License for the specific language governing
   permissions and limitations under the License. 

*)

open Lib

type source = 
  | Lustre of LustreNode.t list 
  | Native


type pred_def = (UfSymbol.t * (Var.t list * Term.t)) 

(* Current status of a property *)
type prop_status =

  (* Status of property is unknown *)
  | PropUnknown

  (* Property is true for at least k steps *)
  | PropKTrue of int

  (* Property is true in all reachable states *)
  | PropInvariant 

  (* Property is false at some step *)
  | PropFalse of (StateVar.t * Model.term_or_lambda list) list


(* A property of a transition system *)
type property = 

  { 

    (* Identifier for the property *)
    prop_name : string;

    (* Source of the property *)
    prop_source : TermLib.prop_source;

    (* Term with variables at offsets [prop_base] and [prop_base - 1] *)
    prop_term : Term.t;

    (* Current status *)
    mutable prop_status : prop_status 

  }

(* A contract of a transition system. *)
type contract =
  | Global of position * StateVar.t * string
  | Mode of position * StateVar.t * string
    (* { (\* Name of the contract. *\) *)
    (*   name : string ; *)
    (*   (\* Source of the contract. *\) *)
    (*   source : TermLib.contract_source ; *)
    (*   (\* Requirements of the contract. *\) *)
    (*   requires : Term.t list ; *)
    (*   (\* Ensures of the contract. *\) *)
    (*   ensures: Term.t list ; *)

    (*   (\* Status of the contract. *\) *)
(*   mutable status: prop_status } *)

let mk_global_contract pos svar name =
  Global (pos, svar, name)

let mk_mode_contract pos svar name =
  Mode (pos, svar, name)

let info_of_contract = function
  | Global (pos,svar,name) -> pos,svar,name
  | Mode (pos,svar,name) -> pos,svar,name

let name_of_contract c =
  let _,_,name = info_of_contract c in
  name


(* Return the length of the counterexample *)
let length_of_cex = function 

  (* Empty counterexample has length zero *)
  | [] -> 0

  (* Length of counterexample from first state variable *)
  | (_, l) :: _ -> List.length l


let pp_print_prop_status_pt ppf = function 
  | PropUnknown -> Format.fprintf ppf "unknown"
  | PropKTrue k -> Format.fprintf ppf "true-for %d" k
  | PropInvariant -> Format.fprintf ppf "invariant"
  | PropFalse [] -> Format.fprintf ppf "false"
  | PropFalse cex -> Format.fprintf ppf "false-at %d" (length_of_cex cex)


(* Property status is known? *)
let prop_status_known = function 

  (* Property may become invariant or false *)
  | PropUnknown
  | PropKTrue _ -> false

  (* Property is invariant or false *)
  | PropInvariant
  | PropFalse _ -> true


(* Offset of state variables in initial state constraint *)
let init_base = Numeral.zero

(* Offset of primed state variables in transition relation *)
let trans_base = Numeral.one

(* Offset of primed state variables in properties and invariants *)
let prop_base = Numeral.zero

(* Stores a list of systems to abstract, by scope. *)
type abstraction = string list list


type t = {
  
  (* Scope of state variables *)
  scope: string list;

  (* Init and trans pairs of this system and its subsystems in
     topological order. *)
  uf_defs: (pred_def * pred_def) list ;

  (* State variables of top node *)
  state_vars: StateVar.t list ;

  (* Initial predicate of the system. *)
  init: pred_def ;

  (* Transition predicate of the system. *)
  trans: pred_def ;

  (* The direct subsystems of this system. *)
  subsystems: t list ;

  (* Properties of the transition system to prove invariant *)
  properties : property list ;

  (* The contracts of this system. The first state var is the
     abstraction activation literal, the second one is the requirement
     observer. *)
  contracts : ( StateVar.t * StateVar.t * contract list) option ;

  (* The source which produced this system. *)
  source: source ;

  (* The logic fragment in which is expressed the system and its properties. *)
  logic: TermLib.logic;
  
  (* Invariants *)
  mutable invars: Term.t list;

  (* Systems instantiating this system, and for each instantiation a
     map from state variables of this system to the state variables of
     the instantiating system as well as a function to guard Boolean
     terms. *)
  mutable callers : 
            (t
             * ( ( (StateVar.t * StateVar.t) list
                   * (Term.t -> Term.t)
                 ) list )
            ) list ;

  (* Abstraction of the transition system. Contains the scopes of the
     systems to abstract. Mutable, because it is changed by
     compositional analysis. *)
  mutable abstraction: string list list ;

}

(* The init flag of a system. *)
let init_flag_of_trans_sys { scope } =
  StateVar.mk_init_flag scope
  |> Var.mk_state_var_instance
           

(* Return the predicate for the initial state constraint *)
let init_uf_symbol { init = (s, _) } = s

(* Return the predicate for the transition relation *)
let trans_uf_symbol { trans = (s, _) } = s

(* Return the variables in the initial state constraint *)
let init_vars { init = (_, (v, _)) } = v

(* Return the variables in the transition relation *)
let trans_vars { trans = (_, (v, _)) } = v

(* Return the definition of the initial state constraint *)
let init_term { init = (_, (_, t)) } = t

(* Return the definition of the transition relation *)
let trans_term { trans = (_, (_, t)) } = t


(* Add entry for new system instantiation to the transition system *)
let add_caller callee caller c =
 
  (* Fold over the association list and add to the existing entry, or
     to the end *)
  let rec add_caller' accum = function
    | [] ->  (caller, [c]) :: accum
    | (caller', c') :: tl when 
           caller'.scope = caller.scope ->
       (caller', (c :: c')) :: accum @ tl
    | h :: tl -> add_caller' (h :: accum) tl 
  in

  callee.callers <- add_caller' [] callee.callers

(* Number of times this system is instantiated in other systems. *)
let instantiation_count { callers } =
  callers
  |> List.fold_left
       ( fun sum (sys,maps) ->
         sum + (List.length maps) )
       0

(* Pretty prints an abstraction. *)
let pp_print_trans_sys_abstraction ppf { abstraction } =
  Format.fprintf
    ppf
    "@[<v>%a@]"
    (pp_print_list
       (pp_print_list Format.pp_print_string ".")
       ",@,")
    abstraction

(* The abstraction of the system. *)
let get_abstraction { abstraction } = abstraction

(* Sets the abstraction for a system. *)
let set_abstraction sys abstraction =
  sys.abstraction <- abstraction


(* Returns the contracts of a system. *)
let get_contracts = function
  | { contracts = None } -> []
  | { contracts = Some(_,_,list) } ->
     list |> List.map info_of_contract

(* Returns the subsystems of a system. *)
let get_subsystems { subsystems } = subsystems

(* Return the input used to create the transition system *)
let get_scope t = t.scope

(* Name of the system. *)
let get_name t = t.scope |> String.concat "/"

(* Returns all the subsystems of a transition system, including that
   system, by reverse topological order. *)
let get_all_subsystems sys =

  let insert_subsystem ({ subsystems } as sys) list =
    let rec loop rev_prefix = function
      | sys' :: _
           when sys == sys' ->
         (* [sys] is already in the list, nothing to do. *)
         list
      | ({ subsystems = subsystems' } as sys') :: tail ->
         if List.memq sys subsystems' then
           (* [sys] is a subsystem of [sys'], inserting here. *)
           sys :: sys' :: tail |> List.rev_append rev_prefix
         else
           (* No relation between [sys] and [sys'], looping. *)
           loop (sys' :: rev_prefix) tail
      | [] -> sys :: rev_prefix |> List.rev
    in
    loop [] list
  in

  let rec iterate_over_subsystems ({subsystems} as sys) continuation result =
    insert_subsystem sys result
    |> continue subsystems continuation

  and continue subsystems continuation result =

    match subsystems with
    | [] ->

       (* No subsystems, let's look at the continuation. *)
       ( match continuation with
         | [] ->
            (* Nothing to continue with, returning result. *)
            result

         | [] :: continuation_tail ->
            (* Head of the continuation is empty, looping on its
               tail. *)
            continue
              [] continuation_tail result

         | (sys :: continuation_head) :: continuation_tail ->
            (* Found one system to insert in the result. *)
            iterate_over_subsystems
              sys (continuation_head :: continuation_tail) result )

    | sub_sys :: sub_sys_tail ->
       (* There are some subsystems to insert, looping on the head and
          adding the rest to the continuation. *)
       iterate_over_subsystems
         sub_sys (sub_sys_tail :: continuation) result
  in
 
  iterate_over_subsystems sys [] []

let pp_print_trans_sys_name ppf { scope } =
  Format.fprintf
    ppf "%a"
    (pp_print_list Format.pp_print_string ".")
    scope

let pp_print_state_var ppf state_var = 

  Format.fprintf ppf
    "@[<hv 1>(%a@ %a%t%t%t)@]" 
    StateVar.pp_print_state_var state_var
    Type.pp_print_type (StateVar.type_of_state_var state_var)
    (function ppf -> 
      if StateVar.is_const state_var then Format.fprintf ppf "@ :const")
    (function ppf -> 
      if StateVar.is_input state_var then Format.fprintf ppf "@ :input")
    (function ppf -> 
      if StateVar.for_inv_gen state_var then Format.fprintf ppf "@ :for-inv-gen")
  
let pp_print_var ppf var = 

  Format.fprintf ppf
    "@[<hv 1>(%a %a)@]" 
    Var.pp_print_var var
    Type.pp_print_type (Var.type_of_var var)
  

let pp_print_uf_def ppf (uf_symbol, (vars, term)) =

  Format.fprintf 
    ppf   
    "@[<hv 1>(%a@ @[<hv 1>(%a)@]@ %a)@]"
    UfSymbol.pp_print_uf_symbol uf_symbol
    (pp_print_list pp_print_var "@ ") vars
    Term.pp_print_term term

let pp_print_uf_defs 
    ppf
    ((init_uf_symbol, (init_vars, init_term)), 
     (trans_uf_symbol, (trans_vars, trans_term))) = 

  Format.fprintf ppf
    "@[<hv 2>(define-pred-init@ %a@ @[<hv 2>(%a)@]@ %a)@]@,\
     @[<hv 2>(define-pred-trans@ %a@ @[<hv 2>(%a)@]@ %a)@]"
    UfSymbol.pp_print_uf_symbol init_uf_symbol
    (pp_print_list pp_print_var "@ ") init_vars
    Term.pp_print_term init_term
    UfSymbol.pp_print_uf_symbol trans_uf_symbol
    (pp_print_list pp_print_var "@ ") trans_vars
    Term.pp_print_term trans_term


let pp_print_prop_source ppf = function 
  | TermLib.PropAnnot _ -> Format.fprintf ppf ":user"
  | TermLib.Contract _ -> Format.fprintf ppf ":contract"
  | TermLib.Requirement _ -> Format.fprintf ppf ":requirement"
  | TermLib.Generated p -> Format.fprintf ppf ":generated"
  | TermLib.Instantiated _ -> Format.fprintf ppf ":subsystem"

let pp_print_property ppf { prop_name; prop_source; prop_term; prop_status } = 

  Format.fprintf 
    ppf
    "@[<hv 1>(%s@ %a@ %a@ %a)@]"
    prop_name
    Term.pp_print_term prop_term
    pp_print_prop_source prop_source
    pp_print_prop_status_pt prop_status

let pp_print_caller ppf (m, t) = 

  Format.fprintf ppf 
    "@[<hv 1>(%a)@,%a@]"
    (pp_print_list 
       (fun ppf (s, t) ->
          Format.fprintf ppf
            "@[<hv 1>(@[<hv>%a@]@ @[<hv>%a@])@]"
            StateVar.pp_print_state_var s
            StateVar.pp_print_state_var t)
       "@ ")
    m
    Term.pp_print_term (t Term.t_true)



let pp_print_callers ppf (t, c) = 
  
  Format.fprintf ppf
    "@[<hv 1>(%a@ %a)@]"
    (pp_print_list Format.pp_print_string ".") t.scope
    (pp_print_list pp_print_caller "@ ") c

let pp_print_contract ppf contract =
  let name, desc = match contract with
    | Global (_,_,n) -> n,"global"
    | Mode (_,_,n) -> n,"mode"
  in
    
  Format.fprintf
    ppf
    "%s contract %s"
    desc
    name

let pp_print_contracts ppf = function
  | None -> Format.fprintf ppf "None"
  | Some (actlit,req,contracts) ->
     Format.fprintf
       ppf
       "@[<hv>\
        Actlit: %a@ \
        Requirement: %a@ \
        @[<v 2>Contracts:@ %a@]"
       StateVar.pp_print_state_var actlit
       StateVar.pp_print_state_var req
       (pp_print_list pp_print_contract "@ ") contracts


let pp_print_trans_sys 
    ppf
    ({ uf_defs;
       state_vars;
       properties;
       contracts;
       invars;
       source;
       callers } as trans_sys) = 

  Format.fprintf 
    ppf
    "@[<v>@[<hv 2>(state-vars@ (@[<v>%a@]))@]@,\
          %a@,\
          @[<hv 2>(init@ (@[<v>%a@]))@]@,\
          @[<hv 2>(trans@ (@[<v>%a@]))@]@,\
          @[<hv 2>(props@ (@[<v>%a@]))@]@,\
          @[<hv 2>(contracts@ (@[<v>%a@]))@]@,\
          @[<hv 2>(invar@ (@[<v>%a@]))@]@,\
          @[<hv 2>(source@ (@[<v>%a@]))@]@,\
          @[<hv 2>(callers@ (@[<v>%a@]))@]@."
    (pp_print_list pp_print_state_var "@ ") state_vars
    (pp_print_list pp_print_uf_defs "@ ") (uf_defs)
    Term.pp_print_term (init_term trans_sys)
    Term.pp_print_term (trans_term trans_sys)
    (pp_print_list pp_print_property "@ ") properties
    pp_print_contracts contracts
    (pp_print_list Term.pp_print_term "@ ") invars
    (pp_print_list (fun ppf { LustreNode.name } -> LustreIdent.pp_print_ident false ppf name) "@ ") (match source with Lustre l -> l | _ -> [])
    (pp_print_list pp_print_callers "@,") callers


(* Determine the required logic for the SMT solver *)
let get_logic t = t.logic

(* Return the state variables of the transition system *)
let state_vars t = t.state_vars

(* Return the input used to create the transition system *)
let get_source t = t.source

(* Returns [Some (e,e')] iff [list] contains two elements [e] and [e']
   such that [f(e) == f(e')]. Not that this uses PHYSICAL
   comparison. *)
let find_element_clash f list =
  let rec loop = function
    | [] ->
       (* No clash. *)
       None
    | e :: tail ->
       ( match tail
               (* Looking for an element in [tail]... *)
               |> List.find
                    (* ...which clashes with [e] modulo [f]. *)
                    (fun e' -> f e == f e')
         with
         (* Clash detected. *)
         | e' -> Some (e,e')
         (* No clash, looping. *)
         | exception Not_found -> loop tail )
  in
  loop list

(* Create a transition system *)
let mk_trans_sys
      scope state_vars init trans
      subsystems props contracts_option
      source =

  (* Goes through the subsystems and constructs the list of
     uf_defs. *)
  let rec get_uf_defs result = function
    | { uf_defs } :: tail ->

       (* Removing uf_defs of the subsystem from the result to ensure
          topological order. *)
       let result' =
         result
         |> List.filter
              ( fun pair ->
                not (List.mem pair uf_defs) )
       in

       get_uf_defs
         (* Adding uf_defs of the subsystem to the result. *)
         (List.concat [ uf_defs ; result' ])
         tail

    | [] -> result
  in

  let properties =
    props
    |> List.map
         (fun (n, s, t) -> 
          { prop_name = n;
            prop_source = s; 
            prop_term = t; 
            prop_status = PropUnknown })
  in

  (* let contract_prop name = *)
  (*   try *)
  (*     List.find *)
  (*       ( function *)
  (*         | { prop_source = *)
  (*               TermLib.Contract *)
  (*                 TermLib.ContractAnnot (name',_) } -> *)
  (*            name = name' *)
  (*         | _ -> false ) *)
  (*       properties *)
  (*   with *)
  (*   | Not_found -> *)
  (*      Format.sprintf *)
  (*        "Could not locate property for contract %s." *)
  (*        name *)
  (*      |> failwith *)
  (* in *)

  (* Making sure all properties have different terms. The contracts
     should also be properties at this point, so this detects contract
     clashes as well. *)
  ( match
      properties
      |> find_element_clash
           (fun { prop_term } -> prop_term)
    with
    (* No clash detected. *)
    | None -> ()
    (* Clash between [p] and [p']. *)
    | Some(p,p') ->
       let pp_print_prop_err ppf { prop_source ; prop_term } =
         let pos, name =
           match prop_source with
           | TermLib.PropAnnot pos -> pos, None
           | TermLib.Contract (pos, name) ->
              pos, Some(name)
           | _ ->
              (* Should never happen. *)
              assert false
         in
         Format.fprintf
           ppf
           "@[<hv 1>property%a@ at %a@]"
           ( fun ppf opt ->
             match opt with
             | None -> Format.fprintf ppf ""
             | Some n ->
                Format.fprintf
                  ppf
                  " generated from contract %s" n )
           name
           pp_print_position pos
       in
       let name = scope |> String.concat "/" in
       (* Crashing with info. *)
       Format.printf
         "@[<hv 4>%s Property term clash detected for system [%s]:@ \
          %a@;<0 -2>\
          and@ \
          %a@;<0 -2>\
          correspond to the same term@ \
          %a\
          @]\n\n"
         error_tag
         name
         pp_print_prop_err p
         pp_print_prop_err p'
         Term.pp_print_term p.prop_term ;
       failwith(
           Format.sprintf
             "Redundant property terms in system [%s]."
             name
         )
  ) ;

  (* Getting all abstraction activation literals from subsystems. *)
  let abstraction_state_vars =

    (* Iterates over a list of systems, maintaining the set of the
       abstraction variables encountered so far as a set. *)
    let rec loop svars = function

      | sys :: tail ->
         (* Getting all subsystems of [sys], including [sys]. *)
         let all_systems = get_all_subsystems sys in

         (* Removing subsystems of [sys] from the tail. *)
         let tail =
           tail
           |> List.filter
                (fun sys ->
                 List.exists
                   (fun sys' -> sys.scope <> sys'.scope)
                   all_systems)
         in
         let svars =
           (* Retrieving abstraction actlits from all systems. *)
           all_systems
           |> List.fold_left
                (fun set sys ->
                 match sys.contracts with
                 | None  -> set
                 | Some (sv,_,_) ->
                    StateVar.StateVarSet.add sv set)
                svars
         in
         loop svars tail

      | [] -> StateVar.StateVarSet.elements svars
    in

    let abs_svars =
      match contracts_option with
      | None -> StateVar.StateVarSet.empty
      | Some (sv,_,_) ->
         StateVar.StateVarSet.of_list [sv]
    in

    loop abs_svars subsystems
  in

<<<<<<< HEAD
  let system = 
    { scope = scope ;
=======
  (* find the logic of the transition system by goint through its terms and its
     subsystems *)
  let logic = match Flags.smtlogic () with
    | `None -> `None
    | `Logic s -> `SMTLogic s
    | `detect ->
      `Inferred
        (List.fold_left (fun acc (_, _, p) -> TermLib.logic_of_term p :: acc)
           ((init  |> snd |> snd |> TermLib.logic_of_term) ::
            (trans |> snd |> snd |> TermLib.logic_of_term) ::
            List.map (fun sys -> match sys.logic with
                | `Inferred l -> l
                | _ -> assert false) subsystems)
           props
         |> TermLib.sup_logics)
  in
  
  let system =
    { scope = scope;
>>>>>>> b4200326
      uf_defs = get_uf_defs [ (init, trans) ] subsystems ;
      state_vars =
        (abstraction_state_vars @ state_vars)
        |> List.sort StateVar.compare_state_vars ;
      init = init ;
      trans = trans ;
      properties = properties ;
      contracts = contracts_option ;
      subsystems = subsystems ;
      logic = logic;
      source = source ;
      invars = [] ;
      callers = [] ;
      abstraction = [] }
  in

  debug transSys "Done creating system:@ " in
  debug transSys "%a" pp_print_trans_sys system in

  system

(* Return the variables of the transition system between given instants *)
let rec vars_of_bounds' state_vars lbound ubound accum =

  (* Return when upper bound below lower bound *)
  if Numeral.(ubound < lbound)
  then accum
  else
    state_vars

    |> List.rev
    (* Add state variables at upper bound instant  *)
    |> List.fold_left
         ( fun accum sv -> 
           Var.mk_state_var_instance sv ubound :: accum )
         accum

    (* Recurse to next lower bound *)
    |> vars_of_bounds' state_vars lbound Numeral.(pred ubound)

(* Returns the variables of the transition system between two
   bounds. *)
let vars_of_bounds'' skip trans_sys lbound ubound =
  vars_of_bounds'
    ( trans_sys.state_vars
      |> List.filter
           ( fun sv -> List.memq sv skip
                       |> not ) )
    lbound
    ubound
    []

(* Returns the variables of the transition system between two
   bounds. *)
let vars_of_bounds t lb ub = vars_of_bounds'' [] t lb ub


(* Declares variables of the transition system between two offsets. *)
let declare_vars_of_bounds'
      skip t declare lbound ubound =
  (* Declaring non-constant variables. *)
  vars_of_bounds'' skip t lbound ubound
  |> (fun vars ->
      Var.declare_vars declare vars)

(* Declares variables of the transition system between two offsets. *)
let declare_vars_of_bounds t declare assert_term lbound ubound =
  declare_vars_of_bounds' [] t declare lbound ubound ;

  (* Force top level contract requirement. *)
  match t.contracts with
    | Some (_,req,_) ->
       vars_of_bounds' [req] lbound ubound []
       |> List.iter
            ( fun var -> Term.mk_var var |> assert_term )
    | None -> ()


(* Instantiate the initial state constraint to the bound *)
let init_of_bound t i = 

  let init_term =
    init_term t
  in

  (* Bump bound if greater than zero *)
  if Numeral.(i = zero)
  then init_term
  else Term.bump_state i init_term


(* Instantiate the transition relation to the bound. *)
let trans_of_bound t i = 

  let trans_term = trans_term t in

  (* Bump bound if greater than zero *)
  if Numeral.(i = one)
  then trans_term 
  else Term.bump_state (Numeral.(i - one)) trans_term

(* Builds a call to the transition relation function linking state [k]
   and [k']. *)
let trans_fun_of { uf_defs } k k' =
  match List.rev uf_defs with
    (* uf_defs are in topological order, so the last one is the top one. *)
    | (_, (trans_uf, (vars,_))) :: _ ->
      let trans_base_pre = Numeral.( pred trans_base ) in

      let rec bump_as_needed res = function
        | var :: tail ->
          let bumped_term =
            if Var.is_const_state_var var then Term.mk_var var
            else (
              let offset = Var.offset_of_state_var_instance var in
              if Numeral.( offset = trans_base ) then
                (* Unprimed state variable, bumping to k'. *)
                Var.bump_offset_of_state_var_instance
                  Numeral.( k' - offset ) var
                  |> Term.mk_var
              else if Numeral. (offset = trans_base_pre ) then
                (* Primed state variable, bumping to k. *)
                Var.bump_offset_of_state_var_instance
                  Numeral.( k - offset ) var
                  |> Term.mk_var
              else
                (* This cannot happen. *)
                assert false
            )
          in
          bump_as_needed (bumped_term :: res) tail
        | [] -> List.rev res
      in
      
      Term.mk_uf trans_uf (bump_as_needed [] vars)
        
    | _ -> assert false

  (* debug transSys "@[<v>%a@]" *)
  (*   (Lib.pp_print_list StateVar.pp_print_state_var "@,") t.state_vars in *)

  (* (\* Variables at [k]. *\) *)
  (* let vars_at_k' = vars_of_bounds t k' k' in *)

  (* debug transSys "@[<v>%a@]" *)
  (*   (Lib.pp_print_list Var.pp_print_var "@,") vars_at_k' in *)

  (* (\* Variables at [k'] appended to [vars_at_k], as terms. *\) *)
  (* let all_vars = *)
  (*   vars_of_bounds' t k k vars_at_k' *)
  (*   |> List.map Term.mk_var *)
  (* in *)

  (* debug transSys "@[<v>%a@]" *)
  (*   (Lib.pp_print_list Term.pp_print_term "@,") all_vars in *)

  (* (\* Building the uf application. *\) *)
  (* Term.mk_uf (trans_uf_symbol t) all_vars *)


(* Instantiate the initial state constraint to the bound *)
let invars_of_bound ?(one_state_only = false) t i = 

  (* Create conjunction of property terms *)
  let invars_0 = 
    Term.mk_and 

      (* Only one-state invariants? *)
      (if one_state_only then

         (* Filter for invariants at zero *)
         List.filter
           (fun t -> match Term.var_offsets_of_term t with 
              | Some l, Some u when 
                  Numeral.(equal l zero) && Numeral.(equal u zero) -> 
                true
              | _ -> false)
           t.invars

       else
         
         (* Return all invariants *)
         t.invars) 

  in 

  (* Bump bound if greater than zero *)
  if Numeral.(i = zero) then invars_0 else Term.bump_state i invars_0

(* The invariants of a transition system. *)
let get_invars { invars } = invars


(* Instantiate terms in association list to the bound *)
let named_terms_list_of_bound l i = 

  (* Bump bound if greater than zero *)
  if
    Numeral.(i = zero)
  then
    List.map 
      (fun { prop_name; prop_term } -> 
         (prop_name, prop_term)) 
      l
  else
    List.map 
      (fun { prop_name; prop_term } -> 
         (prop_name, Term.bump_state i prop_term)) 
      l
      

(* Instantiate all properties to the bound *)
let props_list_of_bound t i = 
  named_terms_list_of_bound t.properties i

(* Instantiate all properties to the bound *)
let props_list_of_bound_not_valid t i = 
  named_terms_list_of_bound
    ( t.properties
      |> List.filter (function
                       | { prop_status = PropInvariant } -> false
                       | _ -> true) )
    i


(* Instantiate all properties to the bound *)
let props_of_bound t i = 
  Term.mk_and (List.map snd (props_list_of_bound t i))

(* Instantiate all properties to the bound *)
let props_of_bound_not_valid t i = 
  Term.mk_and (List.map snd (props_list_of_bound t i))

(* Get property by name *)
let property_of_name t name =

  List.find
    (fun { prop_name } -> prop_name = name )
    t.properties

(* Get property by name *)
let named_term_of_prop_name t name =

  (property_of_name t name).prop_term

(* Finds the subsystem of [t] corresponding to [scope]. *)
let subsystem_of_scope t scope =

  (* Goes through [t] and its subsystems looking for [scope], stopping
     at the first occurence. Fails if [scope] cannot be found. *)
  let rec loop subs_left t =
    (* Is [t] the right system? *)
    if t.scope = scope then t
    else
    (* Its not, checking if it has any subsystems. *)
    ( match t.subsystems with
      | [] ->
        (* It does not, checking the other subsystems. *)
        (match subs_left with
          | [] ->
            (* Could not find [scope], failing. *)
            raise
              (Invalid_argument
                (Printf.sprintf
                  "Unexpected scope [%s]."
                  (String.concat "/" scope)))
          | sub :: subs ->
            (* Looping on remaining systems. *)
            loop subs sub)
      | sub :: subs ->
        (* System has subsystems, looping. *)
        loop (List.rev_append subs subs_left) sub )
  in

  (* Looking for the right subsystem in t *)
  loop [] t

(* Add an invariant to the transition system *)
let add_scoped_invariant t scope invar =
  (* Finding the right system. *)
  let sys = subsystem_of_scope t scope in
  (* Adding invariant to the right system. *)
  sys.invars <- invar :: sys.invars

(* Add an invariant to the transition system *)
let add_invariant t invar = add_scoped_invariant t t.scope invar

(* Return current status of all properties *)
let get_prop_status_all t = 
  
  List.map 
    (fun { prop_name; prop_status } -> (prop_name, prop_status))
    t.properties

(* Return current status of all properties *)
let get_prop_status_all_unknown t = 

  List.fold_left 
    (function accum -> function 

       | { prop_name; prop_status } 
         when not (prop_status_known prop_status) -> 

         (prop_name, prop_status) :: accum 

       | _ -> accum)
    []
    t.properties


(* Returns the source of a property. *)
let get_prop_source { properties } name =
  match
    properties
    |> List.find
         ( fun { prop_name } -> prop_name = name )
  with
  | { prop_source } -> Some prop_source
  | exception Not_found -> None


(* Return current status of property *)
let get_prop_status trans_sys p = 

  try 

    (property_of_name trans_sys p).prop_status

  with Not_found -> PropUnknown

let contract_of_name ({ contracts } as sys) to_find =
  try
    match contracts with
    | None ->
       Format.asprintf
         "System %a has no contracts."
         pp_print_trans_sys_name sys
       |> failwith
    | Some (_, _, contracts) ->
       List.find
         (fun contract ->
          to_find = name_of_contract contract)
         contracts
  with
  | Not_found ->
     Format.sprintf
       "Cannot locate contract %s."
       to_find
     |> failwith

(* Returns [true] iff all subrequirement properties of the system are
   invariants. *)
let subrequirements_valid { properties } =
  let rec loop = function
    | { prop_status = status ;
        prop_source = TermLib.Requirement (_,_,_) }
      :: tail ->
       if status = PropInvariant then loop tail
       else false
    | _ :: tail -> loop tail
    | [] -> true
  in
  loop properties

(* Returns true iff all subrequirements related to a scope are
   invariants. *)
let proved_requirements_of { properties } scope =
  let rec loop = function

    (* Requirement for [scope]. *)
    | { prop_status = status ;
        prop_source =
          TermLib.Requirement (_, scope', _) }
      :: tail when scope = scope' ->
       
       ( match status with
         (* Right system and subreq holds, looping. *)
         | PropInvariant -> loop tail
         (* Otherwise subreqirement is not known to hold, returning
            false. *)
         | _ -> false )

    (* Not a subrequirement, skipping. *)
    | _ :: tail -> loop tail

    (* Did not exit early, so proved sub requirements. *)
    | [] -> true
  in

  loop properties

(* Returns true if the contract of the input system is an
   invariant. @raise Not_found if the system has no contracts. *)
let is_contract_proved = function
  | { contracts = None } -> raise Not_found
  | { properties } ->
     properties
     |> List.for_all
          (function
            | { prop_source = TermLib.Contract(_);
                prop_status } ->
               ( match prop_status with
                 | PropInvariant -> true
                 | _ -> false )
            | _ -> true)

(* Mark property as invariant *)
let set_prop_invariant t prop =

  (* Get property by name *)
  let p = property_of_name t prop in

  (* Check current status *)
  match p.prop_status with

  | PropUnknown
  | PropKTrue _ ->
     (* Property was not known to be invariant. *)
     
     ( match p.prop_source with
       | TermLib.Requirement (_,_,guarantees) ->
          (* Property is a requirement, setting prop_status and
                 returning guarantees. *)
          p.prop_status <- PropInvariant ;
          (* guarantees *)
          (* |> List.map ( fun sv -> *)
          (*               Var.mk_state_var_instance sv init_base *)
       (*               |> Term.mk_var ) *)
          []
       | _ ->
          p.prop_status <- PropInvariant ;
          [] )

  | PropInvariant ->
     p.prop_status <- PropInvariant ;
     []

  (* Fail if property was false or k-false *)
  | PropFalse _ -> raise (Failure "prop_invariant")

(* Changes the status of k-true properties as unknown. Used for
   contract-based analysis when lowering the abstraction depth. Since
   the predicates have changed they might not be k-true anymore. *)
let reset_non_valid_props_to_unknown t =
  t.properties
  |> List.iter
       ( function
         | { prop_status = PropInvariant } -> ()
         | prop ->
            prop.prop_status <- PropUnknown )

(* Resets the list of invariants of the system. *)
let reset_invariants t =
  t.invars <- [] ;
  t.properties
  |> List.iter
       ( function
         | { prop_term = term ; prop_status = PropInvariant } ->
            t.invars <- term :: t.invars
         | _ -> () )

(* Lifts valid properties of the system. ONLY lifts properties from
   annotations or generated ones. *)
let lift_valid_properties =
  let rec lift_props
            to_update
            { scope ; properties ; callers } =
    match
      properties
      |> List.filter
           ( function
             | { prop_source = TermLib.PropAnnot _ ;
                 prop_status = PropInvariant }
             | { prop_source = TermLib.Instantiated _ ;
                 prop_status = PropInvariant }
             | { prop_source = TermLib.Generated _ ;
                 prop_status = PropInvariant } -> true
             | _ -> false )

    with

    (* Nothing to lift, continuing. *)
    | [] -> continue to_update

    | props ->
       
       props
       |> List.iter
            ( fun { prop_name } ->

              (* Iterate on all callers. *)
              callers
              |> List.iter
                   ( fun (caller, _) ->

                     (* Iterate on all properties of the caller. *)
                     caller.properties
                     |> List.iter
                          ( function

                            (* Find the correct instantiated property. *)
                            | ({ prop_source =
                                   TermLib.Instantiated (scope',name')
                               } as prop) ->

                               if scope = scope' && prop_name = name'
                               then
                                 (* Update its status. *)
                                 prop.prop_status <- PropInvariant

                            | prop -> () ) ) ) ;

       ( callers
         |> List.map (fun (caller,_) -> caller) )
       @ to_update
       |> continue

  and continue = function
    | [] -> ()
    | head :: tail ->
       lift_props
         (* Removing redundant systems in continuation. *)
         ( tail |> List.filter (fun sys -> sys.scope != head.scope) )
         head
  in

  lift_props []
       

let rec pp_print_trans_sys_contract_view ppf sys =
  Format.fprintf
    ppf
    "@[<hv 2>sys %s@ @[<v>@[<hv 2>contracts:@ %a@]@,@[<hv 2>properties:@ %a@]@,\
     @[<hv 2>subsystems:@ %a@]@]@]"
    (get_name sys)
    pp_print_contracts sys.contracts
    (pp_print_list pp_print_property "@ ") sys.properties
    (pp_print_list pp_print_trans_sys_contract_view "@ ") sys.subsystems

(* Mark property as k-false *)
let set_prop_false t prop cex =

  (* Get property by name *)
  let p = property_of_name t prop in

  (* Modify status *)
  p.prop_status <- 

    (* Check current status *)
    match p.prop_status with

      (* Mark property as k-false if it was unknown, l-true for l <
         k or invariant *)
      | PropUnknown -> PropFalse cex

      (* Fail if property was invariant *)
      | PropInvariant -> 
        raise (Failure "prop_false")

      (* Fail if property was l-true for l >= k *)
      | PropKTrue l when l > (length_of_cex cex) -> 
        raise 
          (Failure
             (Format.sprintf
                "prop_false: was %d-true before, now cex of length %d"
                l
                (length_of_cex cex)))

      (* Mark property as false if it was l-true for l < k *)
      | PropKTrue _ -> PropFalse cex

      (* Keep if property was l-false for l <= k *)
      | PropFalse cex' when (length_of_cex cex') <= (length_of_cex cex) -> 
        p.prop_status

      (* Mark property as k-false *)
      | PropFalse _ -> PropFalse cex


(* Mark property as k-true *)
let set_prop_ktrue t k prop =

  (* Get property by name *)
  let p =
    try
      property_of_name t prop
    with
    | Not_found ->
       Format.printf
         "Trying to set [%s] true at %d on system [%s].@ "
         prop
         k
         (get_name t) ;
       raise Not_found
  in

  (* Modify status *)
  p.prop_status <- 

    (* Check current status *)
    match p.prop_status with

      (* Mark as k-true if it was unknown *)
      | PropUnknown -> PropKTrue k

      (* Keep if it was l-true for l > k *)
      | PropKTrue l when l > k -> p.prop_status

      (* Mark as k-true if it was l-true for l <= k *)
      | PropKTrue _ -> PropKTrue k

      (* Keep if it was invariant *)
      | PropInvariant -> p.prop_status

      (* Keep if property was l-false for l > k *)
      | PropFalse cex when (length_of_cex cex) > k -> p.prop_status

      (* Fail if property was l-false for l <= k *)
      | PropFalse _ -> 
        raise (Failure "prop_kfalse") 


(* Mark property status *)
let set_prop_status t p = function

  | PropUnknown -> ()

  | PropKTrue k -> set_prop_ktrue t k p

  | PropInvariant ->
     let invars =
       set_prop_invariant t p
     in
     t.invars <- invars @ t.invars

  | PropFalse c -> set_prop_false t p c

(* Return true if the property is proved invariant *)
let is_proved t prop = 

  try 
    ( match (property_of_name t prop).prop_status with
      | PropInvariant -> true
      | _ -> false )
        
  with
    Not_found -> false


(* Return true if the property is proved not invariant *)
let is_disproved t prop = 

  try 
    ( match (property_of_name t prop).prop_status with
      | PropFalse _ -> true
      | _ -> false )
        
  with
    Not_found -> false



(* Return true if all properties are either valid or invalid *)
let all_props_proved t =

  List.for_all
    (fun p -> 
       try 
         (match p.prop_status with
           | PropUnknown
           | PropKTrue _ -> false
           | PropInvariant
           | PropFalse _ -> true)
       with Not_found -> false)
    t.properties

let all_props_actually_proved { properties } =

  List.for_all
    (function
      | { prop_status = PropInvariant } -> true
      | _ -> false)
    properties

(* Return declarations for uninterpreted symbols *)
let uf_symbols_of_trans_sys { state_vars } = 
  List.map StateVar.uf_symbol_of_state_var state_vars

(* Return uninterpreted function symbol definitions sorted by
   topological order. *)
let uf_defs { uf_defs } =
  uf_defs
  |> List.fold_left
       ( fun list (init,trans) ->
         (* We'll reverse for topological order, so trans is first. *)
         trans :: init :: list )
       []
  (* Reversing for topological order. *)
  |> List.rev

(* Return uninterpreted function symbol definitions as pairs of
   initial state and transition relation definitions sorted by
   topological order. *)
let uf_defs_pairs { uf_defs } = uf_defs
<<<<<<< HEAD
=======
         
  


let pp_print_trans_sys 
    ppf
    ({ uf_defs;
       state_vars;
       properties;
       invars;
       source;
       logic;
       callers } as trans_sys) = 

  Format.fprintf 
    ppf
    "@[<v>@[<hv 2>(state-vars@ (@[<v>%a@]))@]@,\
          %a@,\
          @[<hv 2>(init@ (@[<v>%a@]))@]@,\
          @[<hv 2>(trans@ (@[<v>%a@]))@]@,\
          @[<hv 2>(props@ (@[<v>%a@]))@]@,\
          @[<hv 2>(invar@ (@[<v>%a@]))@]@,\
          @[<hv 2>(source@ (@[<v>%a@]))@]@,\
          @[<hv 2>(logic %a)@]@,\
          @[<hv 2>(callers@ (@[<v>%a@]))@]@."
    (pp_print_list pp_print_state_var "@ ") state_vars
    (pp_print_list pp_print_uf_defs "@ ") (uf_defs)
    Term.pp_print_term (init_term trans_sys)
    Term.pp_print_term (trans_term trans_sys)
    (pp_print_list pp_print_property "@ ") properties
    (pp_print_list Term.pp_print_term "@ ") invars
    (pp_print_list (fun ppf { LustreNode.name } -> LustreIdent.pp_print_ident false ppf name) "@ ") (match source with Lustre l -> l | _ -> [])
    TermLib.pp_print_logic logic
    (pp_print_list pp_print_callers "@,") callers
>>>>>>> b4200326
      
 

(* Return [true] if the uninterpreted symbol is an initial state constraint *)
let is_init_uf_def { uf_defs } uf_symbol = 

  uf_defs
  |> List.exists
       (function ((i, _), _) ->
                 UfSymbol.equal_uf_symbols uf_symbol i)

(* Return [true] if the uninterpreted symbol is a transition relation *)
let is_trans_uf_def { uf_defs } uf_symbol = 

  uf_defs
  |> List.exists
       (function (_, (t, _)) ->
                 UfSymbol.equal_uf_symbols uf_symbol t)
 

(* Apply [f] to all uninterpreted function symbols of the transition
   system *)
let iter_state_var_declarations { state_vars } f = 
  List.iter (fun sv -> f (StateVar.uf_symbol_of_state_var sv)) state_vars
  
(* Apply [f] to all function definitions of the transition system *)
let iter_uf_definitions t f = 
  uf_defs_pairs t
  |> List.iter 
       (fun ((ui, (vi, ti)), (ut, (vt, tt))) -> f ui vi ti; f ut vt tt)

(* Defines abstraction literals for a transition system base on some
   abstraction. *)
let constrain_abstraction_actlits
      systems abstraction assert_term =

  let rec loop = function

    | { scope ; contracts = None } :: tail ->
       (* System cannot be abstracted, skipping. *)
       loop tail

    | { scope ; contracts = Some (actlit, req, _) } :: tail ->
       (* Value the actlit will be defined as. *)
       let term =
         Var.mk_const_state_var actlit
         |> Term.mk_var
         |> (if List.mem scope abstraction
             then identity else Term.mk_not)
       in
       (* Declaring [actlit]. *)
       (* declare *)
       (*   (StateVar.uf_symbol_of_state_var actlit) ; *)
       assert_term term ;
       (* Looping. *)
       loop tail

    | _ -> ()
  in

  (* Defining actlits for all subsystems of [sys]. *)
  loop systems

(* Initializes the solver for a system and an abstraction. *)
let init_solver
      (* Only declare top level variables. *)
      ?(declare_top_vars_only = true)
      (* System and abstraction. *)
      sys
      (* Solver related functions. *)
      comment
      define
      declare
      assert_term
      (* Bounds for variable declaration. *)
      lbound
      ubound =

  Format.asprintf
    "|=====| Setting up solver for system %a."
    pp_print_trans_sys_name sys
  |> comment ;


  (* All subsystems of [sys], including [sys]. *)
  let all_systems = get_all_subsystems sys in
       
  let req_svar = match sys.contracts with
    | Some (_,req,_) -> [ req ]
    | None -> []
  in

  (if declare_top_vars_only then [ sys ] else all_systems)
  |> List.fold_left
       ( fun common_svars sys' ->

         Format.asprintf
           "|===| Declaring variables of %a for [%a,%a]."
           pp_print_trans_sys_name sys'
           Numeral.pp_print_numeral lbound
           Numeral.pp_print_numeral ubound
         |> comment ;

         comment "Constants." ;

         (* Declaring constant variables, skipping common ones. *)
         vars_of_bounds'' common_svars sys' lbound lbound
         |> Var.declare_constant_vars declare ;

         comment "Non-constant state variables." ;

         (* Declaring state variables, skipping common ones. *)
         declare_vars_of_bounds'
           common_svars sys' declare lbound ubound ;

         (* A system has all its subsystems abstraction actlits as
            state variables. We go through all systems in topological
            order, remembering the abstraction actlits. *)
         match sys'.contracts with
         | None -> common_svars
         | Some (abs_svar,_,_) -> abs_svar :: common_svars )
       [] ;

  ( match req_svar with
    | [] -> ()
    | _ ->
       comment "|===| Forcing contract requirement." ;
       vars_of_bounds' req_svar lbound ubound []
       |> List.iter
            ( fun var -> var |> Term.mk_var |> assert_term ) );
  
  comment "|===| Constraining abstraction actlits for all systems." ;
  Format.sprintf
    "|          abstracting [%s]"
    (sys.abstraction
     |> List.map (String.concat ".")
     |> String.concat ", ")
  |> comment ;
  constrain_abstraction_actlits
    all_systems sys.abstraction assert_term ;
  
  Format.asprintf
    "|===| Defining init and trans predicates."
  |> comment ;

  iter_uf_definitions sys define ;


  comment "|===| Done with initialization." ;
  comment ""
  
(*
  
(* Return true if the value of the term in some instant satisfies [pred] *)
let rec exists_eval_on_path' uf_defs p term k path =

  try 

    (* Create model for current state, shrink path *)
    let model, path' = 
      List.fold_left 
        (function (model, path) -> function 

           (* No more values for one state variable *)
           | (_, []) -> raise Exit

           (* Take the first value for state variable *)
           | (sv, h :: tl) -> 

             let v = Var.mk_state_var_instance sv Numeral.zero in

             debug transSys 
                 "exists_eval_on_path' at k=%a: %a is %a"
                 Numeral.pp_print_numeral k
                 StateVar.pp_print_state_var sv
                 Term.pp_print_term h
             in

             (* Add pair of state variable and value to model, continue
                with remaining value for variable on path *)
             ((v, h) :: model, (sv, tl) :: path)

        )
        ([], [])
        path
    in

    (* Evaluate term in model *)
    let term_eval = Eval.eval_term uf_defs model term in

    debug transSys 
        "exists_eval_on_path' at k=%a: %a is %a"
        Numeral.pp_print_numeral k
        Term.pp_print_term term
        Eval.pp_print_value term_eval
    in

    (* Return true if predicate holds *)
    if p term_eval then true else

      (* Increment instant *)
      let k' = Numeral.succ k in

      (* Continue checking predicate on path *)
      exists_eval_on_path' uf_defs p term k' path'

  (* Predicate has never been true *)
  with Exit -> false 

*)

(* Return true if the value of the term in some instant satisfies [pred] *)
let exists_eval_on_path uf_defs pred term path = 

  Model.exists_on_path
    (fun model -> pred (Eval.eval_term uf_defs model term))
    path

(* Instantiates some terms from a subsystem to a system calling
   it. System [subsys] is the subsystem [terms] comes from, [sys] is
   the system [terms] will be instantiated to. *)
let instantiate_terms_for_sys { callers } terms sys =
  try
    (* Looking for [sys] in the callers. *)
    List.assq sys callers
    (* Iterating on the list of maps and lift functions. *)
    |> List.map
         (fun (map, lift_fun) ->
          terms
          (* Applying lift function. *)
          |> List.map
               (fun t ->
                (* Substituting variables. *)
                Term.substitute_variables map t
                (* Applying lift function. *)
                |> lift_fun))
  with
  | Not_found -> []


(* Instantiates a term for all systems instantiating the input
   system. *)
let instantiate_term top { callers } term =

  let legal_systems = get_all_subsystems top in

  callers
  |> List.fold_left
       ( fun list (sys, maps) ->

         (* let print_map = *)
         (*   (\* Turns a map from state vars to terms into a string. *\) *)
         (*   let string_of_map map = *)
         (*     map *)
         (*     |> List.map *)
         (*          ( fun (v,t) -> *)
         (*            Printf.sprintf "(%s -> %s)" *)
         (*                           (StateVar.string_of_state_var v) *)
         (*                           (StateVar.string_of_state_var t) ) *)
         (*     |> String.concat ", " *)
         (*   in *)
           
         (*   List.map *)
         (*     (fun map -> *)
         (*      Printf.printf "  Mapping to [%s]:\n" *)
         (*                    (String.concat "/" sys.scope) ; *)
         (*      Printf.printf "  > %s\n\n" (string_of_map map) ) *)
         (* in *)

         (* Only lift to legal systems. *)
         if List.memq sys legal_systems then
           
           (* Building one new term per instantiation mapping for
            sys. *)
           let terms =
             maps
             |> List.map
                  (* For each map of this over-system, substitute the
                  variables of term according to map. *)
                  ( fun (map,f) ->
                    Term.substitute_variables map term |> f )
           in

           (sys, terms) :: list

         else list )
       []

(* Inserts a system / terms pair in an associative list from systems
   to terms.  Updates the biding by the old terms and the new ones if
   it's already there, adds a new biding otherwise. *)
let insert_in_sys_term_map assoc_list ((sys,terms) as pair) =

  let rec loop prefix = function
      
    | (sys',terms') :: tail when sys == sys' ->
       (* Updating the binding and returning. *)
       List.rev_append
         prefix
         ( (sys, List.rev_append terms terms') :: tail )

    (* Looping. *)
    | head :: tail -> loop (head :: prefix) tail

    (* 'sys' was not there, adding the biding. *)
    | [] -> pair :: assoc_list
  in

  loop [] assoc_list


(* Returns true iff the input system has no parent systems. *)
let is_top { callers } = callers = []


(* Instantiates a term for the top system by going up the system
   hierarchy, for all instantiations of the input system. Returns the
   top system and the corresponding terms, paired with the
   intermediary systems and terms. Note that the input system term of
   the function will be in the result, either as intermediary or top
   level. *)
let instantiate_term_all_levels top_t t term =
    

  let is_top sys = sys == top_t || is_top sys in

  let rec loop at_top intermediary = function
    | (sys, (term :: term_tail)) :: tail ->

      debug transSys "[loop] sys: %s" (sys.scope |> String.concat "/") in

       (* Instantiating this term upward. *)
       let at_top', intermediary', recursive' =
         instantiate_term top_t sys term
         |> List.fold_left
              ( fun (at_top'', intermediary'', recursive'')
                    ((sys',_) as pair) ->

                debug transSys
                      "[loop] inst sys: %s"
                      (sys'.scope |> String.concat "/") in

                if is_top sys' then
                  (* Top system, no need to recurse on these terms. *)
                  insert_in_sys_term_map at_top'' pair,
                  intermediary'',
                  recursive''
                else
                  (* Not the top system, need to memorize the terms
                     for the result and for recursion. *)
                  at_top'',
                  insert_in_sys_term_map intermediary'' pair,
                  insert_in_sys_term_map recursive'' pair )

              (at_top, intermediary, ((sys,term_tail) :: tail))
       in

       (* Making sure there at most one top system. *)
       assert (List.length at_top' <= 1) ;

       loop at_top' intermediary' recursive'

    (* No more terms for this system, looping. *)
    | (sys, []) :: tail -> loop at_top intermediary tail

    (* No more terms to instantiate. *)
    | [] ->
       ( match at_top with
         (* There should be exactly one top level system. *)
         | head :: [] ->
            (head, intermediary)
         | _ ->
            assert false )
  in


  if is_top t
  then (
    debug transSys "Instantiate: system is already top." in
    (* If the system is already the top one, there is no instantiating
       to do. *)
    (t, [term]), []
  ) else (
    debug transSys "Instantiate: system is not top." in
    loop [] [t, [term]] [t, [term]]
)


(* Instantiates a term for the top system by going up the system
   hierarchy, for all instantiations of the input system. *)
let instantiate_term_top top_t t term =

  let rec loop at_top = function
      
    | (sys, ((term :: term_tail) as list)) :: tail ->
       
       (* Instantiating this term upward. *)
       ( match instantiate_term top_t sys term with
           
         | [] ->
            (* Nothing, so sys is the top node. *)
            loop (List.rev_append list at_top) tail

         | list' ->
            (* Sys is not the top node. *)
            loop at_top
                 (List.rev_append
                    (* Looping on the new (sys,terms) pairs... *)
                    list'
                    (* ...and the (sys,terms) pairs we haven't looked
                       at yet. *)
                    ((sys, term_tail)
                     :: tail)) )
         
    | (sys, []) :: tail -> loop at_top tail
                                
    | [] ->
       ( match at_top with
         (* If at_top is empty, 't' is already the top system. *)
         | [] -> [term]
         | list -> list )
  in

  loop [] (instantiate_term top_t t term)


(* 
   Local Variables:
   compile-command: "make -C .. -k"
   tuareg-interactive-program: "./kind2.top -I ./_build -I ./_build/SExpr"
   indent-tabs-mode: nil
   End: 
*)
  <|MERGE_RESOLUTION|>--- conflicted
+++ resolved
@@ -450,6 +450,7 @@
     ppf
     ({ uf_defs;
        state_vars;
+       logic;
        properties;
        contracts;
        invars;
@@ -460,6 +461,7 @@
     ppf
     "@[<v>@[<hv 2>(state-vars@ (@[<v>%a@]))@]@,\
           %a@,\
+          @[<hv 2>(logic %a)@]@,\
           @[<hv 2>(init@ (@[<v>%a@]))@]@,\
           @[<hv 2>(trans@ (@[<v>%a@]))@]@,\
           @[<hv 2>(props@ (@[<v>%a@]))@]@,\
@@ -468,6 +470,7 @@
           @[<hv 2>(source@ (@[<v>%a@]))@]@,\
           @[<hv 2>(callers@ (@[<v>%a@]))@]@."
     (pp_print_list pp_print_state_var "@ ") state_vars
+    TermLib.pp_print_logic logic
     (pp_print_list pp_print_uf_defs "@ ") (uf_defs)
     Term.pp_print_term (init_term trans_sys)
     Term.pp_print_term (trans_term trans_sys)
@@ -668,10 +671,6 @@
     loop abs_svars subsystems
   in
 
-<<<<<<< HEAD
-  let system = 
-    { scope = scope ;
-=======
   (* find the logic of the transition system by goint through its terms and its
      subsystems *)
   let logic = match Flags.smtlogic () with
@@ -691,7 +690,6 @@
   
   let system =
     { scope = scope;
->>>>>>> b4200326
       uf_defs = get_uf_defs [ (init, trans) ] subsystems ;
       state_vars =
         (abstraction_state_vars @ state_vars)
@@ -1396,45 +1394,7 @@
    initial state and transition relation definitions sorted by
    topological order. *)
 let uf_defs_pairs { uf_defs } = uf_defs
-<<<<<<< HEAD
-=======
-         
-  
-
-
-let pp_print_trans_sys 
-    ppf
-    ({ uf_defs;
-       state_vars;
-       properties;
-       invars;
-       source;
-       logic;
-       callers } as trans_sys) = 
-
-  Format.fprintf 
-    ppf
-    "@[<v>@[<hv 2>(state-vars@ (@[<v>%a@]))@]@,\
-          %a@,\
-          @[<hv 2>(init@ (@[<v>%a@]))@]@,\
-          @[<hv 2>(trans@ (@[<v>%a@]))@]@,\
-          @[<hv 2>(props@ (@[<v>%a@]))@]@,\
-          @[<hv 2>(invar@ (@[<v>%a@]))@]@,\
-          @[<hv 2>(source@ (@[<v>%a@]))@]@,\
-          @[<hv 2>(logic %a)@]@,\
-          @[<hv 2>(callers@ (@[<v>%a@]))@]@."
-    (pp_print_list pp_print_state_var "@ ") state_vars
-    (pp_print_list pp_print_uf_defs "@ ") (uf_defs)
-    Term.pp_print_term (init_term trans_sys)
-    Term.pp_print_term (trans_term trans_sys)
-    (pp_print_list pp_print_property "@ ") properties
-    (pp_print_list Term.pp_print_term "@ ") invars
-    (pp_print_list (fun ppf { LustreNode.name } -> LustreIdent.pp_print_ident false ppf name) "@ ") (match source with Lustre l -> l | _ -> [])
-    TermLib.pp_print_logic logic
-    (pp_print_list pp_print_callers "@,") callers
->>>>>>> b4200326
-      
- 
+
 
 (* Return [true] if the uninterpreted symbol is an initial state constraint *)
 let is_init_uf_def { uf_defs } uf_symbol = 
