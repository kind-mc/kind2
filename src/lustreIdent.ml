(* This file is part of the Kind 2 model checker.

   Copyright (c) 2014 by the Board of Trustees of the University of Iowa

   Licensed under the Apache License, Version 2.0 (the "License"); you
   may not use this file except in compliance with the License.  You
   may obtain a copy of the License at

   http://www.apache.org/licenses/LICENSE-2.0 

   Unless required by applicable law or agreed to in writing, software
   distributed under the License is distributed on an "AS IS" BASIS,
   WITHOUT WARRANTIES OR CONDITIONS OF ANY KIND, either express or
   implied. See the License for the specific language governing
   permissions and limitations under the License. 

*)

open Lib

(* ********************************************************************** *)
(* Types                                                                  *)
(* ********************************************************************** *)

(* An index of an identifier 

   Leave this as IntIndex of int, so that we have a concrete type that
   the polymorphic comparison and equality functions apply to. This
   makes it easier to use association lists. 
*)
type one_index = 

  (* String as index *)
  | StringIndex of string

  (* Integer as index *)
  | IntIndex of int

  (* Variable as index *)
  | VarIndex 


(* A list of indexes *)
type index = one_index list


(* The empty index *)
let empty_index = []


(* An identifier *)
type t = string * index


(* Comparision of indexes: *)
let compare_one_index a b = match a, b with 

  (* Compare strings *)
  | StringIndex a, StringIndex b -> Pervasives.compare a b

  (* Compare integers *)
  | IntIndex a, IntIndex b -> compare a b

  (* Compare variables

     Do implicit alpha conversion, two variables are equal *)
  | VarIndex, VarIndex -> 0

  (* String indexes are greater than integer indexes *)
  | StringIndex _, IntIndex _ -> 1 

  (* String indexes are greater than variable indexes *)
  | StringIndex _, VarIndex -> 1 

  (* Integer indexes are greater than variable indexes *)
  | IntIndex _, VarIndex -> 1 

  (* Integer indexes are smaller than string indexes *)
  | IntIndex _, StringIndex _ -> -1 

  (* Variable  indexes are smaller than string indexes *)
  | VarIndex, StringIndex _ -> -1 

  (* Variable indexes are smaller than integer indexes *)
  | VarIndex, IntIndex _ -> -1 


(* Lexicographic comparison of lists of indexes *)
let rec compare_index a b = match a, b with 

  (* Lists are equal *)
  | [], [] -> 0

  (* Longer list is greater *)
  | _, [] -> 1 

  (* Shorter list is smaller *)
  | [], _ -> -1 

  (* Compare head elements of lists *)
  | a :: atl, b :: btl -> match compare_one_index a b with 
    
    (* Head elements are equal, recurse to compare tails *)
    | 0 -> compare_index atl btl 
             
    (* Return comparison of head elements *)
    | c -> c 


(* Set of identifiers *)  
module LustreIndexSet = Set.Make 
    (struct 
      type t = index
      let compare = compare_index
    end)


(* Map of indexes *)  
module LustreIndexMap = Map.Make 
    (struct 
      type t = index
      let compare = compare_index
    end)


(* Map of single indexes *)  
module LustreOneIndexMap = Map.Make 
    (struct 
      type t = one_index
      let compare = compare_one_index
    end)


(* Trie of idexes *)  
module LustreIndexTrie = Trie.Make (LustreOneIndexMap)


(* Trie of indexed indentifiers *)
module LustreIdentTrie = struct

  (* Convert identifier to index by using name as first index *)
  let index_of_ident (s, i) = StringIndex s :: i

  (* Convert index to identifier by taking first index as name *)
  let ident_of_index = function 
    | StringIndex s :: i -> (s, i) 
    | _ -> assert false

  (* A key is an indexed identifier *)
  type key = t

  (* The trie is actually a trie over indexes *)
  type 'a t = 'a LustreIndexTrie.t

  (* Delegate to trie module *)
  let empty = LustreIndexTrie.empty

  (* Delegate to trie module *)
  let is_empty = LustreIndexTrie.is_empty

  (* Convert identifier to indexes before querying *)
  let mem k = LustreIndexTrie.mem (index_of_ident k)

  (* Convert identifier to indexes before adding *)
  let add k = LustreIndexTrie.add (index_of_ident k)

  (* Convert identifier to indexes before removing *)
  let remove k = LustreIndexTrie.remove (index_of_ident k)

  (* Delegate to trie module *)
  let compare = LustreIndexTrie.compare

  (* Delegate to trie module *)
  let equal = LustreIndexTrie.equal

  (* Convert indexes to identifier before evaluating function *)
  let iter f = LustreIndexTrie.iter (function k -> f (ident_of_index k))

  (* Convert indexes to identifier before evaluating function *)
  let fold f = LustreIndexTrie.fold (function k -> f (ident_of_index k))

  (* Convert indexes to identifier before evaluating function *)
  let for_all p = LustreIndexTrie.for_all (function k -> p (ident_of_index k))

  (* Convert indexes to identifier before evaluating function *)
  let exists p = LustreIndexTrie.exists (function k -> p (ident_of_index k))

  (* Return trie with only bindings that satisfy the predicate *)
  let filter p = LustreIndexTrie.filter (function k -> p (ident_of_index k))

  (* Convert indexes to identifier before returning *)
  let bindings t = 
    LustreIndexTrie.fold 
      (fun k v a -> ((ident_of_index k), v) :: a)
      t
      []

  let max_binding t = 
    let k, v = LustreIndexTrie.max_binding t in
    (ident_of_index k, v)

  let min_binding t = 
    let k, v = LustreIndexTrie.min_binding t in
    (ident_of_index k, v)

  let cardinal = LustreIndexTrie.cardinal

  (* Convert identifier to indexes before querying *)
  let find k = LustreIndexTrie.find (index_of_ident k)

  (* Convert identifier to indexes before querying *)
  (* Delegate to trie module *)
  let map = LustreIndexTrie.map

  (* Convert indexes to identifier before evaluating function *)
  let mapi f = LustreIndexTrie.mapi (function k -> f (ident_of_index k))

  let find_prefix k = LustreIndexTrie.find_prefix  (index_of_ident k)

  (* Convert a subtrie of a trie of identifiers to a map of its indexes *)
  let to_map t  = 
    LustreIndexTrie.fold LustreIndexMap.add t LustreIndexMap.empty 

  let iter2 f = 
    LustreIndexTrie.iter2 (fun k v1 v2 -> f (ident_of_index k) v1 v2)

  let map2 f = 
    LustreIndexTrie.map2 
       (fun k v1 v2 -> f (ident_of_index k) v1 v2)

  let fold2 f = 
    LustreIndexTrie.fold2 
       (fun k v1 v2 a -> f (ident_of_index k) v1 v2 a)

  let values = LustreIndexTrie.values

  let keys t = 
    LustreIndexTrie.fold 
      (fun k _ a -> (ident_of_index k) :: a)
      t
      []

end




(* Compare indexed identifiers *)
let compare (a, ia)  (b, ib) = 

  (* Compare strings *)
  match compare a b with 

    (* Strings are equal, compare indexes *)
    | 0 -> compare_index ia ib

    (* Return comparison of strings *)
    | c -> c
  

(* Equality on indexed identifiers *)
let equal i1 i2 = compare i1 i2 = 0


(* Set of identifiers *)  
module LustreIdentSet = Set.Make 
    (struct 
      type z = t
      type t = z
      let compare = compare
    end)

(* Map of identifiers *)  
module LustreIdentMap = Map.Make 
    (struct 
      type z = t
      type t = z
      let compare = compare
    end)


(* ********************************************************************** *)
(* Pretty-printers                                                        *)
(* ********************************************************************** *)


(* Pretty-print an index *)
let pp_print_one_index' db = function 
  
  | false -> 
    
    (function ppf -> function 
       | StringIndex i -> Format.fprintf ppf ".%s" i
       | IntIndex i -> Format.fprintf ppf "[%d]" i
       | VarIndex -> Format.fprintf ppf "X%d" db)

  | true -> 
    
    (function ppf -> function 
       | StringIndex i -> Format.fprintf ppf "_%s" i
       | IntIndex i -> Format.fprintf ppf "_%d" i
       | VarIndex -> Format.fprintf ppf "_x%d" db)

(* Pretty-print an index with variable at index 0 *)
let pp_print_one_index safe ppf index = 
  pp_print_one_index' 0 safe ppf index

(* Pretty-print a list of indexes *)
let rec pp_print_index' db safe ppf = function 
  | [] -> ()
  | h :: tl -> 
    pp_print_one_index' db safe ppf h; 
    pp_print_index' (succ db) safe ppf tl

(* Pretty-print a list of indexes with variable index at starting 0 *)
let pp_print_index safe ppf index = pp_print_index' 0 safe ppf index

(* Pretty-print an identifier *)
let rec pp_print_ident safe ppf (s, i) = 

  Format.fprintf ppf "%s%a" s (pp_print_index safe) i


(* Return a string representation of an identifier *)
let string_of_ident safe = string_of_t (pp_print_ident safe)


(* Construct an identifier of a string *)
let mk_string_ident string = (string, empty_index)


(* Construct an identifier of a string *)
let mk_string_one_index string = StringIndex string


(* Construct an identifier of a string *)
let mk_string_index string = [mk_string_one_index string]


(* Construct an identifier of a string *)
let mk_int_one_index num = IntIndex (Numeral.to_int num)


(* Construct an identifier of a string *)
let mk_int_index num = [mk_int_one_index num]



(* Push the index as an element index to the given index *)
let push_one_index_to_index index1 index2 = index1 :: index2

let push_back_one_index_to_index index1 index2 = index2 @ [index1]


(* Push the string as an element index to the given index *)
let push_string_index_to_index string index = StringIndex string :: index 

let push_back_string_index_to_index string index = index @ [StringIndex string]


(* Push the integer as an element index to the given index *)
let push_int_index_to_index int index = 
  IntIndex (Numeral.to_int int) :: index 

let push_back_int_index_to_index int index = 
  index @ [IntIndex (Numeral.to_int int)]


(* Push the identifier as an element index to the given index *)
let push_ident_index_to_index (base_ident, index1) index2 = 

  StringIndex base_ident :: index1 @ index2

let push_back_ident_index_to_index (base_ident, index1) index2 = 

  index2 @ (StringIndex base_ident :: index1)


(* Push the index as an element index to the given index *)
let push_index_to_index index1 index2 = index1 @ index2

let push_back_index_to_index index1 index2 = index2 @ index1


let push_string_index string (base, index) = 
  (base, push_string_index_to_index string index)


let push_back_string_index string (base, index) = 
  (base, push_back_string_index_to_index string index)


let push_int_index int (base, index) = 
  (base, push_int_index_to_index int index)

let push_back_int_index int (base, index) = 
  (base, push_back_int_index_to_index int index)


let push_ident_index ident (base, index) = 
  (base, push_ident_index_to_index ident index)

let push_back_ident_index ident (base, index) = 
  (base, push_back_ident_index_to_index ident index)


let push_one_index one_index (base, index) = 
  (base, push_one_index_to_index one_index index)

let push_back_one_index one_index (base, index) = 
  (base, push_back_one_index_to_index one_index index)


let push_index index1 (base, index2) = 
  (base, push_index_to_index index1 index2)

let push_back_index index1 (base, index2) = 
  (base, push_back_index_to_index index1 index2)


(* Construct an index of an identifier *)
let index_of_ident (base, index) = push_string_index base index


let split_ident (base, index) = ((base, empty_index), index)

let split_index index = index

let index_of_one_index_list one_index_list = one_index_list 

(* ********************************************************************** *)
(* Constructors                                                           *)
(* ********************************************************************** *)


(* Construct an index of an identifier *)
let one_index_of_ident = function 
  | (s, []) -> StringIndex s
  | _ -> raise (Invalid_argument "one_index_of_ident")

(* Construct an index of an identifier *)
let index_of_ident (s, i) = StringIndex s :: i


(* Construct an index of an integer *)
let index_of_int i = [IntIndex i]


(* Add a string as an index to an identifier *)
let add_string_index (s, i) j = (s, i @ [StringIndex j])


(* Add an integer as an index to an identifier *)
let add_int_index (s, i) j = (s, i @ [IntIndex j])


let add_ident_index (s, i) = function
  | (j, []) -> (s, i @ [StringIndex j])
  | _ -> raise (Invalid_argument ("Cannot add indexed identifier as index"))

let add_index (s, i) j = (s, i @ j)


let add_int_to_index i j = i @ [IntIndex j]

  

(* ********************************************************************** *)
(* Utility functions                                                      *)
(* ********************************************************************** *)


(* Return a list of strings for index *)
let scope_of_index index =

  List.map 
    (function 
      | StringIndex i -> i
      | IntIndex i -> string_of_int i
      | VarIndex -> raise (Invalid_argument "scope_of_index"))
    index

(* Return a list of strings for indexed identifier *)
let scope_of_ident (ident, index) = ident :: (scope_of_index index)


(* Reserved identifiers *)
let index_ident_string =  "__index" 

let abs_ident_string =  "__abs" 
let oracle_ident_string =  "__nondet" 
let observer_ident_string =  "__observer" 
let first_tick_ident_string =  "__first_tick"
let init_uf_string = "__node_init"
let trans_uf_string = "__node_trans"

let reserved_strings =
  [ abs_ident_string ;
    oracle_ident_string ;
    observer_ident_string ;
    first_tick_ident_string ;
    init_uf_string ;
    trans_uf_string ]
  @ StateVar.reserved_strings

(* let top_scope_string = "__top" *)


(* Return true if the identifier clashes with internal identifier names *)
let ident_is_reserved ident = 

  (* Get string part of identifier *)
  let ident_string, _ : t :> string * _ = ident in

<<<<<<< HEAD
  reserved_strings
  |> List.exists
       (string_starts_with ident_string)
=======
  (* Return false if identical to any reserved identifier *)
  string_starts_with ident_string index_ident_string
  || string_starts_with ident_string abs_ident_string
  || string_starts_with ident_string oracle_ident_string
  || string_starts_with ident_string observer_ident_string
  || string_starts_with ident_string ticked_ident_string
  || string_starts_with ident_string init_uf_string
  || string_starts_with ident_string trans_uf_string
(*  || string_starts_with ident_string top_scope_string *)
>>>>>>> b9864671
  

(* Identifier for new variables from abstrations *)
let index_ident = mk_string_ident index_ident_string

(* Identifier for new variables from abstrations *)
let abs_ident = mk_string_ident abs_ident_string

(* Identifier for new oracle input *)
let oracle_ident = mk_string_ident oracle_ident_string

(* Identifier for new oracle input *)
let observer_ident = mk_string_ident observer_ident_string

(* Identifier for new clock initialization flag *)
let first_tick_ident = mk_string_ident first_tick_ident_string

(*
(* Scope for top-level variables *)
let top_scope_index = smk_string_index top_scope_string
*)


(* 
   Local Variables:
   compile-command: "make -k"
   indent-tabs-mode: nil
   End: 
*)
  <|MERGE_RESOLUTION|>--- conflicted
+++ resolved
@@ -17,6 +17,245 @@
 *)
 
 open Lib
+
+(* ********************************************************************** *)
+(* Types and pretty-printers                                              *)
+(* ********************************************************************** *)
+
+
+(* An identifier is a string with integer indexes *)
+type t = string * int list 
+
+
+(* Use polymorphic hash function *)
+let hash = Hashtbl.hash
+             
+(* Use polymorphic equality *)
+let equal = (=)
+
+(* Use polymorphic copmarison *)
+let compare = Pervasives.compare            
+
+
+(* Hash table over identifiers *)
+module LustreIdentHashtbl = 
+  Hashtbl.Make
+    (struct
+
+      (* Avoid cyclic type abbreviation *)
+      type z = t
+      type t = z
+
+      let equal = equal
+      let hash = hash
+    end)
+
+
+(* Pretty-print a list of indexes *)
+let rec pp_print_index safe ppf = function 
+
+  | [] -> ()
+
+  | h :: tl -> 
+
+    (* Pretty-print valid Lustre identifiers? *)
+    if safe then 
+
+      (* Use underscore *)
+      Format.fprintf ppf "_%d" h
+
+    else
+      
+      (* Use square brackets around index *)
+      Format.fprintf ppf "[%d]" h; 
+
+    (* Pretty-print rest of indexes *)
+    pp_print_index safe ppf tl
+
+
+(* Pretty-print an identifier *)
+let pp_print_ident safe ppf (s, i) = 
+
+  Format.fprintf ppf "%s%a" s (pp_print_index safe) i
+
+
+(* Return a string representation of an identifier *)
+let string_of_ident safe = string_of_t (pp_print_ident safe)
+
+
+let ident_of_state_var sv = (StateVar.string_of_state_var sv, [])
+
+(* ********************************************************************** *)
+(* Constructors                                                           *)
+(* ********************************************************************** *)
+
+
+(* Construct an identifier of a string *)
+let mk_string_ident string = (string, [])
+
+
+(* Append an index to the identifier *)
+let push_index (base, index) int = (base, int :: index)
+
+
+(* ********************************************************************** *)
+(* Reserved identifiers                                                   *)
+(* ********************************************************************** *)
+
+
+(* Reserved identifiers *)
+let abs_ident_string =  "__abs" 
+let oracle_ident_string =  "__nondet" 
+let observer_ident_string =  "__observer" 
+let first_tick_ident_string =  "__first_tick"
+let init_uf_string = "__node_init"
+let trans_uf_string = "__node_trans"
+let index_ident_string =  "__index" 
+
+let reserved_strings =
+  [ abs_ident_string;
+    oracle_ident_string;
+    observer_ident_string;
+    first_tick_ident_string;
+    init_uf_string;
+    trans_uf_string;
+    index_ident_string ]
+  @ StateVar.reserved_strings
+
+(* Identifier for new variables from abstrations *)
+let abs_ident = mk_string_ident abs_ident_string
+
+(* Identifier for new oracle input *)
+let oracle_ident = mk_string_ident oracle_ident_string
+
+(* Identifier for new oracle input *)
+let observer_ident = mk_string_ident observer_ident_string
+
+(* Identifier for new clock initialization flag *)
+let first_tick_ident = mk_string_ident first_tick_ident_string
+
+(* Identifier for new clock initialization flag *)
+let index_ident = mk_string_ident index_ident_string
+
+(* Return true if the identifier clashes with internal identifier names *)
+let ident_is_reserved ident = 
+
+  (* Get string part of identifier *)
+  let ident_string, _ = ident in
+
+  reserved_strings
+  |> List.exists
+       (string_starts_with ident_string)
+  
+
+(*
+
+(* ********************************************************************** *)
+(* State variables and identifiers                                        *)
+(* ********************************************************************** *)
+
+(* Map from state variables to indexed identifiers *)
+let state_var_ident_map : (string * string list) StateVar.StateVarHashtbl.t = 
+  StateVar.StateVarHashtbl.create 7
+
+
+(* Create state variable of identifier *)
+let mk_state_var_of_ident 
+    ?is_input
+    ?is_const
+    ?for_inv_gen
+    scope
+    ident
+    state_var_type =
+  
+  (* Convert identifier to a string *)
+  let ident_string = I.string_of_ident true ident in 
+
+  (* Create state variable *)
+  let state_var = 
+    StateVar.mk_state_var 
+      ?is_input:is_input
+      ?is_const:is_const
+      ?for_inv_gen:for_inv_gen
+      ident_string
+      scope
+      state_var_type
+  in
+  
+  (* Add to hashtable, don't create duplicates if state variable was
+     already defined *)
+  StateVar.StateVarHashtbl.replace
+    state_var_ident_map 
+    state_var
+    (ident, scope);
+
+  (* Return state variable *)
+  state_var 
+
+
+(* Create state variable of identifier *)
+let mk_fresh_state_var 
+    ?is_input
+    ?is_const
+    ?for_inv_gen
+    scope
+    ident
+    state_var_type
+    index_ref =
+  
+  Numeral.incr index_ref; 
+
+  mk_state_var_of_ident
+    ?is_input:is_input
+    ?is_const:is_const
+    ?for_inv_gen:for_inv_gen
+    scope
+    (I.push_int_index !index_ref ident)
+    state_var_type
+
+
+(* Return existing state variable of identifier *)
+let state_var_of_ident scope_index ident = 
+
+  (* Convert index to a scope *)
+  let scope = I.scope_of_index scope_index in
+
+  (* Convert identifier to a string *)
+  let ident_string = I.string_of_ident true ident in 
+
+  try
+
+    (* Return state variable of string *)
+    StateVar.state_var_of_string (ident_string, scope)
+      
+  with Not_found -> 
+
+    raise Not_found
+
+
+
+
+
+
+*)
+
+
+
+(* ********************************************************************** *)
+(* End of module, everyhting commented and moved to other modules below   *)
+(* ********************************************************************** *)
+
+
+
+
+(*
+(* Scope for top-level variables *)
+let top_scope_index = smk_string_index top_scope_string
+*)
+
+
+(*
+
 
 (* ********************************************************************** *)
 (* Types                                                                  *)
@@ -203,6 +442,8 @@
     let k, v = LustreIndexTrie.min_binding t in
     (ident_of_index k, v)
 
+  let split _ = assert false 
+
   let cardinal = LustreIndexTrie.cardinal
 
   (* Convert identifier to indexes before querying *)
@@ -231,6 +472,14 @@
   let fold2 f = 
     LustreIndexTrie.fold2 
        (fun k v1 v2 a -> f (ident_of_index k) v1 v2 a)
+
+  let for_all2 f = 
+    LustreIndexTrie.for_all2 
+       (fun k v1 v2 -> f (ident_of_index k) v1 v2)
+
+  let exists2 f = 
+    LustreIndexTrie.exists2 
+       (fun k v1 v2 -> f (ident_of_index k) v1 v2)
 
   let values = LustreIndexTrie.values
 
@@ -239,6 +488,9 @@
       (fun k _ a -> (ident_of_index k) :: a)
       t
       []
+
+  let subsume t k = 
+    LustreIndexTrie.subsume t (index_of_ident k)
 
 end
 
@@ -506,53 +758,11 @@
 (* let top_scope_string = "__top" *)
 
 
-(* Return true if the identifier clashes with internal identifier names *)
-let ident_is_reserved ident = 
-
-  (* Get string part of identifier *)
-  let ident_string, _ : t :> string * _ = ident in
-
-<<<<<<< HEAD
-  reserved_strings
-  |> List.exists
-       (string_starts_with ident_string)
-=======
-  (* Return false if identical to any reserved identifier *)
-  string_starts_with ident_string index_ident_string
-  || string_starts_with ident_string abs_ident_string
-  || string_starts_with ident_string oracle_ident_string
-  || string_starts_with ident_string observer_ident_string
-  || string_starts_with ident_string ticked_ident_string
-  || string_starts_with ident_string init_uf_string
-  || string_starts_with ident_string trans_uf_string
-(*  || string_starts_with ident_string top_scope_string *)
->>>>>>> b9864671
-  
-
-(* Identifier for new variables from abstrations *)
-let index_ident = mk_string_ident index_ident_string
-
-(* Identifier for new variables from abstrations *)
-let abs_ident = mk_string_ident abs_ident_string
-
-(* Identifier for new oracle input *)
-let oracle_ident = mk_string_ident oracle_ident_string
-
-(* Identifier for new oracle input *)
-let observer_ident = mk_string_ident observer_ident_string
-
-(* Identifier for new clock initialization flag *)
-let first_tick_ident = mk_string_ident first_tick_ident_string
-
-(*
-(* Scope for top-level variables *)
-let top_scope_index = smk_string_index top_scope_string
 *)
-
 
 (* 
    Local Variables:
-   compile-command: "make -k"
+   compile-command: "make -k -C .."
    indent-tabs-mode: nil
    End: 
 *)
