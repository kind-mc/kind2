(* This file is part of the Kind 2 model checker.

   Copyright (c) 2014 by the Board of Trustees of the University of Iowa

   Licensed under the Apache License, Version 2.0 (the "License"); you
   may not use this file except in compliance with the License.  You
   may obtain a copy of the License at

   http://www.apache.org/licenses/LICENSE-2.0 

   Unless required by applicable law or agreed to in writing, software
   distributed under the License is distributed on an "AS IS" BASIS,
   WITHOUT WARRANTIES OR CONDITIONS OF ANY KIND, either express or
   implied. See the License for the specific language governing
   permissions and limitations under the License. 

*)

open Lib


(* The main function {!declarations_to_nodes} iterates over the list
   of declarations obtained from parsing Lustre input and returns a
   list of Lustre nodes.

   All alias types are substituted with basic types, global constants
   are propagated to expressions, and nodes are rewritten into a
   normal form, see below.

   {!declarations_to_nodes'} adds to and returns a {!lustre_context}
   that is a record of 

   - [basic_types]: an association list of indexed identifiers to basic
     types of {!Type.t},

   - [indexed_types]: an association list of indexed identifiers to an
     association list of indexes to basic types. The latter maps each
     suffix of a type identifier to a basic type,

   - [free_types]: currently unused, intended to hold a list of types
     that are considered uninterpreted,

   - [type_ctx]: an association list of identifiers to basic types,

   - [index_ctx]: an association list of indexed identifiers to their
     suffixes, implemented as an association list of indexes to units
     for uniformity with [indexed_types],

   - [consts]: an association list of constant identifiers to expressions, and 

   - [nodes]: the list of parsed nodes. 


*)



(* Abbreviations *)
module A = LustreAst
module I = LustreIdent
module E = LustreExpr
module N = LustreNode

module ISet = I.LustreIdentSet
module IMap = I.LustreIdentMap
module IdxMap = I.LustreIndexMap
module ITrie = I.LustreIdentTrie
module IdxTrie = I.LustreIndexTrie

<<<<<<< HEAD
=======


module Event = struct let log _ = Format.printf end
>>>>>>> aa4b3cd7

(* Node not found, possible forward reference 

   This is just failing at the moment, we'd need some dependency
   analysis to recognize cycles to fully support forward
   referencing. *)
exception Node_not_found of I.t * A.position


(* Sort a list of indexed expressions *)
let sort_indexed_pairs list =
  List.sort (fun (i1, _) (i2, _) -> I.compare_index i1 i2) list

(* Raise parsing exception *)
let fail_at_position pos msg = 

  Event.log
    L_warn
    "Parser error in %a: %s"
    A.pp_print_position pos
    msg;

  raise A.Parser_error
  

(* Raise parsing exception *)
let warn_at_position pos msg = 

  Event.log
    L_warn
    "Parser warning in %a: %s"
    A.pp_print_position pos
    msg


(* ******************************************************************** *)
(* Data structures                                                      *)
(* ******************************************************************** *)

(* Context for typing, flattening of indexed types and constant
   propagation *)
type lustre_context = 

  { 

    (* Type identifiers and their types *)
    type_of_ident : Type.t ITrie.t; 
<<<<<<< HEAD

    (* Type identifiers for free types *)
    free_types : unit ITrie.t; 

    (* Identifiers and the expresssions they are bound to *)
    expr_of_ident : E.t ITrie.t;

    (* Nodes *)
    nodes : N.t list;
=======

    (* Identifiers and the expresssions they are bound to

       Contains a state variable if the identifier denotes a stream,
       and a term if the identifier denotes a constant *)
    expr_of_ident : E.t ITrie.t;

    (* Nodes *)
    nodes : N.t list;
    
  }


(* Get the greatest integer of an indexed trie *)
let top_int_index_of_idx_trie t = 
  IdxTrie.max_binding t
  |> fst
  |> (function i -> match I.split_index i with
      | I.IntIndex i :: _ -> succ i
      | _ -> assert false)
    

(* Increment greatest integer of an indexed trie and return an index *)
let next_top_index_of_idx_trie t = 
  top_int_index_of_idx_trie t
  |> succ 
  |> Numeral.of_int
  |> I.mk_int_index
>>>>>>> aa4b3cd7
    
  
let pp_print_type_of_ident ppf t = 
  
  Format.fprintf 
    ppf
    "@[<v>%t@]"
    (function ppf -> 
      ITrie.iter 
        (fun i t -> 
           Format.fprintf 
             ppf
             "@[<hv>%a:@ %a@]@,"
             (I.pp_print_ident false) i
             (E.pp_print_lustre_type false) t)
        t)

let print_type_of_ident = pp_print_type_of_ident Format.std_formatter

(* Initial, empty context *)
let init_lustre_context = 
  { type_of_ident = ITrie.empty;
<<<<<<< HEAD
    free_types = ITrie.empty;
=======
>>>>>>> aa4b3cd7
    expr_of_ident = ITrie.empty;
    nodes = [] }


(* Pretty-print a context for type checking *)
let pp_print_lustre_context 
    safe
    ppf 
    { type_of_ident;
<<<<<<< HEAD
      free_types; 
=======
>>>>>>> aa4b3cd7
      expr_of_ident } =
  
  Format.fprintf ppf
    "@[<v>@[<v>type_of_ident:@,%t@]\
          @[<v>free_types:@,%t@]\
          @[<v>expr_of_ident:@,%t@]\
     @]" 
    (fun ppf -> 
       ITrie.iter
         (fun i t -> 
            Format.fprintf ppf 
              "%a: %a@," 
              (I.pp_print_ident safe) i 
              Type.pp_print_type t)
         type_of_ident)
    (fun ppf -> 
       ITrie.iter
<<<<<<< HEAD
         (fun i () -> 
            Format.fprintf ppf 
              "%a@," 
              (I.pp_print_ident safe) i)
         free_types)
    (fun ppf -> 
       ITrie.iter
=======
>>>>>>> aa4b3cd7
         (fun i e -> 
            Format.fprintf ppf 
              "%a: %a@," 
              (I.pp_print_ident safe) i 
              (E.pp_print_lustre_expr safe) e)
         expr_of_ident)
    

(* Environment when simplifying an expression *)
type abstraction_context = 

  { 

    (* Scope for new identifiers *)
    scope : I.index;

    (* Create a new identifier for a variable *)
    mk_new_state_var : bool -> Type.t -> StateVar.t;

    (* Create a new oracle input to guard pre operation on state
       variable *)
    mk_new_oracle_for_state_var : StateVar.t -> StateVar.t;

    (* Create a new oracle input *)
    mk_new_oracle : Type.t -> StateVar.t;

    (* Create a new identifier for an observer output *)
    mk_new_observer : Type.t -> StateVar.t;

    (* Definitions of new variables to add *)
    new_vars : (StateVar.t * E.t) list;

    (* Definitions of node calls to add *)
    new_calls : N.node_call list;

    (* Oracle inputs to add to the inputs of the node *)
    new_oracles : StateVar.t list;

    (* Observer oututs to add to the ouptuts of the node *)
    new_observers : StateVar.t list;

  }


(* Environment without abstrations allowed *)
let void_abstraction_context pos = 
  
  let msg = "Expression must be constant" in

  { scope = I.empty_index;
    mk_new_state_var = (fun _ -> fail_at_position pos msg); 
    mk_new_oracle_for_state_var = (fun _ -> fail_at_position pos msg);
    mk_new_oracle = (fun _ -> fail_at_position pos msg);
    mk_new_observer = (fun _ -> fail_at_position pos msg);
    new_vars = []; 
    new_calls = [];
    new_oracles = [];
    new_observers = [] } 


(* Pretty-print an environment *)
let pp_print_abstraction_context 
    ppf
    { scope; new_vars; new_calls; new_oracles; new_observers } =

  Format.fprintf 
    ppf 
    "@[<v>Abstraction context for scope %a@,@[<hv>new_vars:@ @[<hv>%a@]@]@,@[<hv>new_calls:@ @[<hv>%a@]@]@,@[<hv>new_oracles:@ @[<hv>%a@]@]@,@[<hv>new_observers:@ @[<hv>%a@]@]@]"
    (I.pp_print_index false) scope
    (pp_print_list
       (fun ppf (sv, def) -> 
          Format.fprintf ppf "@[<hv>%a =@ %a@]"
            StateVar.pp_print_state_var sv
            (E.pp_print_lustre_expr false) def)
       ",@,")
    new_vars
    (pp_print_list
       (fun ppf -> function 
          | { N.call_returns = ret;
              N.call_observers = obs;
              N.call_clock = clk;
              N.call_node_name = node;
              N.call_inputs = inp;
              N.call_defaults = init } when E.equal_expr clk E.t_true -> 
            Format.fprintf ppf "@[<hv>%a =@ %a(%a)@]"
              (pp_print_list StateVar.pp_print_state_var ",@,") 
              (IdxTrie.values ret @ obs)
              (I.pp_print_ident false) node
              (pp_print_list (E.pp_print_lustre_var false) ",@,") 
              (IdxTrie.values inp)
          | { N.call_returns = ret;
              N.call_observers = obs;
              N.call_clock = clk;
              N.call_node_name = node;
              N.call_inputs = inp;
              N.call_defaults = init } -> 
            Format.fprintf ppf "@[<hv>%a =@ condact(%a,%a(%a),%a)@]"
              (pp_print_list StateVar.pp_print_state_var ",@,") 
              (IdxTrie.values ret @ obs)
              (E.pp_print_lustre_expr false) clk
              (I.pp_print_ident false) node
              (pp_print_list (E.pp_print_lustre_var false) ",@,") 
              (IdxTrie.values inp)
              (pp_print_list (E.pp_print_lustre_expr false) ",@,") 
              (IdxTrie.values init @ (List.map (fun _ -> E.t_true) obs)))
       ",@,")
    new_calls
    (pp_print_list StateVar.pp_print_state_var ",@,") 
    new_oracles
    (pp_print_list StateVar.pp_print_state_var ",@,") 
    new_observers
    
    



(* ******************************************************************** *)
(* Evaluation of expressions                                            *)
(* ******************************************************************** *)

(* Given an expression parsed into the AST, evaluate to a list of
   LustreExpr.t paired with an index, sorted by indexes. Unfold and
   abstract from the context, also return a list of created variables
   and node calls.

   The functions [mk_new_state_var] and [mk_new_oracle_var] return a
   fresh state variable and fresh input constant, respectively. A
   typing context is given to type check expressions, it is not
   modified, the created variables for abstracted expressions,
   variables capturing the output of node calls and oracle inputs are
   added to the abstraction context.

   There are several mutually recursive functions, [eval_ast_expr] is
   the main entry point.

   [eval_ast_expr] processes a list of AST expressions and produces a
   list of indexed Lustre expression reverse ordered by indexes.

   TODO: 

   - fail if tuples, record or array values are greater than the 
     defined type
   - multi-dimensional arrays
   - array slicing and concatenation, 
   - arrays and records with modification, 
   - current(e when c) expressions,
   - dynamically indexed arrays, 
   - parametric nodes
   - recursive nodes

*)
<<<<<<< HEAD
let rec eval_ast_expr'     
=======
let rec eval_ast_expr     
>>>>>>> aa4b3cd7
    ({ scope;
       mk_new_state_var; 
       mk_new_oracle_for_state_var; 
       mk_new_oracle; 
       mk_new_observer; 
       new_vars;
       new_calls;
       new_oracles;
       new_observers } as abstractions)
    ({ type_of_ident;
<<<<<<< HEAD
       free_types;
       expr_of_ident;
       nodes } as context) =

(*
  (* Augmented context for index *)
  let 
    ({ basic_types; 
       indexed_types; 
       free_types; 
       type_ctx; 
       index_ctx; 
       consts;
       nodes }) as context' =

    try 

      (* Find context for this index *)
      let index_context = I.LustreIndexMap.find index_contexts index in

      (* Merge first map into second, overriding values in second map
         by values in first map *)
      let merge_ident_maps m1 m2 = 
        I.LustreIdentMap.merge 
          (fun _ v1 v2 -> if v1 = None then v2 else v1)
          m1
          m2
      in
=======
       expr_of_ident;
       nodes } as context) =

  (* Return the trie for the identifier *)
  let eval_ident pos ident = 

    (try 

       (* Get map of suffixes of identifier to expressions *)
       let res = 
         ITrie.find_prefix ident expr_of_ident
       in

       (* Return expresssion and no new abstractions *)
       (res, abstractions)

     with Not_found -> 

       fail_at_position
         pos
         (Format.asprintf 
            "Undeclared identifier %a"
            (I.pp_print_ident false) ident))

  in

  (* Return the constant inserted into an empty trie *)
  let eval_nullary_ast_expr pos expr = 

    (* Add expression to trie with empty index *)
    let res = IdxTrie.add I.empty_index expr IdxTrie.empty in

    (* Return trie and no new abstractions *)
    (res, abstractions)

  in
>>>>>>> aa4b3cd7

      (* Augment context by merging in new bindings *)
      { basic_types = 
          merge_ident_maps index_context.basic_types context.basic_types;
        indexed_types = 
          merge_ident_maps index_context.indexed_types context.indexed_types;
        free_types = 
          merge_ident_maps index_context.free_types context.free_types;
        type_ctx = 
          merge_ident_maps index_context.type_ctx context.type_ctx;
        index_ctx = 
          merge_ident_maps index_ctx.indexed_types context.index_ctx;
        consts = 
          merge_ident_maps index_context.consts context.consts;
        nodes = context.nodes }

    (* Use context unchanged *)
    with Not_found -> context

  in
*)

  (* Evaluate the argument of a unary expression and construct a unary
     expression of the result with the given constructor *)
<<<<<<< HEAD
  let eval_unary_ast_expr mk expr = 

    let expr', abstractions' = 
      eval_ast_expr' abstractions context expr 
=======
  let eval_unary_ast_expr pos mk expr = 

    let expr', abstractions' = 
      eval_ast_expr abstractions context expr 
>>>>>>> aa4b3cd7
    in

    (IdxTrie.map mk expr', abstractions')

  in

<<<<<<< HEAD
(*
  (* Evaluate the arguments of a binary expression and construct a
     binary expression of the result with the given constructor *)
  let eval_binary_ast_expr mk expr1 expr2 pos tl = 
=======

  (* Evaluate the argument of a unary expression and construct a unary
     expression of the result with the given constructor *)
  let eval_binary_ast_expr pos mk expr1 expr2 = 

    (* Evaluate first expression *)
    let expr1', abstractions' = 
      eval_ast_expr abstractions context expr1 
    in

    (* Evaluate second expression *)
    let expr2', abstractions'' = 
      eval_ast_expr abstractions' context expr2 
    in

    (* Apply operator pointwise to expressions *)
    let res = 

      try 

        (* Fold simultanously over indexes in expressions

           If tries contain the same indexes, the association list
           returned by bindings contain the same keys in the same
           order. *)
        IdxTrie.map2 


          (* Apply operator to arguments *)
          (fun _ e1 e2 -> mk e1 e2)

          expr1'
          expr2'

      with Invalid_argument _ | E.Type_mismatch ->

        fail_at_position
          pos
          (Format.asprintf
             "Type mismatch for expressions %a and %a" 
             A.pp_print_expr expr1
             A.pp_print_expr expr2)

    in

    (res, abstractions'')
>>>>>>> aa4b3cd7

  in

  (* Return the trie starting at the given index *)
  let eval_ast_projection pos expr index = 

    (* Evaluate record expression *)
    let expr', abstractions' = 
      eval_ast_expr 
        abstractions
        context
        expr
    in

    (try 

       (* Get value for index of projected field *)
       let res = IdxTrie.find_prefix index expr' in

       (* Return expresssion and new abstractions *)
       (res, abstractions')

     with Not_found ->

       fail_at_position 
         pos
         (Format.asprintf 
            "Expression does not have index %a" 
            (I.pp_print_index false) index))

  in

  (* *)
  let eval_node_call pos ident cond args defaults = 

    (* Type check expressions for node inputs and return sorted list
       of expressions for node inputs *)
    let node_inputs_of_exprs node_inputs abstractions pos expr_list =

      try

        (* Check types and index *)
        List.fold_left2
          (fun 
            (accum, ({ new_vars; mk_new_state_var } as abstractions)) 
            (i, state_var)
            (j, ({ E.expr_type } as expr)) ->

            if 

              (* Indexes must match *)
              i = j
              
              &&

              (* Expression must be of a subtype of input type *)
              Type.check_type 
                expr_type
                (StateVar.type_of_state_var state_var) 

            then 

<<<<<<< HEAD
  in    
*)
=======
              (* New variable for abstraction, is constant if input is *)
              let state_var' = 
                mk_new_state_var (StateVar.is_const state_var) expr_type 
              in
>>>>>>> aa4b3cd7

              E.set_state_var_instance state_var' pos ident state_var;

<<<<<<< HEAD
    (* Indexed identifier *)
    | A.Ident (pos, ident) -> 

      (try 

         (* Get map of suffixes of identifier to expressions *)
         let res = 
           ITrie.find_prefix ident expr_of_ident
         in

         (* Return expresssion and no new abstractions *)
         (res, abstractions)

       with Not_found -> 

         fail_at_position
           pos
           (Format.asprintf 
              "Undeclared identifier %a"
              (I.pp_print_ident false) ident))
=======
              (* Add definition of variable *)
              let abstractions' =
                { abstractions with
                    new_vars = (state_var', expr) :: abstractions.new_vars }
              in

              (* Add expression as input *)
              (IdxTrie.add i state_var' accum, abstractions')

            else
              raise E.Type_mismatch)

          (IdxTrie.empty, abstractions)
          (IdxTrie.bindings node_inputs)
          (IdxTrie.bindings expr_list)

      (* Type checking error or one expression has more indexes *)
      with Invalid_argument _ | E.Type_mismatch -> 

        fail_at_position pos "Type mismatch for expressions"

    in

    let

      (* Extract values from record *)
      { N.inputs = node_inputs; 
        N.oracles = node_oracles;
        N.outputs = node_outputs; 
        N.observers = node_observers;
        N.props = node_props } = 

      try 

        (* Get node by identifier *)
        N.node_of_name ident nodes

      with Not_found -> 

        (* Node may be forward referenced *)
        raise (Node_not_found (ident, pos))

    in

    if

      (* Node call has activation condition  *)
      not (E.equal_expr cond E.t_true)

    then 

      (

        (* Number of defaults must match number of outputs *)
        if (IdxTrie.cardinal node_outputs <> IdxTrie.cardinal defaults) then 

          fail_at_position 
            pos
            "Number of default arguments does not match number of outputs"

        else

          List.iter2 
            (fun (i, sv) (j, { E.expr_type = t }) -> 

               if 

                 (* Type of default must match type of respective
                    output *)
                 not (Type.check_type t (StateVar.type_of_state_var sv)) 

               then

                 fail_at_position 
                   pos
                   "Type mismatch between default arguments and outputs")

            (IdxTrie.bindings node_outputs)
            (IdxTrie.bindings defaults)

      );

    (* Evaluate inputs as list of expressions *)
    let expr_list', abstractions' = 
      eval_ast_expr
        abstractions
        context 
        (A.ExprList (pos, args))
    in


    (* Fresh state variables for oracle inputs of called node *)
    let oracle_state_vars = 
      List.map 
        (fun node_sv ->
           let sv = mk_new_oracle (StateVar.type_of_state_var node_sv) in
           E.set_state_var_instance sv pos ident node_sv;
           sv)
        node_oracles 
    in

    (* Fresh state variables for observer outputs of called node *)
    let observer_state_vars = 
      List.map 
        (fun node_sv -> 
           let sv = 
             mk_new_observer (StateVar.type_of_state_var node_sv) 
           in
           E.set_state_var_instance sv pos ident node_sv;
           sv)
        node_observers

    in

    (* Type check and flatten indexed expressions for input into list
           without indexes *)
    let call_inputs, abstractions' =
      node_inputs_of_exprs node_inputs abstractions' pos expr_list'
    in
>>>>>>> aa4b3cd7

    (* Get the highest index of the inputs *)
    let call_inputs_max_index = top_int_index_of_idx_trie call_inputs in

<<<<<<< HEAD
    (* Projection to a record field *)
    | A.RecordProject (pos, expr, field) -> 

      (* Evaluate record expression *)
      let expr', abstractions' = 
        eval_ast_expr' 
          abstractions
          context
          expr
      in

      (try 

         (* Get value for index of projected field *)
         let res = ITrie.find_prefix expr' field in

         (* Return expresssion and new abstractions *)
         (res, abstractions')

       with Not_found ->

         fail_at_position 
           pos
           (Format.asprintf 
              "Record does not have field %a" 
              (I.pp_print_index false) field))
=======
    (* Add oracles to inputs *)
    let call_inputs' = 
      List.fold_left
        (fun (t, i) sv -> 
           ((IdxTrie.add 
               (I.mk_int_index (Numeral.(succ i)))  
               sv
               t),
            Numeral.(succ i)))
        (call_inputs, Numeral.of_int call_inputs_max_index)
        oracle_state_vars 
    in

    (* Create fresh state variable for each output *)
    let call_returns = 
      IdxTrie.map
        (fun node_sv -> 
           let sv = 
             mk_new_state_var false (StateVar.type_of_state_var node_sv)
           in
           E.set_state_var_instance sv pos ident node_sv;
           sv)
        node_outputs
    in

    (* Return tuple of state variables capturing outputs *)
    let res = 
      IdxTrie.map
        (fun sv -> E.mk_var sv E.base_clock)
        call_returns

    in

    (* Add expression to result *)
    (res,
     { abstractions' 
       with new_calls = { N.call_returns = call_returns;
                          N.call_observers = observer_state_vars;
                          N.call_clock = cond;
                          N.call_node_name = ident;
                          N.call_pos = pos;
                          N.call_inputs = call_inputs;
                          N.call_defaults = defaults } 
                       :: abstractions'.new_calls;
            new_oracles = abstractions'.new_oracles @ oracle_state_vars;
            new_observers = abstractions'.new_observers @ observer_state_vars })
     
  in

  function

    (* Identifier *)
    | A.Ident (pos, ident) -> eval_ident pos ident
>>>>>>> aa4b3cd7

    (* Projection to a record field [expr.field] *)
    | A.RecordProject (pos, expr, field) -> eval_ast_projection pos expr field

<<<<<<< HEAD
    (* Projection to a tuple or array field *)
=======
    (* Projection to a tuple or array field [expr[field_expr]] *)
>>>>>>> aa4b3cd7
    | A.TupleProject (pos, expr, field_expr) -> 

      (* Evaluate expression to an integer constant *)
      let field = 
        I.mk_int_index (int_const_of_ast_expr context pos field_expr) 
      in

<<<<<<< HEAD
      (* Evaluate record expression *)
      let expr', abstractions' = 
        eval_ast_expr' 
          abstractions
          context
          expr
      in

      (try 

         (* Get value for index of projected field *)
         let res = ITrie.find_prefix expr' field in

         (* Return expresssion and new abstractions *)
         (res, abstractions')

       with Not_found ->

         fail_at_position 
           pos
           (Format.asprintf 
              "Tuple does not have field %a" 
              (I.pp_print_index false) field))
=======
      eval_ast_projection pos expr field

    (* Boolean constant true [true] *)
    | A.True pos -> eval_nullary_ast_expr pos E.t_true

    (* Boolean constant false [false] *)
    | A.False pos ->  eval_nullary_ast_expr pos E.t_false

    (* Integer constant [d] *)
    | A.Num (pos, d) -> 

      eval_nullary_ast_expr pos (E.mk_int (Numeral.of_string d) )

    (* Real constant [f] *)
    | A.Dec (pos, f) -> 

      eval_nullary_ast_expr pos (E.mk_real (Decimal.of_string f))

    (* Conversion to an integer number [int expr] *)
    | A.ToInt (pos, expr) -> eval_unary_ast_expr pos E.mk_to_int expr 

    (* Conversion to a real number [real expr] *)
    | A.ToReal (pos, expr) -> eval_unary_ast_expr pos E.mk_to_real expr

    (* Boolean negation [not expr] *)
    | A.Not (pos, expr) -> eval_unary_ast_expr pos E.mk_not expr 

    (* Boolean conjunction [expr1 and expr2] *)
    | A.And (pos, expr1, expr2) ->

      eval_binary_ast_expr pos E.mk_and expr1 expr2

    (* Boolean disjunction [expr1 or expr2] *)
    | A.Or (pos, expr1, expr2) -> 

      eval_binary_ast_expr pos E.mk_or expr1 expr2 

    (* Boolean exclusive disjunction [expr1 xor expr2] *)
    | A.Xor (pos, expr1, expr2) -> 

      eval_binary_ast_expr pos E.mk_xor expr1 expr2 

    (* Boolean implication [expr1 => expr2] *)
    | A.Impl (pos, expr1, expr2) -> 

      eval_binary_ast_expr pos E.mk_impl expr1 expr2 

    (* Unary minus [- expr] *)
    | A.Uminus (pos, expr) -> 

      eval_unary_ast_expr pos E.mk_uminus expr 

    (* Integer modulus [expr1 mod expr2] *)
    | A.Mod (pos, expr1, expr2) -> 

      eval_binary_ast_expr pos E.mk_mod expr1 expr2 

    (* Subtraction [expr1 - expr2] *)
    | A.Minus (pos, expr1, expr2) -> 

      eval_binary_ast_expr pos E.mk_minus expr1 expr2

    (* Addition [expr1 + expr2] *)
    | A.Plus (pos, expr1, expr2) -> 

      eval_binary_ast_expr pos E.mk_plus expr1 expr2

    (* Real division [expr1 / expr2] *)
    | A.Div (pos, expr1, expr2) -> 

      eval_binary_ast_expr pos E.mk_div expr1 expr2 

    (* Multiplication [expr1 * expr2] ]*)
    | A.Times (pos, expr1, expr2) -> 

      eval_binary_ast_expr pos E.mk_times expr1 expr2 

    (* Integer division [expr1 div expr2] *)
    | A.IntDiv (pos, expr1, expr2) -> 

      eval_binary_ast_expr pos E.mk_intdiv expr1 expr2 

    (* If-then-else [if expr1 then expr2 else expr3 ]*)
    | A.Ite (pos, expr1, expr2, expr3) -> 

      (* Evaluate expression for condition *)
      let expr1', abstractions' = 
        eval_ast_expr
          abstractions
          context
          expr1 
      in

      (* First expression must be Boolean and not indexed *)
      let expr1'' = 

        try 
>>>>>>> aa4b3cd7

          (* Expression must not be indexed *)
          let e = IdxTrie.find I.empty_index expr1' in

<<<<<<< HEAD
    (* Boolean constant true *)
    | A.True pos -> 

      (* Add expression to trie with empty index *)
      let res = IdxTrie.add I.empty_index E.t_true IdxTrie.empty in

      (* Return trie and no new abstractions *)
      (res, abstractions)

    (* Boolean constant false *)
    | A.False pos -> 

      (* Add expression to trie with empty index *)
      let res = IdxTrie.add I.empty_index E.t_true IdxTrie.empty in

      (* Return trie and no new abstractions *)
      (res, abstractions)
=======
          (* Expression must be of Boolean type *)
          if Type.equal_types e.E.expr_type Type.t_bool then 

            e

          else

            raise E.Type_mismatch

        with Not_found | E.Type_mismatch -> 

          fail_at_position pos "Condition is not of Boolean type"
>>>>>>> aa4b3cd7

      in

<<<<<<< HEAD
    (* Integer constant *)
    | A.Num (pos, d) -> 

      (* Construct numeral expression *)
      let expr = E.mk_int (Numeral.of_string d) in

      (* Add expression to trie with empty index *)
      let res = IdxTrie.add I.empty_index E.t_true IdxTrie.empty in
      
      (* Return trie and no new abstractions *)
      (res, abstractions)

    (* Real constant *)
    | A.Dec (pos, f) -> 

      (* Construct decimal expression *)
      let expr = E.mk_real (Decimal.of_string f) in

      (* Add expression to trie with empty index *)
      let res = IdxTrie.add I.empty_index E.t_true IdxTrie.empty in
      
      (* Return trie and no new abstractions *)
      (res, abstractions)

    (* Conversion to an integer number *)
    | A.ToInt (pos, expr)  -> 

      eval_unary_ast_expr E.mk_to_int expr 
=======
      eval_binary_ast_expr pos (E.mk_ite expr1'') expr2 expr3

    (* Equality [expr1 = expr2] *)
    | A.Eq (pos, expr1, expr2) -> 

      (* Apply equality pointwise *)
      let expr, abstractions' = 
        eval_binary_ast_expr pos E.mk_eq expr1 expr2 
      in

      (* Conjunction of equations *)
      let res = 
        IdxTrie.fold
          (fun _ e a -> E.mk_and e a)
          expr
          E.t_true
      in

      (IdxTrie.add I.empty_index res IdxTrie.empty, abstractions')

    (* Disequality [expr1 <> expr2] *)
    | A.Neq (pos, expr1, expr2) -> 

      (* Translate to negated equation *)
      eval_ast_expr
        abstractions
        context
        (A.Not (A.dummy_pos, A.Eq (pos, expr1, expr2)))

    (* Less than or equal [expr1 <= expr2] *)
    | A.Lte (pos, expr1, expr2) -> 

      eval_binary_ast_expr pos E.mk_lte expr1 expr2 

    (* Less than [expr1 < expr2] *)
    | A.Lt (pos, expr1, expr2) -> 

      eval_binary_ast_expr pos E.mk_lt expr1 expr2 

    (* Greater than or equal [expr1 >= expr2] *)
    | A.Gte (pos, expr1, expr2) -> 

      eval_binary_ast_expr pos E.mk_gte expr1 expr2 

    (* Greater than [expr1 > expr2] *)
    | A.Gt (pos, expr1, expr2) -> 

      eval_binary_ast_expr pos E.mk_gt expr1 expr2 

    (* Temporal operator pre [pre expr] *)
    | A.Pre (pos, expr) -> 

      (* Evaluate expression *)
      let expr', abstractions' = 
        eval_ast_expr 
          abstractions
          context 
          expr 
      in

      (* Apply pre operator to expression, may change context with new
         variable *)
      let res, abstractions'' = 

        IdxTrie.fold

          (fun index expr (accum, ({ new_vars } as abstractions)) -> 

             (* Apply pre operator to expression, abstract
                non-variable term and re-use previous variables *)
             let expr', new_vars' = 
               E.mk_pre (mk_new_state_var false) new_vars expr 
             in

             (IdxTrie.add index expr' accum,
              { abstractions with new_vars = new_vars' }))
>>>>>>> aa4b3cd7

          expr'
          (IdxTrie.empty, abstractions')

      in

<<<<<<< HEAD
    (* Conversion to a real number *)
    | A.ToReal (pos, expr) -> 

      eval_unary_ast_expr E.mk_to_real expr
=======
      (res, abstractions'')

    (* Arrow temporal operator [expr1 -> expr2] *)
    | A.Arrow (pos, expr1, expr2) -> 
>>>>>>> aa4b3cd7

      eval_binary_ast_expr pos E.mk_arrow expr1 expr2 

    (* An expression list, flatten nested lists and add an index to
       each elements [(expr1, expr2)] *)
    | A.ExprList (pos, expr_list) -> 

      (* Flatten nested lists *)
      let rec flatten_expr_list accum = function 

        | [] -> List.rev accum

        | A.ExprList (pos, expr_list) :: tl -> 
          flatten_expr_list accum (expr_list @ tl)

        | expr :: tl -> flatten_expr_list (expr :: accum) tl

      in

      (* Turn ((a,b),c) into (a,b,c) *)
      let expr_list' = flatten_expr_list [] expr_list in

      (* Treat as tuple *)
<<<<<<< HEAD
      eval_ast_expr' 
        abstractions
        index_types
        index_contexts
        result 
        index
        (A.TupleExpr (pos, expr_list'))

=======
      eval_ast_expr 
        abstractions
        context
        (A.TupleExpr (pos, expr_list'))
>>>>>>> aa4b3cd7

    (* Tuple constructor [[expr1, expr2]] *)
    | A.TupleExpr (pos, expr_list) -> 

      let _, abstractions', res = 

        (* Iterate over list of expressions *)
        List.fold_left

          (fun (i, abstractions, accum) expr -> 

             (* Evaluate expression *)
             let expr', abstractions' = 
               eval_ast_expr
                 abstractions
                 context 
                 expr
             in

             (* Increment counter *)
             (Numeral.(succ i),

              (* Continue with added definitions *)
              abstractions',

              (* Push current index to indexes in expression and add
                 to accumulator trie *)
              IdxTrie.fold
                (fun j e a -> 
                   IdxTrie.add (I.push_int_index_to_index i j) e a)
                expr'
                accum))

          (* Start counting index at zero, with given abstractions and
             add to the empty trie *)
          (Numeral.zero, abstractions, IdxTrie.empty)

          expr_list

      in

      (res, abstractions')

    (* Array constructor [expr^size_expr] 

       TODO: translate this to a recursive array construction to use
       quantified definitions. [A = expr^size_expr] then becomes 
       [A[i] = expr]. *)
    | A.ArrayConstr (pos, expr, size_expr) -> 

      (* Evaluate expression to an integer constant *)
      let array_size = int_const_of_ast_expr context pos size_expr in

      (* Size of array must be non-zero and positive *)
      if Numeral.(array_size <= zero) then 

        fail_at_position 
          pos
          (Format.asprintf 
             "Expression %a cannot be used as the size of an array" 
             A.pp_print_expr size_expr);

      (* Evaluate expression for array elements *)
      let expr', abstractions' = 
        eval_ast_expr 
          abstractions
          context 
          expr 
      in 

      (* Add expression paired with each index to the result *)
      let res = 

        let rec aux accum = function 

          (* All elements of array enuerated

             Started with size of array, lowest index is zero *)
          | i when Numeral.(i >= array_size) -> accum

          (* Array element *)
          | i -> 


            (* Append current index to each index of evaluated
               expression and recurse to next lower array element *)
            aux 

              (* Push current index to indexes in expression and add
                 to accumulator trie *)
              (IdxTrie.fold
                 (fun j e t -> 
                    IdxTrie.add (I.push_int_index_to_index i j) e t)
                 expr'
                 accum)

              Numeral.(succ i)

        in

        (* Add all array elements *)
        aux IdxTrie.empty Numeral.zero

      in

      (res, abstractions')

    (* Record constructor [record_type {field1 = expr1; field2 = expr2}] *)
    | A.RecordConstruct (pos, record_type, expr_list) -> 

      (* Extract list of fields of record *)
      let record_indexes = 

        try 

          ITrie.find_prefix
            record_type
            expr_of_ident

        with Not_found -> 

          fail_at_position
            pos
            (Format.asprintf 
               "Record type %a not defined" 
               (I.pp_print_ident false) record_type)

      in

      (* Get indexed expressions in record definition *)
      let res, abstractions' =

        List.fold_left 
          (fun (accum, abstraction) (i, expr) -> 

             (* Evaluate expression *)
             let expr', abstractions' = 
               eval_ast_expr 
                 abstractions
                 context 
                 expr
             in

<<<<<<< HEAD
             (List.fold_left 
                (fun accum (index', expr') ->
                   (I.push_ident_index_to_index 
                      ident 
                      index', 
                    expr') :: accum)
                accum
                (List.rev expr'),
              abstractions')) 
          ([], abstractions)
          (List.sort (fun (i, _) (j, _) -> I.compare j i) expr_list)
      in
(*
      Format.printf
        "RecordConstruct expr_list': %a@."
        (pp_print_list 
           (fun ppf (i, e) -> 
              Format.fprintf 
                ppf 
                "%a: %a"
                (I.pp_print_index false) i 
                (E.pp_print_lustre_expr false) e)
           ", ")
        expr_list';
*)
      (* Add indexed expressions and new definitions to result *)
      let result' = 

        try 

          List.fold_left2 
            (fun 
              accum
              (record_index, record_type) 
              (expr_index, ({ E.expr_type } as expr)) -> 

              if 

                (* Indexes must match *)
                record_index = expr_index &&

                (* Element type must be a subtype of field type *)
                Type.check_type expr_type record_type 

              then


                (* Continue with added definitions *)
                ((expr_index, expr) :: accum)

              else 

                (debug lustreSimplify
                    "@[<hv>Type mismatch in record constructor:@ \
                     @[<hv>record_index: %a,@ \
                     record_type: %a,@ \
                     expr_index: %a,@ \
                     expr: %a@]@]"
                    (I.pp_print_index false) record_index
                    Type.pp_print_type record_type
                    (I.pp_print_index false) expr_index
                    (E.pp_print_lustre_expr false) expr
                 in
                 raise E.Type_mismatch))
            result
            indexes
            expr_list'


        (* Type checking error or one expression has more indexes *)
        with Invalid_argument "List.fold_left2" | E.Type_mismatch -> 

          fail_at_position
            pos
            (Format.asprintf 
               "Type mismatch in record of type %a" 
               (I.pp_print_ident false) record_type)

      in

      (* Continue with result added *)
      eval_ast_expr' 
        context
        abstractions' 
        result' 
        tl


    (* Boolean negation *)
    | A.Not (pos, expr) :: tl ->

      eval_unary_ast_expr E.mk_not expr pos tl


    (* Boolean conjunction *)
    | A.And (pos, expr1, expr2) :: tl -> 

      eval_binary_ast_expr E.mk_and expr1 expr2 pos tl


    (* Boolean disjunction *)
    | A.Or (pos, expr1, expr2) :: tl -> 

      eval_binary_ast_expr E.mk_or expr1 expr2 pos tl


    (* Boolean exclusive disjunction *)
    | A.Xor (pos, expr1, expr2) :: tl -> 

      eval_binary_ast_expr E.mk_xor expr1 expr2 pos tl


    (* Boolean implication *)
    | A.Impl (pos, expr1, expr2) :: tl -> 

      eval_binary_ast_expr E.mk_impl expr1 expr2 pos tl


    (* Boolean at-most-one constaint  *)
    | A.OneHot (pos, _) :: tl -> 

      fail_at_position pos "One-hot expression not supported"


    (* Unary minus *)
    | A.Uminus (pos, expr) :: tl -> 

      eval_unary_ast_expr E.mk_uminus expr pos tl


    (* Integer modulus *)
    | A.Mod (pos, expr1, expr2) :: tl -> 

      eval_binary_ast_expr E.mk_mod expr1 expr2 pos tl


    (* Subtraction *)
    | A.Minus (pos, expr1, expr2) :: tl -> 

      eval_binary_ast_expr E.mk_minus expr1 expr2 pos tl


    (* Addition *)
    | A.Plus (pos, expr1, expr2) :: tl -> 

      eval_binary_ast_expr E.mk_plus expr1 expr2 pos tl


    (* Real division *)
    | A.Div (pos, expr1, expr2) :: tl -> 

      eval_binary_ast_expr E.mk_div expr1 expr2 pos tl


    (* Multiplication *)
    | A.Times (pos, expr1, expr2) :: tl -> 

      eval_binary_ast_expr E.mk_times expr1 expr2 pos tl


    (* Integer division *)
    | A.IntDiv (pos, expr1, expr2) :: tl -> 

      eval_binary_ast_expr E.mk_intdiv expr1 expr2 pos tl


    (* If-then-else *)
    | A.Ite (pos, expr1, expr2, expr3) :: tl -> 

      let expr1', abstractions' = 
        eval_ast_expr 
          context
          abstractions
          expr1 
      in

      (* Check evaluated expression *)
      (match expr1' with 

        (* Boolean expression without indexes *)
        | [ index, ({ E.expr_type = t } as expr1) ] when 
            index = I.empty_index && Type.equal_types t Type.t_bool -> 

          let expr', abstractions' = 
            binary_apply_to 
              context 
              abstractions' 
              (E.mk_ite expr1) 
              expr2 
              expr3 
              pos
              result
          in

          (* Add expression to result *)
          eval_ast_expr' 
            context 
            abstractions' 
            expr'
            tl


        (* Expression is not Boolean or is indexed *)
        | _ -> 

          fail_at_position pos "Condition is not of Boolean type")


    (* With operator for recursive node calls *)
    | A.With (pos, _, _, _) :: tl -> 

      fail_at_position pos "Recursive nodes not supported"


    (* Equality *)
    | A.Eq (pos, expr1, expr2) :: tl -> 

      (* Evaluate left-hand side expression *)
      let expr1', abstractions' =
        eval_ast_expr 
          context
          abstractions
          expr1 
      in

      (* Evaluate right-hand side expression *)
      let expr2', abstractions'' =
        eval_ast_expr 
          context
          abstractions'
          expr2
      in

      (* Combine expressions with the same index *)
      let expr_eqs =

        try

          (List.fold_left2 
             (fun accum (i1, e1) (i2, e2) -> 

                (* Check for matching indexes, type checking is done
                   in the mk_eq constructor *)
                if i1 = i2 then E.mk_eq e1 e2 :: accum else

                  (* Fail if indexes are different *)
                  raise E.Type_mismatch)

             []
             expr1'
             expr2')

        (* Type checking error or one expression has more indexes *)
        with Invalid_argument "List.fold_left2" | E.Type_mismatch -> 

          fail_at_position
            pos
            (Format.asprintf
               "Type mismatch for expressions %a and %a" 
               A.pp_print_expr expr1
               A.pp_print_expr expr2)

      in

      (* Conjunction of equations *)
      let expr' = match expr_eqs with 
        | [] -> E.t_true
        | [e] -> e
        | h :: tl -> List.fold_left (fun a e -> E.mk_and e a) h tl
      in

      (* Return expression *)
      eval_ast_expr'
        context
        abstractions''
        ((I.empty_index, expr') :: result)
        tl


    (* Disequality *)
    | A.Neq (pos, expr1, expr2) :: tl -> 

      (* Return expression *)
      eval_ast_expr'
        context
        abstractions
        result
        (A.Not (A.dummy_pos, A.Eq (pos, expr1, expr2)) :: tl)


    (* Less than or equal *)
    | A.Lte (pos, expr1, expr2) :: tl -> 

      eval_binary_ast_expr E.mk_lte expr1 expr2 pos tl


    (* Less than *)
    | A.Lt (pos, expr1, expr2) :: tl -> 

      eval_binary_ast_expr E.mk_lt expr1 expr2 pos tl


    (* Greater than or equal *)
    | A.Gte (pos, expr1, expr2) :: tl -> 

      eval_binary_ast_expr E.mk_gte expr1 expr2 pos tl


    (* Greater than *)
    | A.Gt (pos, expr1, expr2) :: tl -> 

      eval_binary_ast_expr E.mk_gt expr1 expr2 pos tl


    (* Interpolation to base clock *)
    | A.Current (pos, A.When (_, _, _)) :: tl -> 

      fail_at_position pos "Current expression not supported"


    (* Projection on clock *)
    | A.When (pos, _, _) :: tl -> 

      fail_at_position 
        pos
        "When expression must be the argument of a current operator"


    (* Interpolation to base clock *)
    | A.Current (pos, _) :: tl -> 

      fail_at_position 
        pos
        "Current operator must have a when expression as argument"


    (* Condact, a node with an activation condition *)
    | A.Condact (pos, cond, ident, args, defaults) :: tl -> 

      (* Evaluate initial values as list of expressions *)
      let defaults', abstractions' = 
        eval_ast_expr
          context 
          abstractions
          (A.ExprList (pos, defaults))
      in

      (* Evaluate activation condition *)
      let cond', abstractions' = 

        bool_expr_of_ast_expr
          context 
          abstractions' 
          pos
          cond

      in

      let cond'', abstractions'' = 

        if 

          (* Input must not contain variable at previous state *)
          E.has_pre_var cond'

        then

          (* New variable for abstraction, not a constant *)
          let state_var = mk_new_state_var false cond'.E.expr_type in

          E.set_state_var_source state_var E.Abstract;

          (* Add definition of variable *)
          let abstractions'' =
            { abstractions' with
                new_vars = (state_var, cond') :: abstractions'.new_vars }
          in

          (* Use abstracted variable as input parameter *)
          (E.mk_var state_var E.base_clock, 
           abstractions'')

        else

          (* Add expression as input *)
          (cond', abstractions')

      in

      eval_node_call 
        context 
        abstractions''
        pos
        cond''
        ident
        args
        defaults'
        result
        tl

(*

      (* Inputs, outputs and oracles of called node *)
      let { N.inputs = node_inputs; 
            N.outputs = node_outputs; 
            N.oracles = node_oracles } = 

        try 

          (* Get node context by identifier *)
          List.find
            (function { N.name = node_ident } -> node_ident = ident)
            nodes

        with Not_found -> 

          (* Node may be forward referenced *)
          raise (Node_not_found (ident, pos))

      in

      (* Evaluate inputs as list of expressions *)
      let args', abstractions' = 
        eval_ast_expr
          context 
          abstractions
          (A.ExprList (pos, args))
      in

      (* Evaluate initial values as list of expressions *)
      let init', abstractions' = 
        eval_ast_expr
          context 
          abstractions' 
          (A.ExprList (pos, init))
      in

      (* Evaluate initial values as list of expressions *)
      let cond', abstractions' = 

        bool_expr_of_ast_expr
          context 
          abstractions' 
          pos
          cond

      in

      (* Fresh state variables for oracle inputs of called node *)
      let oracle_state_vars = 
        List.map 
          (fun sv -> 
             mk_new_oracle_state_var (StateVar.type_of_state_var sv)) 
          node_oracles 
      in

      (* Expressions from state variables for oracle inputs *)
      let oracle_exprs = 
        List.map
          (fun sv -> E.mk_var sv E.base_clock) 
          oracle_state_vars 
      in

      (* Type check and flatten indexed expressions for input into
         list without indexes *)
      let node_input_exprs, abstractions' =
        node_inputs_of_exprs node_inputs abstractions' pos args'
      in

      (* Type check and flatten indexed expressions for input into
         list without indexes *)
      let node_init_exprs =
        node_init_of_exprs node_outputs pos init'
      in

(*
      (* Flatten indexed types of node outputs to a list of
         identifiers and their types *)
      let node_output_idents = 
        output_idents_of_node scope ident pos call_ident node_outputs
      in

      (* Node call evaluates to variables capturing the output of the
         node with indexes by their position *)
      let result' = 
        add_node_output_to_result index result node_output_idents
      in
*)

      let output_vars = 
        output_vars_of_node_output mk_new_state_var node_outputs 
      in

      let result' = 
        (List.map 
           (fun sv -> (I.empty_index, E.mk_var sv E.base_clock)) 
           output_vars) 
        @ result
      in

      (* Add expression to result *)
      eval_ast_expr' 
        context 
        { abstractions' 
          with new_calls =
                 { N.call_returns = output_vars;
                   N.call_clock = cond';
                   N.call_node_name = ident;
                   N.call_pos = pos;
                   N.call_inputs = node_input_exprs @ oracle_exprs; 
                   N.call_defaults = node_init_exprs } :: abstractions'.new_calls;
               new_oracles = abstractions'.new_oracles @ oracle_state_vars }
        result' 
        tl

*)

(*


      (try 

         let { node_inputs; node_outputs } = List.assoc ident nodes in

         let cond', new_defs' = 
           eval_ast_expr
             scope
             mk_new_state_var 
             mk_new_oracle_ident 
             mk_new_call_ident 
             context 
             new_defs 
             cond
         in

         let args', new_defs'' = 
           eval_ast_expr_list
             scope
             mk_new_state_var 
             mk_new_oracle_ident 
             mk_new_call_ident 
             context 
             new_defs' 
             args
         in

         let init', (vars', calls') =
           eval_ast_expr_list
             scope
             mk_new_state_var 
             mk_new_oracle_ident 
             mk_new_call_ident 
             context 
             new_defs'' 
             init
         in

         let call_ident = mk_new_call_ident ident in

         let node_input_exprs =
           node_inputs_of_exprs node_inputs args'
         in

         let node_output_idents = 
           output_idents_of_node ident pos call_ident node_outputs
         in

         (* TODO: fold_right2 on node_outputs and init', sort both by
            index, type check and add to a list *)




         let result' = 
           add_node_output_to_result index result node_output_idents
         in

         (* Add expression to result *)
         eval_ast_expr' 
           scope
           mk_new_state_var 
           mk_new_oracle_ident 
           mk_new_call_ident 
           context 
           result' 
           (vars', 
            (node_output_idents, 
             E.t_true, 
             ident, 
             node_input_exprs, 
             init_exprs) :: calls') 
           tl

       with Not_found -> 

         (* Fail *)
         raise 
           (Failure 
              (Format.asprintf 
                 "Node %a not defined or forward-referenced in %a" 
                 (I.pp_print_ident false) ident
                 A.pp_print_position A.dummy_pos)))

*)

    (* Temporal operator pre *)
    | A.Pre (pos, expr) :: tl -> 

      (try 

         (* Evaluate expression *)
         let expr', abstractions' = 
           eval_ast_expr 
             context 
             abstractions
             expr 
         in

         (* Abstract expression under pre to a fresh variable *)
         let expr'', abstractions'' = 

           List.fold_left
             (fun 
               (accum, ({ mk_new_state_var; new_vars } as abstractions)) 
               (index, expr) -> 
               let expr', new_vars' = 
                 E.mk_pre (mk_new_state_var false) new_vars expr 
               in
               (((index, expr') :: accum), 
                { abstractions with new_vars = new_vars' }))
             (result, abstractions')
             expr'

         in

         (* Add expression to result *)
         eval_ast_expr' 
           context 
           abstractions''
           expr'' 
           tl

       with E.Type_mismatch ->

         fail_at_position pos "Type mismatch for expressions")


    (* Followed by operator *)
    | A.Fby (pos, _, _, _) :: tl -> 

      fail_at_position pos "Fby operator not implemented" 


    (* Arrow temporal operator *)
    | A.Arrow (pos, expr1, expr2) :: tl -> 

      eval_binary_ast_expr E.mk_arrow expr1 expr2 pos tl


    (* Node call *)
    | A.Call (pos, ident, args) :: tl -> 

      eval_node_call 
        context 
        abstractions
        pos
        E.t_true
        ident
        args
        []
        result
        tl

    (* Node call to a parametric node *)
    | A.CallParam (pos, _, _, _) :: tl -> 

      fail_at_position pos "Parametric nodes not supported" 



(* Apply operation to expression component-wise *)
and unary_apply_to 
    context 
    abstractions
    mk 
    expr 
    pos
    accum = 

  try 

    (* Evaluate expression *)
    let expr', abstractions' = 
      eval_ast_expr' 
        context 
        abstractions
        expr 
    in

    (* Expression evaluates to indexed expression (is sorted by
       indexes), add in reverse order to the stack *)
    (List.fold_left
       (fun a (j, e) -> (j, mk e) :: a)
       accum
       expr',
     abstractions')

  with E.Type_mismatch ->

    fail_at_position pos "Type mismatch for expressions"


(* Apply operation to expressions component-wise *)
and binary_apply_to 
    context 
    abstractions
    mk 
    expr1 
    expr2 
    pos
    accum = 

  (* Evaluate first expression *)
  let expr1', abstractions' = 
    eval_ast_expr 
      context 
      abstractions
      expr1 
  in

  (* Evaluate second expression *)
  let expr2', abstractions' = 
    eval_ast_expr 
      context 
      abstractions'
      expr2 
  in

  try 
=======
             (* Push field index to indexes in expression and add to
                 accumulator trie *)
             (IdxTrie.fold
                (fun j e t -> 
                   IdxTrie.add (I.push_ident_index_to_index i j) e t)
                expr'
                accum), 
             abstractions')
          (IdxTrie.empty, abstractions)
          expr_list
>>>>>>> aa4b3cd7

      in

      (* Keys in type and keys in expression must be identical *)
      if IdxTrie.keys res = IdxTrie.keys record_indexes then

        (res, abstractions')

      else

        fail_at_position
          pos
          (Format.asprintf 
             "Type mismatch in record of type %a" 
             (I.pp_print_ident false) record_type)

<<<<<<< HEAD

(* Evaluate expression *)
and eval_ast_expr 
    abstractions
    index_types
    index_contexts
    index_ast_expr = 

  (* FIXME: call with
     (I.LustreIndexMap.singleton I.empty_index ast_expr)
     from parse_node_equation etc. *)

  (* Evaluate expression *)
  let index_expr_map, abstractions' = 
    LustreIndexMap.fold
      (eval_ast_expr' 
         abstractions
         index_types
         index_contexts)
      index_ast_expr
      LustreIndexMap.empty
  in

  (* Convert map to association list *)
  let indexed_exprs =
    List.rev
      (I.LustreIndexMap.fold
         (fun index expr accum -> (index, expr) :: accum)
         index_expr_map
         [])
  in

  (* Return result and abstractions *)
  (indexed_exprs, abstractions')

(*

(*
  Format.printf 
    "@[<hv>%a@ %a@]@."
    A.pp_print_expr ast_expr
    (pp_print_list 
       (fun ppf (i, e) ->
          Format.fprintf
            ppf
            "@[<hv>%a: %a@]"
            (I.pp_print_index false) i
            (E.pp_print_lustre_expr false) e)
       ",@ ")
    (List.rev expr');
*)
  (* Assertion to ensure list is sorted by indexes *)
  (match List.rev expr' with 
    | (h, _) :: tl -> 
      ignore 
        (List.fold_left 
           (fun a (i, _) -> assert ((I.compare_index i a) > 0); i)
           h
           tl)
    | _ -> ());

  (* Expression must be sorted by their indexes *)
  (List.rev expr', abstractions')
*)


and eval_node_call
    ({ nodes } as context)
    ({ mk_new_state_var; 
       mk_new_oracle; 
       mk_new_observer_state_var } as abstractions)
    pos
    cond
    ident
    args
    defaults
    result
    tl = 
=======

    (* Condact, a node with an activation condition *)
    | A.Condact (pos, cond, ident, args, defaults) -> 

      (* Evaluate initial values as list of expressions *)
      let defaults', abstractions' = 
        eval_ast_expr
          abstractions
          context 
          (A.ExprList (pos, defaults))
      in
>>>>>>> aa4b3cd7

      (* Evaluate activation condition *)
      let cond', abstractions' = 

        bool_expr_of_ast_expr
          context 
          abstractions' 
          pos
          cond

      in

      let cond'', abstractions'' = 

        if 

          (* Input must not contain variable at previous state *)
          E.has_pre_var cond'

        then

          (* New variable for abstraction, not a constant *)
          let state_var = mk_new_state_var false cond'.E.expr_type in

          E.set_state_var_source state_var E.Abstract;

          (* Add definition of variable *)
          let abstractions'' =
            { abstractions' with
                new_vars = (state_var, cond') :: abstractions'.new_vars }
          in

          (* Use abstracted variable as input parameter *)
          (E.mk_var state_var E.base_clock, 
           abstractions'')

        else

          (* Add expression as input *)
          (cond', abstractions')

      in

      (* pos ident cond args defaults *)

<<<<<<< HEAD
    { N.inputs = node_inputs; 
      N.oracles = node_oracles;
      N.outputs = node_outputs; 
      N.observers = node_observers;
      N.props = node_props } = 

    try 
=======
      eval_node_call 
        pos
        ident
        cond''
        args
        defaults'
>>>>>>> aa4b3cd7

    (* Node call *)
    | A.Call (pos, ident, args) -> 

      eval_node_call 
        pos
        ident
        E.t_true
        args
        IdxTrie.empty

    (* Boolean at-most-one constaint  *)
    | A.OneHot (pos, _) -> 

      fail_at_position pos "One-hot expression not supported"

<<<<<<< HEAD
  debug lustreSimplify
      "@[<hv>Node call at %a: observers @[<hv>%a@]@]"
      A.pp_print_position pos
      (pp_print_list StateVar.pp_print_state_var ",@ ")
      node_observers
  in
=======
    (* Array slice [A[i..j,k..l]] *)
    | A.ArraySlice (pos, _, _) -> 
>>>>>>> aa4b3cd7

      fail_at_position
        pos
        "Array slices not implemented"

    (* Concatenation of arrays [A|B] *)
    | A.ArrayConcat (pos, _, _) -> 

      fail_at_position pos "Array concatenation not implemented"


    (* With operator for recursive node calls *)
    | A.With (pos, _, _, _) -> 

      fail_at_position pos "Recursive nodes not supported"


    (* Followed by operator *)
    | A.Fby (pos, _, _, _) -> 

      fail_at_position pos "Fby operator not implemented" 


    (* Interpolation to base clock *)
    | A.Current (pos, A.When (_, _, _)) -> 

      fail_at_position pos "Current expression not supported"


    (* Projection on clock *)
    | A.When (pos, _, _) -> 

      fail_at_position 
        pos
        "When expression must be the argument of a current operator"


    (* Interpolation to base clock *)
    | A.Current (pos, _) -> 

      fail_at_position 
        pos
        "Current operator must have a when expression as argument"


    (* Node call to a parametric node *)
    | A.CallParam (pos, _, _, _) -> 

      fail_at_position pos "Parametric nodes not supported" 

(*

(* Evaluate expression *)
and eval_ast_expr 
    abstractions
    index_types
    index_contexts
    index_ast_expr = 

  (* FIXME: call with
     (I.LustreIndexMap.singleton I.empty_index ast_expr)
     from parse_node_equation etc. *)

  (* Evaluate expression *)
  let index_expr_map, abstractions' = 
    eval_ast_expr 
      abstractions
      index_types
      index_contexts)
      index_ast_expr
      LustreIndexMap.empty
  in

  (* Convert map to association list *)
  let indexed_exprs =
    List.rev
      (I.LustreIndexMap.fold
         (fun index expr accum -> (index, expr) :: accum)
         index_expr_map
         [])
  in

  (* Return result and abstractions *)
  (indexed_exprs, abstractions')

*)

(* Evaluate expression to an integer constant *)
and int_const_of_ast_expr context pos expr = 

  match

    (* Evaluate expression to trie *)
    eval_ast_expr 
      (void_abstraction_context pos)
      context
      expr
    |> fst 
    |> IdxTrie.bindings

  with

    (* Expression must evaluate to a singleton list of an integer
       expression without index and without new definitions *)
    | [ index, { E.expr_init = ei; 
                  E.expr_step = es } ]
      when 
        index = I.empty_index && 
        let ei' = (ei :> Term.t) in let es' = (es :> Term.t) in 
        Term.equal ei' es' -> 
      
      (* Get term for initial value of expression, is equal to step *)
      let ti = E.base_term_of_expr E.base_offset ei in

      (if Term.is_numeral ti then

         Term.numeral_of_term ti

       else

          fail_at_position pos "Expression must be an integer")

    (* Expression is not a constant integer *)
    | _ ->       

      fail_at_position pos "Expression must be constant"


(* Evaluate expression to an integer constant *)
and bool_expr_of_ast_expr
    context 
    abstractions
    pos
    ast_expr = 

  (* Evaluate expression *)
  let expr', abstractions' = 

    (* Evaluate expression to trie *)
    eval_ast_expr 
      abstractions
      context 
      ast_expr 

  in

  (* Check evaluated expression *)
  (match IdxTrie.bindings expr' with 

    (* Boolean expression without indexes *)
    | [ index, 
        ({ E.expr_init; 
           E.expr_step; 
           E.expr_type = t } as expr) ] when 
        index = I.empty_index && Type.equal_types t Type.t_bool -> 

      expr, abstractions'

    (* Expression is not Boolean or is indexed *)
    | _ -> 

      fail_at_position pos "Expression is not of Boolean type") 
  
(*
(* Return true if expression is Boolean without indexes *)
let is_bool_expr = function

  | [ index, 
      ({ E.expr_type = t }) ] when 
      index = I.empty_index && Type.equal_types t Type.t_bool -> true

  | _ -> false
  *)  


(* Replace unguarded pres in expression with oracle constants and
   return extened abstraction *)
let close_ast_expr pos (expr, abstractions) = 
  
  (* Replace unguarded pres in expression with oracle constants *)
  let expr', oracles' =
    E.oracles_for_unguarded_pres
      pos
      abstractions.mk_new_oracle_for_state_var
      warn_at_position
      abstractions.new_oracles
      expr
  in
  
  (* Add oracle constants to abstraction *)
  let abstractions' = 
    { abstractions with new_oracles = oracles' } 
  in
  
  (* Return expression and modified abstraction *)
  (expr', abstractions') 
   

let close_indexed_ast_expr pos (expr, abstractions) = 
      
  (* Replace unguarded pres with oracle constants *)
  let expr', abstractions' = 
    List.fold_right 

      (fun (index, expr) (accum, abstractions) -> 

         let expr', abstractions' = 
           close_ast_expr pos (expr, abstractions) 
         in

         (* Return expression and modified abstraction *)
         ((index, expr') :: accum, abstractions'))

      expr
      ([], abstractions)
  in

  (expr', abstractions')


(* ******************************************************************** *)
(* Type declarations                                                    *)
(* ******************************************************************** *)

(* Evalute a parsed type expression to a trie of types of indexes *)
let rec eval_ast_type ({ type_of_ident } as context) = function

  (* Basic type bool, add to empty trie with empty index *)
  | A.Bool pos -> IdxTrie.add I.empty_index Type.t_bool IdxTrie.empty 


  (* Basic type integer, add to empty trie with empty index *)
  | A.Int pos -> IdxTrie.add I.empty_index Type.t_int IdxTrie.empty 


  (* Basic type real, add to empty trie with empty index *)
  | A.Real pos -> IdxTrie.add I.empty_index Type.t_real IdxTrie.empty 


  (* Integer range type, constructed from evaluated expressions for
     bounds, and add to empty trie with empty index needs *)
  | A.IntRange (pos, lbound, ubound) -> 

    (* Evaluate expressions for bounds to constants *)
    let const_lbound, const_ubound = 
      (int_const_of_ast_expr context pos lbound, 
       int_const_of_ast_expr context pos ubound) 
    in

    (* Ass to empty trie with empty index *)
    IdxTrie.add 
      I.empty_index
      (Type.mk_int_range const_lbound const_ubound)
      IdxTrie.empty 


  (* Enum type needs to be constructed *)
  | A.EnumType (pos, enum_elements) -> 

    fail_at_position pos "Enum types not supported" 


  (* User-defined type, look up type in defined types, return subtrie
     of starting with possibly indexed identifier *)
  | A.UserType (pos, ident) -> 

    (try 

       (* Find subtrie of types starting with identifier *)
       ITrie.find_prefix ident type_of_ident 

     with Not_found -> 

       fail_at_position 
         pos
         (Format.asprintf 
            "Type %a is not declared" 
            (I.pp_print_ident false) ident))


  (* Record type, return trie of indexes in record *)
  | A.RecordType (pos, record_fields) -> 

    (* Take all record fields *)
    List.fold_left

      (* Each index has a separate type *)
      (fun a (i, t) -> 

         (* Take all indexes and their defined types *)
         IdxTrie.fold

           (fun j t a -> 

              (* Add index of record field to index of type and add to
                 trie *)
              IdxTrie.add
                (I.push_index_to_index (I.index_of_ident i) j)
                t 
                a)

           (* Evaluate type expression for field to a trie *)
           (eval_ast_type context t)

           (* Add to trie in accumulator *)
           a)

      (* Start with empty trie *)
      IdxTrie.empty
      
      record_fields

  (* Tuple type, return trie of indexes in tuple fields *)
  | A.TupleType (pos, tuple_fields) -> 

    snd

      (* Take all tuple fields in order *)
      (List.fold_left

         (* Count up index of field, each field has a separate type *)
         (fun (i, a) t -> 
            
            (* Increment counter for field index *)
            (Numeral.succ i,

             (* Take all indexes and their defined types *)
             IdxTrie.fold 

               (fun j t a -> 
                  
                  (* Add index of tuple field to index of type and add
                     to trie *)
                  IdxTrie.add
                    (I.push_index_to_index (I.mk_int_index i) j)
                    t 
                    a)

               (* Evaluate type expression for field to a map of index
                  to type *)
               (eval_ast_type context t)

               (* Add to trie in accumulator *)
               a))

         (* Start with field index zero and empty trie *)
         (Numeral.zero, IdxTrie.empty)

         tuple_fields)


  (* Array type, return trie of indexes in tuple fields *)
  | A.ArrayType (pos, (type_expr, size_expr)) -> 

    (* Evaluate size of array to a constant integer *)
    let array_size = int_const_of_ast_expr context pos size_expr in

    (* Evaluate type expression for elements*)
    let element_type = eval_ast_type context type_expr in

    (* Array size must must be at least one *)
    if Numeral.(array_size <= zero) then 

      fail_at_position 
        pos
        (Format.asprintf 
           "Expression %a must be positive as array size" 
           A.pp_print_expr size_expr);

    (* Iterate indexes from bound to zero *)
    let rec aux a = function
      
      (* Return accumulator below zero *)
      | i when Numeral.(i < zero) -> a

      | i -> 

        aux

          (* Take all indexes and their defined types *)
          (IdxTrie.fold 
             
             (fun j t a -> 

                (* Add index of array field to index of type and add
                   to trie *)
                IdxTrie.add
                  (I.push_index_to_index (I.mk_int_index i) j)
                  t
                  a)

             (* All elements are of the same type *)
             element_type

             (* Add to trie in accumulator *)
             a)
          
          (* Count down index *)
          (Numeral.pred i)

    in

    (* Add indexes of array fields to empty trie *)
    aux IdxTrie.empty array_size
    

(* Return true if type [t] has been declared in the context *)
let type_in_context { type_of_ident } t = 

  (* Check if [t] is declared *)
  (ITrie.mem t type_of_ident) 


(* Return true if identifier [i] has been declared, raise an
   exception if the identifier is reserved. *)
let ident_in_context { expr_of_ident } i = 

  if 

    (* Identifier must not be reserved *)
    I.ident_is_reserved i

  then
    
    raise 
      (Invalid_argument 
         (Format.asprintf 
            "Identifier %a is reserved internal use" 
            (I.pp_print_ident false) i))

  else

    (* In type context or a nested identifier *)
    (ITrie.mem i expr_of_ident) 



(* Add type declaration for an alias type to a context *)
let add_alias_type_decl 
    ({ type_of_ident } as context) 
    pos
    ident
    ident_type =

  (* Add all indexes of type to identifier and add to trie *)
  let type_of_ident' = 
    IdxTrie.fold
      (fun i t a -> ITrie.add (I.push_index i ident) t a)
      (eval_ast_type context ident_type)
      type_of_ident
  in

  (* Add association of type identifier with indexes to types *)
  { context with type_of_ident = type_of_ident'  }


(* ******************************************************************** *)
(* Constant declarations                                                *)
(* ******************************************************************** *)


(* Add a typed or untyped constant declaration to the context *)
let add_typed_const_decl
    ident 
    ({ type_of_ident; expr_of_ident } as context) 
    pos
    expr 
    type_expr =

  try 

    (* Evaluate expression, must not generate new abstractions from
       node calls *)
    let expr_val, abstractions = 
      eval_ast_expr 
        (void_abstraction_context pos)
        context 
        expr 
    in

    (match type_expr with 

      (* No type given *)
      | None -> ()

      (* Check if type of expression matches given type *)
      | Some t -> 

        (* Evaluate type expression *)
        let type_expr' = eval_ast_type context t in 

        (* Check if type of expression is a subtype of the defined
           type at each index *)
        IdxTrie.iter2
          (fun _ def_type { E.expr_type } ->
             if not (Type.check_type expr_type def_type) then
               raise E.Type_mismatch)
          type_expr'
          expr_val);

    (* Add expressions for indexes of identifier to trie *)
    let expr_of_ident' = 
      IdxTrie.fold
        (fun i e a -> ITrie.add (I.push_index i ident) e a)
        expr_val
        expr_of_ident
    in

    { context with expr_of_ident = expr_of_ident' }


  (* Type mismatch if sets indexes are not equal *)
  with Invalid_argument _ | E.Type_mismatch ->

    fail_at_position pos "Type mismatch for expressions"


(* Add declaration of constant to context *)
let add_const_decl context = function 

  (* Free constant *)
  | A.FreeConst (pos, ident, _) -> 

    fail_at_position pos "Free constants not supported"


  (* Constant without type *)
  | A.UntypedConst (pos, ident, expr) -> 
    add_typed_const_decl ident context pos expr None

  (* Constant with given type *)
  | A.TypedConst (pos, ident, expr, type_expr) -> 
    add_typed_const_decl ident context pos expr (Some type_expr)
  

(* ******************************************************************** *)
(* Node declarations                                                    *)
(* ******************************************************************** *)


(* Add declaration of an identifier to trie and to context *)
let add_node_decl_to_trie
    ({ expr_of_ident } as context)
    state_var_trie
    state_var_source
    scope
    ident
    is_const
    is_input
    ast_type =

  (* Evaluate type expression *)
  let ident_types = eval_ast_type context ast_type in

  (* Create state variable, add as expression with index to map of
     identifiers and as state variable to node inputs *)
  let expr_of_ident', state_var_trie' = 

    IdxTrie.fold

      (fun index t (expr_of_ident, state_var_trie) ->
         
         (* Add index to identifier *)
         let ident' = I.push_back_index index ident in

         (* Add index to highest index of inputs *)
         let index' = 
           I.push_back_index_to_index
             (next_top_index_of_idx_trie state_var_trie) 
             index
         in

         (* Create state variable as input and contant *)
         let state_var = 
           E.mk_state_var_of_ident
             is_input
             is_const
             scope
             ident' 
             t
         in

         (* State variable is an input *)
         E.set_state_var_source state_var state_var_source;

         (* Add expression to trie of identifier *)
         (ITrie.add ident' (E.mk_var state_var E.base_clock) expr_of_ident,

          (* Add state variable to trie of inputs *)
          IdxTrie.add index' state_var state_var_trie))
      
      ident_types
      (expr_of_ident, state_var_trie)

  in
  
  ({ context with expr_of_ident = expr_of_ident' }, 
   state_var_trie')
     

(* Add declaration of an identifier to list and to context *)
let add_node_decl_to_list
    ({ expr_of_ident } as context)
    state_var_list
    state_var_source
    scope
    ident
    is_const
    is_input
    ast_type =

  (* Evaluate type expression *)
  let ident_types = eval_ast_type context ast_type in

  (* Create state variable, add as expression with index to map of
     identifiers and as state variable to node inputs *)
  let expr_of_ident', state_var_list' = 

    IdxTrie.fold

      (fun index t (expr_of_ident, state_var_list) ->
         
         (* Add index to identifier *)
         let ident' = I.push_back_index index ident in

         (* Create state variable as input and contant *)
         let state_var = 
           E.mk_state_var_of_ident
             is_input
             is_const
             scope
             ident' 
             t
         in

         (* State variable is an input *)
         E.set_state_var_source state_var state_var_source;

         (* Add expression to trie of identifier *)
         (ITrie.add ident' (E.mk_var state_var E.base_clock) expr_of_ident,

          (* Add state variable to list *)
          state_var :: state_var_list))
      
      ident_types
      (expr_of_ident, state_var_list)

  in
  
  ({ context with expr_of_ident = expr_of_ident' }, 
   state_var_list')
     

(* Add declaration of a node input to contexts *)
let add_node_input_decl
    context
    ({ N.inputs = node_inputs; N.name = node_ident } as node)
    pos
    ident
    is_const
    ast_type =

  (* Node name is scope for naming of variables *)
  let scope = I.index_of_ident node_ident in 

  (* Add declaration of input to trie and context *)
  let context', node_inputs' = 
    add_node_decl_to_trie
      context
      node_inputs
      E.Input
      scope
      ident
      is_const
      true
      ast_type
  in

  (* Return context and node with declaration *)
  (context', { node with N.inputs = node_inputs' })
     

(* Add declaration of a node input to contexts *)
let add_node_output_decl
    context
    ({ N.outputs = node_outputs; N.name = node_ident } as node)
    pos
    ident
    ast_type =

  (* Node name is scope for naming of variables *)
  let scope = I.index_of_ident node_ident in 

  (* Add declaration of output to trie and context *)
  let context', node_outputs' = 
    add_node_decl_to_trie
      context
      node_outputs
      E.Output
      scope
      ident
      false
      false
      ast_type
  in

  (* Return context and node with declaration *)
  (context', { node with N.outputs = node_outputs' })


(* Add declaration of a node local variable to contexts *)
let add_node_var_decl
    context
    ({ N.name = node_ident; N.locals = node_locals } as node)
    pos
    ident
    ast_type =
     
  (* Node name is scope for naming of variables *)
  let scope = I.index_of_ident node_ident in 

  (* Add declaration of local variable to list and context *)
  let context', node_locals' = 
    add_node_decl_to_list
      context
      node_locals
      (if A.is_dummy_pos pos then E.Abstract else E.Local)
      scope
      ident
      false
      false
      ast_type
  in

  (* Return context and node with declaration *)
  (context', { node with N.locals = node_locals' })

    
(* Add declaration of an oracle input to contexts *)
let add_node_oracle_decl
    context
    ({ N.name = node_ident; N.oracles = node_oracles } as node)
    pos
    ident
    ast_type =
     
  (* Node name is scope for naming of variables *)
  let scope = I.index_of_ident node_ident in 

  (* Add declaration of oracle to list and context *)
  let context', node_oracles' = 
    add_node_decl_to_list
      context
      node_oracles
      E.Oracle
      scope
      ident
      true
      true
      ast_type
  in

  (* Return context and node with declaration *)
  (context', { node with N.oracles = node_oracles' })


(* Add declaration of an observer output to contexts *)
let add_node_observer_decl
    ident
    (({ expr_of_ident } as context), 
     ({ N.observers = node_observers; 
        N.name = node_ident } as node))
    state_var =

  (* Node name is scope for naming of variables *)
  let scope = I.index_of_ident node_ident in 

  (* Type of observer *)
  let state_var_type = StateVar.type_of_state_var state_var in

  (* Create state variable as constant and input *)
  let state_var' =
    E.mk_state_var_of_ident
      false
      false
      scope
      ident
      state_var_type
  in
  
  (* State variable is an oracle input variable *)
  E.set_state_var_source state_var E.Observer;

  (* Add expression to trie of identifier *)
  let expr_of_ident' = 
    ITrie.add ident (E.mk_var state_var E.base_clock) expr_of_ident 
  in

  (* Add state variable to observers *)
  let node_observers' = state_var :: node_observers in

  ({ context with expr_of_ident = expr_of_ident' }, 
   { node with N.observers = node_observers' })


(* Add all node inputs to contexts *)
let rec parse_node_inputs context node = function

  (* All inputs parsed, return in original order *)
  | [] -> (context, node)

  (* Identifier must not be declared *)
  | (pos, ident, _, _, _) :: _ when 

      (try 
         ident_in_context context ident 
       with Invalid_argument e -> 
         fail_at_position pos e) -> 

    fail_at_position 
      pos
      (Format.asprintf 
         "Node input %a already declared" 
         (I.pp_print_ident false) ident)

  (* Input on the base clock *)
  | (pos, ident, var_type, A.ClockTrue, is_const) :: tl -> 

    (* Add declaration of possibly indexed type to contexts *)
    let context', node' = 
      add_node_input_decl
        context
        node
        pos
        ident
        is_const
        var_type
    in

    (* Continue with following inputs *)
    parse_node_inputs context' node' tl

  | (pos, _, _, _, _) :: _ -> 

    fail_at_position pos "Clocked node inputs not supported"


(* Add all node outputs to contexts *)
let rec parse_node_outputs context node = function

  (* All outputs parsed, return in original order *)
  | [] -> (context, node)

  (* Identifier must not be declared *)
  | (pos, ident, _, _) :: _ when       
      
      (try 
         ident_in_context context ident 
       with Invalid_argument e -> 
         fail_at_position pos e) -> 
    
    fail_at_position 
      pos
      (Format.asprintf 
         "Node output %a already declared" 
         (I.pp_print_ident false) ident)

  (* Output on the base clock *)
  | (pos, ident, var_type, A.ClockTrue) :: tl -> 

    (* Add declaration of possibly indexed type to contexts *)
    let context', node' = 
      add_node_output_decl
        context
        node
        pos
        ident
        var_type
    in

    (* Continue with following outputs *)
    parse_node_outputs context' node' tl

  | (pos, _, _, _) :: _ -> 

    fail_at_position pos "Clocked node outputs not supported" 


(* Add all node local declarations to contexts *)
let rec parse_node_locals context node = function

  (* All local declarations parsed, order does not matter *)
  | [] -> (context, node)


  (* Identifier must not be declared *)
  | A.NodeVarDecl (pos, (_, ident, _, _)) :: _ 
  | A.NodeConstDecl (pos, A.FreeConst (_, ident, _)) :: _
  | A.NodeConstDecl (pos, A.UntypedConst (_, ident, _)) :: _
  | A.NodeConstDecl (pos, A.TypedConst (_, ident, _, _)) :: _ when 

      (try 
         ident_in_context context ident 
       with Invalid_argument e -> 
         fail_at_position pos e) -> 
    
    fail_at_position 
      pos
      (Format.asprintf 
         "Node local variable or constant %a already declared" 
         (I.pp_print_ident false) ident)


  (* Local variable on the base clock *)
  | A.NodeVarDecl (pos, (_, ident, var_type, A.ClockTrue)) :: tl -> 

    (* Add declaration of possibly indexed type to contexts *)
    let context', node' = 
      add_node_var_decl
        context
        node
        pos
        ident
        var_type
    in
    
    (* Continue with following outputs *)
    parse_node_locals 
      context'
      node'
      tl

  (* Local variable not on the base clock *)
  |  A.NodeVarDecl (pos, (_, ident, _, _)) :: _ -> 

    fail_at_position 
      pos 
      (Format.asprintf 
         "Clocked node local variables not supported for %a" 
         (I.pp_print_ident false) ident)


  (* Local constant *)
  | A.NodeConstDecl (pos, const_decl) :: tl -> 

    (* Add declaration of constant to context *)
    let context' = add_const_decl context const_decl in

    (* Continue with following outputs *)
    parse_node_locals context' node tl


(* Add an expression as a property *)
let rec property_to_node 
    context
    node
    ({ mk_new_state_var } as abstractions)
    pos
    expr =

  (* State variable for property and changed environment *)
  let state_var, context', node', abstractions' =

    if 

      (* Property is a state variable at current offset? *)
      E.is_var expr

    then 

      (* State variable of expression *)
      let state_var = E.state_var_of_expr expr in

      (* No abstraction necessary *)
      (state_var, context, node, abstractions)

    else

      (* State variable of abstraction variable *)
      let state_var = mk_new_state_var false Type.t_bool in
      
      (* State variable is a locally abstracted variable *)
      E.set_state_var_source state_var E.Abstract;

      (* Add definition of abstraction variable to node *)
      let context', node', abstractions' = 
        equation_to_node
          context
          node
          abstractions
          A.dummy_pos  
          (state_var, expr)
      in

      (* Property is new state variable *)
      (state_var, context', node', abstractions')
      
  in

  (* Add declatation of variable to observers *)
  let node_observers' = node'.N.observers @ [state_var] in

  (* Remove declaration of variable from locals *)
  let node_locals' = 
    List.filter
      (fun sv -> not (StateVar.equal_state_vars sv state_var))
      node'.N.locals
  in

  (* Remove declaration of variable from outputs *)
  let node_outputs' = 
    IdxTrie.filter
      (fun _ sv -> not (StateVar.equal_state_vars sv state_var))
      node'.N.outputs
  in

  (* Add property to node *)
  (context', 
   { node' with 
       N.props = (state_var :: node'.N.props); 
       N.observers = node_observers';
       N.locals = node_locals';
       N.outputs = node_outputs' },
   abstractions')


(* Add an expression as an assertion *)
and assertion_to_node context node abstractions pos expr = 

  let node' = { node with N.asserts = expr :: node.N.asserts } in

  (context, node', abstractions)


(* Add an expression as a contact clause *)
and requires_to_node context node abstractions pos expr =

  let node' = { node with N.requires = expr :: node.N.requires } in

  (context, node', abstractions)


(* Add an expression as a contact clause *)
and ensures_to_node context node abstractions pos expr =

  let node' = { node with N.ensures = expr :: node.N.ensures } in

  (context, node', abstractions)


(* Add equational definition of a variable *)
and equation_to_node 
    context 
    node 
    abstractions
    pos
    (state_var, ({ E.expr_type } as expr)) = 

  (* Replace unguarded pre with oracle constants *)
  let expr', oracles' = 
    E.oracles_for_unguarded_pres
      pos
      abstractions.mk_new_oracle_for_state_var
      warn_at_position
      abstractions.new_oracles
      expr
  in

  (* Type of state variable defined by expression *)
  let state_var_type = StateVar.type_of_state_var state_var in 

  (* Node with property added if subtyping cannot be inferred *)
  let context', node', abstractions' =

    if 

      (* Type must be a subtype of declared type *)
      Type.check_type expr_type state_var_type 

    then

      (* Nothing to add *)
      context, node, abstractions

    else

      (* Type of expression may not be subtype of declared type *)
      (match state_var_type, expr_type with 

        (* Declared type is integer range, expression is of type
           integer *)
        | t, s 
          when Type.is_int_range t && (Type.is_int s || Type.is_int_range s) -> 

          let (lbound, ubound) = Type.bounds_of_int_range t in

          (* Value of expression is in range of declared type: 
             lbound <= expr and expr <= ubound *)
          let range_expr = 
            (E.mk_and 
               (E.mk_lte (E.mk_int lbound) expr) 
               (E.mk_lte expr (E.mk_int ubound)))
          in

          warn_at_position
            pos
            "Cannot determine correctness of subrange type, \
             adding constraint as property.";

          (* Add property to node *)
          property_to_node 
            context 
            node
            abstractions 
            A.dummy_pos 
            range_expr

        | t, s -> 

          fail_at_position
            pos
            (Format.asprintf 
               "Type mismatch between variable of type %a and expression of type %a"
               (E.pp_print_lustre_type false) state_var_type
               (E.pp_print_lustre_type false) expr_type))

  in

  (* Add oracle constants to abstraction *)
  let abstractions' = 
    { abstractions' with new_oracles = oracles' } 
  in

  (* Add equation and abstractions *)
  (context',
   { node' with N.equations = (state_var, ([], expr')) :: node'.N.equations }, 
   abstractions')


(* Add abstracted variables and node calls to context *)
let abstractions_to_context_and_node 
    context 
    node
    ({ new_vars } as abstractions)
    pos =

  (* Add declaration of variables to context

     Must add variables first, this may generate new abstractions from
     unguarded pres. *)
  let context', node', ({ new_oracles } as abstractions') = 

    List.fold_left 
      (fun (context, node, abstractions) (state_var, expr) -> 

         (* Split scope from name of variable *)
         let (base_ident, index) = 
           I.split_ident (fst (E.ident_of_state_var state_var))
         in

         (* Add variable declaration to context *)
         let context', node' = 
           add_node_var_decl
             context
             node
             A.dummy_pos
             (fst (E.ident_of_state_var state_var))
             (StateVar.type_of_state_var state_var)
         in

         (* Add equation to node *)
         let context', node', abstractions' = 
           equation_to_node context' node' abstractions pos (state_var, expr) 
         in

         (context', node', abstractions'))

      (context, node, abstractions)
      new_vars

  in

  (* Add declaration of oracle inputs to context *)
  let context', node', ({ new_calls } as abstractions') = 

    List.fold_left 
      (fun (context, node, abstractions) (state_var) -> 

         (* Split scope from name of variable *)
         let (base_ident, index) = 
           I.split_ident (fst (E.ident_of_state_var state_var))
         in

         (* Add variable declaration to context and oracle input to node *)
         let context', node' = 
           add_node_oracle_decl 
             base_ident
             (context, node)
             (I.index_of_one_index_list index)
             state_var
         in

         (context', node', abstractions))

      (context', node', abstractions')
      new_oracles

  in

  (* Add declaration of return variables of calls to context

     No need to iterate over observers, they will become observers of
     the calling node *)
  let context', node', ({ new_observers } as abstractions') = 

    List.fold_left
      (fun 
        accum
        ({ N.call_returns = outputs;
           N.call_observers = observers;
           N.call_node_name = node_call_ident } as call) ->

         let context', node', abstractions' = 
           List.fold_left 
             (fun (context, node, abstractions) state_var -> 
                
                (* Split scope from name of variable *)
                let (base_ident, index) = 
                  I.split_ident (fst (E.ident_of_state_var state_var))
                in
                
                (* Add variable declaration to context *)
                let context', node' = 

                  if 

                    (* Variable is already declared as output or
                       local? *)
                    (List.exists 
                       (fun (sv, _) -> 
                          StateVar.equal_state_vars sv state_var)
                       node.N.outputs)

                    || (List.exists 
                          (fun (sv, _) -> 
                             StateVar.equal_state_vars sv state_var)
                          node.N.locals)

                  then

                    (* Return context and node unchanged *)
                    (context, node)

                  else

                    (* Add new local variable to node *)
                    add_node_var_decl 
                      base_ident
                      A.dummy_pos
                      (context, node)
                      (I.index_of_one_index_list index)
                      (StateVar.type_of_state_var state_var)

                in

                context', node', abstractions)
             accum
             outputs
         in 
 
         (context', 
          { node' with N.calls = call :: node'.N.calls }, 
          abstractions'))

      (context', node', abstractions')
      new_calls

  in

  (* Add declaration of observer outputs to context *)
  let context', node', abstractions' = 

    List.fold_left 
      (fun (context, node, abstractions) (state_var) -> 

         (* Split scope from name of variable *)
         let (base_ident, index) = 
           I.split_ident (fst (E.ident_of_state_var state_var))
         in

         (* Add variable declaration to context and oracle input to node *)
         let context', node' = 
           add_node_observer_decl 
             base_ident
             (context, node)
             (I.index_of_one_index_list index)
             state_var
         in

         (context', node', abstractions))

      (context', node', abstractions')
      new_observers

  in

  context', node', abstractions' 


(* Parse a statement (equation, assert or annotation) in a node *)
let rec parse_node_equations 
    context 
    empty_abstractions 
    ({ N.name = node_ident } as node ) = 

  function

    (* No more statements *)
    | [] -> node 

    (* Assertion *)
    | A.Assert (pos, ast_expr) :: tl -> 

      (* Evaluate Boolean expression and guard all pre operators *)
      let expr', abstractions = 
        close_ast_expr
          pos
          (bool_expr_of_ast_expr 
             context 
             empty_abstractions
             pos
             ast_expr)
      in

      (* Add assertion to node *)
      let context', node', abstractions' = 
        assertion_to_node context node abstractions pos expr'
      in

      (* Add new definitions to context *)
      let context', node', abstractions' = 
        abstractions_to_context_and_node context' node' abstractions' pos
      in

      (* Continue with next node statements *)
      parse_node_equations 
        context'
        empty_abstractions
        node' 
        tl

    (* Property annotation *)
    | A.AnnotProperty (pos, ast_expr) :: tl -> 

      (* Evaluate Boolean expression and guard all pre operators *)
      let expr', abstractions = 
        close_ast_expr
          pos
          (bool_expr_of_ast_expr 
             context 
             empty_abstractions
             pos
             ast_expr)
      in

      (* Add assertion to node *)
      let context', node', abstractions' = 
        property_to_node context node abstractions pos expr'
      in

      (* Add new definitions to context *)
      let context', node', abstractions' = 
        abstractions_to_context_and_node context' node' abstractions' pos
      in

      (* Continue with next node statements *)
      parse_node_equations 
        context'
        empty_abstractions
        node' 
        tl


    (* Equations with possibly more than one variable on the left-hand side

       The expression is without node calls, those have been
       abstracted *)
    | A.Equation (pos, struct_items, ast_expr) :: tl -> 

      debug lustreSimplify
          "parse_node_equation %a"
          A.pp_print_node_equation (A.Equation (pos, struct_items, ast_expr))
      in

      (* State variables and types of their assigned expressions *)
      let eq_types, context' = 
        List.fold_left
          (function (accum, context) -> function

             (* Left-hand side is a single identifier *)
             | A.SingleIdent (pos, ident) -> 

               (* Find identifier of left-hand side in outputs *)
               let accum' =
                 List.fold_left
                   (fun a (v, _) -> 
                      try 
                        (ignore 
                           (I.get_suffix
                              ident
                              (fst (E.ident_of_state_var v))); 
                         v) :: a
                      with Not_found ->
                        a)
                   accum
                   node.N.outputs
               in

               (* Identifier not found in outputs *)
               if accum' = accum then

                 (* Find identifier of left-hand side in local variables *)
                 let accum'' = 
                   List.fold_left
                     (fun a (v, _) -> 
                        try 
                          (ignore 
                             (I.get_suffix
                                ident
                                (fst (E.ident_of_state_var v)));
                           (* Format.printf
                              "found in locals %a@." 
                              StateVar.pp_print_state_var v; *)
                           v) :: a
                        with Not_found ->
                          a)
                     accum
                     node.N.locals
                 in

                 (* Identifier not found in outputs and local variables *)
                 if accum'' = accum' then 

                   fail_at_position 
                     pos 
                     "Assignment to neither output nor local variable" 

                 else

                   (* Return *)
                   accum'', context

               else

                 (* Return *)
                 accum', context

             (* TODO: Recursive assignments to indexed variables 

                Need to add to scope of expression per definition
                from variable on the left-hand side

                For possibly recursive definitions use define-fun
                to either unroll definitions or quantify. *)
             | A.IndexedIdent (pos, ident, index) -> 

               (* Find identifier of left-hand side in outputs *)
               let accum' =
                 List.fold_left
                   (fun a (v, _) -> 
                      try 
                        (ignore 
                           (I.get_suffix
                              ident
                              (fst (E.ident_of_state_var v))); 
                         v) :: a
                      with Not_found ->
                        a)
                   accum
                   node.N.outputs
               in

               (* Identifier not found in outputs *)
               if accum' = accum then

                 (* Find identifier of left-hand side in local variables *)
                 let accum'' = 
                   List.fold_left
                     (fun a (v, _) -> 
                        try 
                          (ignore 
                             (I.get_suffix
                                ident
                                (fst (E.ident_of_state_var v)));
                           (* Format.printf
                              "found in locals %a@." 
                              StateVar.pp_print_state_var v; *)
                           v) :: a
                        with Not_found ->
                          a)
                     accum
                     node.N.locals
                 in

                 (* Identifier not found in outputs and local variables *)
                 if accum'' = accum' then 

                   fail_at_position 
                     pos 
                     "Assignment to neither output nor local variable" 

                 else

                   (* Return *)
                   accum'', context

               else

                 (* Return *)
                 accum', context

             (* TODO: Structural assignments *)
             | _ -> 
               fail_at_position
                 pos
                 "Structural assignments not supported")

          ([], context)
          struct_items
      in

      let eq_types = List.rev eq_types in

      (* Evaluate expression and guard all pre operators *)
      let expr', abstractions = 
        close_indexed_ast_expr
          pos
          (eval_ast_expr 
             context' 
             empty_abstractions
             ast_expr)

      in

      debug lustreSimplify
          "@{<hv>expr' is @[<v>%a@]@]"
          (pp_print_list 
             (fun ppf (i, e) -> 
                Format.fprintf ppf "%a: %a" 
                  (I.pp_print_index false) i
                  (E.pp_print_lustre_expr false) e)
             "@,")
          expr'
      in

      debug lustreSimplify
          "@[<v>abstractions:@,%a@]"
          pp_print_abstraction_context abstractions
      in

      (* Add all equations to node *)
      let context', node', abstractions' = 

        try 

          List.fold_right2

            (fun state_var (_, expr) (context, node, abstractions) -> 

               (* Do not check for matching indexes here, the best thing
                  possible is to compare suffixes, but it is not obvious, where
                  to start suffix at *)
               let eq = (state_var, expr) in

               (* Add assertion to node *)
               equation_to_node context node abstractions pos eq)

            eq_types
            expr'

            (* Do not use context' here, the scope is only extended
               for this one equation *)
            (context, node, abstractions)

        with Invalid_argument "List.fold_right2" -> 

          fail_at_position 
            pos
            "Type mismatch in equation"

      in

      (* Add abstractions to context and node *)
      let context', node', abstractions' =
        abstractions_to_context_and_node 
          context' 
          node' 
          abstractions' 
          pos
      in

      (* Continue *)
      parse_node_equations 
        context'
        empty_abstractions
        node'
        tl


    (* Annotation for main node *)
    | A.AnnotMain :: tl -> 

      parse_node_equations 
        context 
        empty_abstractions
        { node with N.is_main = true }
        tl


(* Parse a contract annotation of a node *)
let rec parse_node_contract 
    context 
    empty_abstractions
    ({ N.name = node_ident } as node) = 

  function

    (* No more contract clauses *)
    | [] -> node 


    (* Assumption *)
    | A.Requires (pos, expr) :: tl -> 

      (* Evaluate Boolean expression and guard all pre operators *)
      let expr', abstractions = 
        close_ast_expr
          pos
          (bool_expr_of_ast_expr 
             context 
             empty_abstractions
             pos
             expr)
      in

      (* Add assertion to node *)
      let context', node', abstractions' = 
        requires_to_node context node abstractions pos expr'
      in
      
      (* Add new definitions to context *)
      let context', node', abstractions' = 
        abstractions_to_context_and_node context' node' abstractions' pos
      in

      (* Continue with next contract clauses *)
      parse_node_contract 
        context' 
        empty_abstractions
        node'
        tl


    (* Guarantee *)
    | A.Ensures (pos, expr) :: tl -> 

      (* Evaluate Boolean expression and guard all pre operators *)
      let expr', abstractions = 
        close_ast_expr
          pos
          (bool_expr_of_ast_expr 
             context 
             empty_abstractions
             pos
             expr)
      in

      (* Add assertion to node *)
      let context', node', abstractions' = 
        ensures_to_node context node abstractions pos expr'
      in
      
      (* Add new definitions to context *)
      let context', node', abstractions' = 
        abstractions_to_context_and_node context' node' abstractions' pos
      in

      (* Continue with next contract clauses *)
      parse_node_contract 
        context' 
        empty_abstractions
        node'
        tl


(* Return a LustreNode.t from a node LustreAst.node_decl *)
let parse_node  
    node_ident
    global_context
    inputs 
    outputs 
    locals 
    equations 
    contract =

  (* Node name is scope for naming of variables *)
  let scope = I.index_of_ident node_ident in 

  (* Empty node *)
  let node = N.empty_node node_ident in

  (* Create a new state variable for abstractions *)
  let mk_new_state_var is_const state_var_type = 
    E.mk_fresh_state_var
      false
      is_const
      scope
      I.abs_ident
      state_var_type
      node.N.fresh_state_var_index
  in

  (* Create a new constant to guard pre operator on state variable *)
  let mk_new_oracle_for_state_var state_var = 

    try 

      (* Return oracle previously created *)
      StateVar.StateVarHashtbl.find  
        node.N.state_var_oracle_map
        state_var

    (* No oracle for state variable *)
    with Not_found -> 

      (* Create a fresh oracle *)
      let oracle = 
        E.mk_fresh_state_var
          true
          true
          scope
          I.oracle_ident
          (StateVar.type_of_state_var state_var)
          node.N.fresh_oracle_index
      in

      (* Map state variable to oracle *)
      StateVar.StateVarHashtbl.add
        node.N.state_var_oracle_map
        state_var
        oracle;

      (* Return fresh oracle *)
      oracle

  in

  (* Create a new oracle of type *)
  let mk_new_oracle oracle_type = 
    E.mk_fresh_state_var
      true
      true
      scope
      I.oracle_ident
      oracle_type
      node.N.fresh_oracle_index
  in

  (* Create a new variable observing a property of subnode *)
  let mk_new_observer = 
    let r = ref Numeral.(- one) in
    fun observer_type ->
      Numeral.incr r;
      E.mk_state_var_of_ident
        false
        false
        scope
        (I.push_int_index !r I.observer_ident)
        observer_type
  in

  (* Initial, empty abstraction context *)
  let empty_abstractions = 
    { scope;
      mk_new_state_var = mk_new_state_var;
      mk_new_oracle_for_state_var = mk_new_oracle_for_state_var;
      mk_new_oracle = mk_new_oracle;
      mk_new_observer = mk_new_observer;
      new_vars = [];
      new_calls = [];
      new_oracles = [];
      new_observers = [] }
  in

  (* Parse inputs, add to global context and node context *)
  let local_context, node = 
    parse_node_inputs global_context node inputs
  in

  (* Parse outputs, add to local context and node context *)
  let local_context, node = 
    parse_node_outputs
      local_context 
      node 
      (match outputs with | [] | [_] -> None | _ -> Some Numeral.zero)
      outputs
  in

  (* Parse contract

     Must check before adding local variable to context, may not use
     local variables *)
  let node = 
    parse_node_contract 
      local_context 
      empty_abstractions
      node 
      contract
  in

  (* Parse local declarations, add to local context and node context *)
  let local_context, node = 
    parse_node_locals local_context node locals
  in

  (* Parse equations and assertions, add to node context, local
     context is not modified *)
  let node = 
    parse_node_equations 
      local_context 
      empty_abstractions
      node 
      equations
  in

  (* Simplify by substituting variables that are aliases *)
  N.solve_eqs_node_calls node


(* ******************************************************************** *)
(* Main                                                                 *)
(* ******************************************************************** *)

(* Iterate over a list of declarations and return a context *)
let rec declarations_to_nodes'
    ({ basic_types; 
       indexed_types; 
       free_types; 
       type_ctx; 
       index_ctx; 
       consts; 
       nodes } as global_context) = 

  function

    (* All declarations processed, return result *)
    | [] -> global_context


    (* Declaration of a type as alias or free *)
    | (A.TypeDecl (pos, (A.AliasType (_, ident, _) as type_decl))) :: decls
    | (A.TypeDecl (pos, (A.FreeType (_, ident) as type_decl))) :: decls -> 

      if       

        (* Type t must not be declared *)
        type_in_context global_context ident

      then

        fail_at_position 
          pos
          (Format.asprintf 
             "Type %a is redeclared" 
             (I.pp_print_ident false) ident);

      (* Change context with alias type declaration *)
      let global_context' = match type_decl with 

        (* Identifier is an alias for a type *)
        | A.AliasType (_, ident, type_expr) -> 

          (* Add alias type declarations for the possibly indexed
             type expression *)
          let global_context' = 
            fold_left_ast_type 
              global_context
              (add_alias_type_decl ident pos) 
              global_context 
              type_expr
          in

          (* Return changed context and unchanged declarations *)
          global_context'

        (* Identifier is a free type *)
        | A.FreeType (_, ident) -> 

          (* Add type identifier to free types *)
          let free_types' = ident :: free_types in

          (* Changes to global context *)
          { global_context with free_types = free_types' }

      in

      (* Recurse for next declarations *)
      declarations_to_nodes' global_context' decls


    (* Declaration of a typed, untyped or free constant *)
    | (A.ConstDecl (pos, (A.FreeConst (_, ident, _) as const_decl))) :: decls 
    | (A.ConstDecl (pos, (A.UntypedConst (_, ident, _) as const_decl))) :: decls 
    | (A.ConstDecl (pos, (A.TypedConst (_, ident, _, _) as const_decl))) :: decls ->

      if

        (try 

           (* Identifier must not be declared *)
           ident_in_context global_context ident 

         (* Fail if reserved identifier used *)
         with Invalid_argument e -> fail_at_position pos e)

      then

        (* Fail if identifier already declared *)
        fail_at_position 
          pos 
          (Format.asprintf 
             "Identifier %a is redeclared as constant" 
             (I.pp_print_ident false) ident);

      (* Change context with constant declaration *)
      let global_context' = 
        add_const_decl global_context const_decl 
      in

      (* Recurse for next declarations *)
      declarations_to_nodes' global_context' decls


    (* Node declaration without parameters *)
    | (A.NodeDecl 
         (pos, 
          (node_ident, 
           [], 
           inputs, 
           outputs, 
           locals, 
           equations, 
           contract))) :: decls ->

      (try 

        (* Add node declaration to global context *)
        let node_context = 
          parse_node
            node_ident
            global_context 
            inputs 
            outputs
            locals
            equations 
            contract
        in
        
        (* Recurse for next declarations *)
        declarations_to_nodes' 
          { global_context with 
              nodes = node_context :: nodes }
          decls

       (* Node may be forward referenced *)
       with Node_not_found (ident, pos) -> 

        if 

          (* Is the referenced node declared later? *)
          List.exists 
            (function 
              | A.NodeDecl (_, (i, _, _, _, _, _, _)) when i = ident -> true 
              | _ -> false)
            decls

        then

          fail_at_position 
            pos 
            (Format.asprintf 
               "Node %a is forward referenced" 
               (I.pp_print_ident false) ident)
      
        else
          
          fail_at_position
            pos
            (Format.asprintf 
               "Node %a is not defined" 
               (I.pp_print_ident false) ident))


    (* Node declaration without parameters *)
    | (A.FuncDecl (pos, _)) :: _ ->

      fail_at_position pos "Functions not supported"


    (* Node declaration without parameters *)
    | (A.NodeParamInst (pos, _)) :: _
    | (A.NodeDecl (pos, _)) :: _ ->

      fail_at_position pos "Parametric nodes not supported" 


(* Iterate over the declarations and return the nodes *)
let declarations_to_nodes decls = 

  (* Extract nodes from produced global context *)
  let { nodes } as global_context = 
    declarations_to_nodes' init_lustre_context decls 
  in

  (* Return nodes *)
  nodes


(* 
   Local Variables:
   compile-command: "make -k -C .."
   indent-tabs-mode: nil
   End: 
*)
  <|MERGE_RESOLUTION|>--- conflicted
+++ resolved
@@ -67,12 +67,9 @@
 module ITrie = I.LustreIdentTrie
 module IdxTrie = I.LustreIndexTrie
 
-<<<<<<< HEAD
-=======
 
 
 module Event = struct let log _ = Format.printf end
->>>>>>> aa4b3cd7
 
 (* Node not found, possible forward reference 
 
@@ -120,17 +117,6 @@
 
     (* Type identifiers and their types *)
     type_of_ident : Type.t ITrie.t; 
-<<<<<<< HEAD
-
-    (* Type identifiers for free types *)
-    free_types : unit ITrie.t; 
-
-    (* Identifiers and the expresssions they are bound to *)
-    expr_of_ident : E.t ITrie.t;
-
-    (* Nodes *)
-    nodes : N.t list;
-=======
 
     (* Identifiers and the expresssions they are bound to
 
@@ -159,7 +145,6 @@
   |> succ 
   |> Numeral.of_int
   |> I.mk_int_index
->>>>>>> aa4b3cd7
     
   
 let pp_print_type_of_ident ppf t = 
@@ -182,10 +167,6 @@
 (* Initial, empty context *)
 let init_lustre_context = 
   { type_of_ident = ITrie.empty;
-<<<<<<< HEAD
-    free_types = ITrie.empty;
-=======
->>>>>>> aa4b3cd7
     expr_of_ident = ITrie.empty;
     nodes = [] }
 
@@ -195,10 +176,6 @@
     safe
     ppf 
     { type_of_ident;
-<<<<<<< HEAD
-      free_types; 
-=======
->>>>>>> aa4b3cd7
       expr_of_ident } =
   
   Format.fprintf ppf
@@ -216,16 +193,6 @@
          type_of_ident)
     (fun ppf -> 
        ITrie.iter
-<<<<<<< HEAD
-         (fun i () -> 
-            Format.fprintf ppf 
-              "%a@," 
-              (I.pp_print_ident safe) i)
-         free_types)
-    (fun ppf -> 
-       ITrie.iter
-=======
->>>>>>> aa4b3cd7
          (fun i e -> 
             Format.fprintf ppf 
               "%a: %a@," 
@@ -377,11 +344,7 @@
    - recursive nodes
 
 *)
-<<<<<<< HEAD
-let rec eval_ast_expr'     
-=======
 let rec eval_ast_expr     
->>>>>>> aa4b3cd7
     ({ scope;
        mk_new_state_var; 
        mk_new_oracle_for_state_var; 
@@ -392,36 +355,6 @@
        new_oracles;
        new_observers } as abstractions)
     ({ type_of_ident;
-<<<<<<< HEAD
-       free_types;
-       expr_of_ident;
-       nodes } as context) =
-
-(*
-  (* Augmented context for index *)
-  let 
-    ({ basic_types; 
-       indexed_types; 
-       free_types; 
-       type_ctx; 
-       index_ctx; 
-       consts;
-       nodes }) as context' =
-
-    try 
-
-      (* Find context for this index *)
-      let index_context = I.LustreIndexMap.find index_contexts index in
-
-      (* Merge first map into second, overriding values in second map
-         by values in first map *)
-      let merge_ident_maps m1 m2 = 
-        I.LustreIdentMap.merge 
-          (fun _ v1 v2 -> if v1 = None then v2 else v1)
-          m1
-          m2
-      in
-=======
        expr_of_ident;
        nodes } as context) =
 
@@ -458,54 +391,20 @@
     (res, abstractions)
 
   in
->>>>>>> aa4b3cd7
-
-      (* Augment context by merging in new bindings *)
-      { basic_types = 
-          merge_ident_maps index_context.basic_types context.basic_types;
-        indexed_types = 
-          merge_ident_maps index_context.indexed_types context.indexed_types;
-        free_types = 
-          merge_ident_maps index_context.free_types context.free_types;
-        type_ctx = 
-          merge_ident_maps index_context.type_ctx context.type_ctx;
-        index_ctx = 
-          merge_ident_maps index_ctx.indexed_types context.index_ctx;
-        consts = 
-          merge_ident_maps index_context.consts context.consts;
-        nodes = context.nodes }
-
-    (* Use context unchanged *)
-    with Not_found -> context
-
-  in
-*)
+
 
   (* Evaluate the argument of a unary expression and construct a unary
      expression of the result with the given constructor *)
-<<<<<<< HEAD
-  let eval_unary_ast_expr mk expr = 
-
-    let expr', abstractions' = 
-      eval_ast_expr' abstractions context expr 
-=======
   let eval_unary_ast_expr pos mk expr = 
 
     let expr', abstractions' = 
       eval_ast_expr abstractions context expr 
->>>>>>> aa4b3cd7
     in
 
     (IdxTrie.map mk expr', abstractions')
 
   in
 
-<<<<<<< HEAD
-(*
-  (* Evaluate the arguments of a binary expression and construct a
-     binary expression of the result with the given constructor *)
-  let eval_binary_ast_expr mk expr1 expr2 pos tl = 
-=======
 
   (* Evaluate the argument of a unary expression and construct a unary
      expression of the result with the given constructor *)
@@ -552,7 +451,6 @@
     in
 
     (res, abstractions'')
->>>>>>> aa4b3cd7
 
   in
 
@@ -615,40 +513,13 @@
 
             then 
 
-<<<<<<< HEAD
-  in    
-*)
-=======
               (* New variable for abstraction, is constant if input is *)
               let state_var' = 
                 mk_new_state_var (StateVar.is_const state_var) expr_type 
               in
->>>>>>> aa4b3cd7
 
               E.set_state_var_instance state_var' pos ident state_var;
 
-<<<<<<< HEAD
-    (* Indexed identifier *)
-    | A.Ident (pos, ident) -> 
-
-      (try 
-
-         (* Get map of suffixes of identifier to expressions *)
-         let res = 
-           ITrie.find_prefix ident expr_of_ident
-         in
-
-         (* Return expresssion and no new abstractions *)
-         (res, abstractions)
-
-       with Not_found -> 
-
-         fail_at_position
-           pos
-           (Format.asprintf 
-              "Undeclared identifier %a"
-              (I.pp_print_ident false) ident))
-=======
               (* Add definition of variable *)
               let abstractions' =
                 { abstractions with
@@ -768,39 +639,10 @@
     let call_inputs, abstractions' =
       node_inputs_of_exprs node_inputs abstractions' pos expr_list'
     in
->>>>>>> aa4b3cd7
 
     (* Get the highest index of the inputs *)
     let call_inputs_max_index = top_int_index_of_idx_trie call_inputs in
 
-<<<<<<< HEAD
-    (* Projection to a record field *)
-    | A.RecordProject (pos, expr, field) -> 
-
-      (* Evaluate record expression *)
-      let expr', abstractions' = 
-        eval_ast_expr' 
-          abstractions
-          context
-          expr
-      in
-
-      (try 
-
-         (* Get value for index of projected field *)
-         let res = ITrie.find_prefix expr' field in
-
-         (* Return expresssion and new abstractions *)
-         (res, abstractions')
-
-       with Not_found ->
-
-         fail_at_position 
-           pos
-           (Format.asprintf 
-              "Record does not have field %a" 
-              (I.pp_print_index false) field))
-=======
     (* Add oracles to inputs *)
     let call_inputs' = 
       List.fold_left
@@ -854,16 +696,11 @@
 
     (* Identifier *)
     | A.Ident (pos, ident) -> eval_ident pos ident
->>>>>>> aa4b3cd7
 
     (* Projection to a record field [expr.field] *)
     | A.RecordProject (pos, expr, field) -> eval_ast_projection pos expr field
 
-<<<<<<< HEAD
-    (* Projection to a tuple or array field *)
-=======
     (* Projection to a tuple or array field [expr[field_expr]] *)
->>>>>>> aa4b3cd7
     | A.TupleProject (pos, expr, field_expr) -> 
 
       (* Evaluate expression to an integer constant *)
@@ -871,31 +708,6 @@
         I.mk_int_index (int_const_of_ast_expr context pos field_expr) 
       in
 
-<<<<<<< HEAD
-      (* Evaluate record expression *)
-      let expr', abstractions' = 
-        eval_ast_expr' 
-          abstractions
-          context
-          expr
-      in
-
-      (try 
-
-         (* Get value for index of projected field *)
-         let res = ITrie.find_prefix expr' field in
-
-         (* Return expresssion and new abstractions *)
-         (res, abstractions')
-
-       with Not_found ->
-
-         fail_at_position 
-           pos
-           (Format.asprintf 
-              "Tuple does not have field %a" 
-              (I.pp_print_index false) field))
-=======
       eval_ast_projection pos expr field
 
     (* Boolean constant true [true] *)
@@ -993,30 +805,10 @@
       let expr1'' = 
 
         try 
->>>>>>> aa4b3cd7
 
           (* Expression must not be indexed *)
           let e = IdxTrie.find I.empty_index expr1' in
 
-<<<<<<< HEAD
-    (* Boolean constant true *)
-    | A.True pos -> 
-
-      (* Add expression to trie with empty index *)
-      let res = IdxTrie.add I.empty_index E.t_true IdxTrie.empty in
-
-      (* Return trie and no new abstractions *)
-      (res, abstractions)
-
-    (* Boolean constant false *)
-    | A.False pos -> 
-
-      (* Add expression to trie with empty index *)
-      let res = IdxTrie.add I.empty_index E.t_true IdxTrie.empty in
-
-      (* Return trie and no new abstractions *)
-      (res, abstractions)
-=======
           (* Expression must be of Boolean type *)
           if Type.equal_types e.E.expr_type Type.t_bool then 
 
@@ -1029,40 +821,9 @@
         with Not_found | E.Type_mismatch -> 
 
           fail_at_position pos "Condition is not of Boolean type"
->>>>>>> aa4b3cd7
-
-      in
-
-<<<<<<< HEAD
-    (* Integer constant *)
-    | A.Num (pos, d) -> 
-
-      (* Construct numeral expression *)
-      let expr = E.mk_int (Numeral.of_string d) in
-
-      (* Add expression to trie with empty index *)
-      let res = IdxTrie.add I.empty_index E.t_true IdxTrie.empty in
-      
-      (* Return trie and no new abstractions *)
-      (res, abstractions)
-
-    (* Real constant *)
-    | A.Dec (pos, f) -> 
-
-      (* Construct decimal expression *)
-      let expr = E.mk_real (Decimal.of_string f) in
-
-      (* Add expression to trie with empty index *)
-      let res = IdxTrie.add I.empty_index E.t_true IdxTrie.empty in
-      
-      (* Return trie and no new abstractions *)
-      (res, abstractions)
-
-    (* Conversion to an integer number *)
-    | A.ToInt (pos, expr)  -> 
-
-      eval_unary_ast_expr E.mk_to_int expr 
-=======
+
+      in
+
       eval_binary_ast_expr pos (E.mk_ite expr1'') expr2 expr3
 
     (* Equality [expr1 = expr2] *)
@@ -1139,24 +900,16 @@
 
              (IdxTrie.add index expr' accum,
               { abstractions with new_vars = new_vars' }))
->>>>>>> aa4b3cd7
 
           expr'
           (IdxTrie.empty, abstractions')
 
       in
 
-<<<<<<< HEAD
-    (* Conversion to a real number *)
-    | A.ToReal (pos, expr) -> 
-
-      eval_unary_ast_expr E.mk_to_real expr
-=======
       (res, abstractions'')
 
     (* Arrow temporal operator [expr1 -> expr2] *)
     | A.Arrow (pos, expr1, expr2) -> 
->>>>>>> aa4b3cd7
 
       eval_binary_ast_expr pos E.mk_arrow expr1 expr2 
 
@@ -1180,21 +933,10 @@
       let expr_list' = flatten_expr_list [] expr_list in
 
       (* Treat as tuple *)
-<<<<<<< HEAD
-      eval_ast_expr' 
-        abstractions
-        index_types
-        index_contexts
-        result 
-        index
-        (A.TupleExpr (pos, expr_list'))
-
-=======
       eval_ast_expr 
         abstractions
         context
         (A.TupleExpr (pos, expr_list'))
->>>>>>> aa4b3cd7
 
     (* Tuple constructor [[expr1, expr2]] *)
     | A.TupleExpr (pos, expr_list) -> 
@@ -1338,747 +1080,6 @@
                  expr
              in
 
-<<<<<<< HEAD
-             (List.fold_left 
-                (fun accum (index', expr') ->
-                   (I.push_ident_index_to_index 
-                      ident 
-                      index', 
-                    expr') :: accum)
-                accum
-                (List.rev expr'),
-              abstractions')) 
-          ([], abstractions)
-          (List.sort (fun (i, _) (j, _) -> I.compare j i) expr_list)
-      in
-(*
-      Format.printf
-        "RecordConstruct expr_list': %a@."
-        (pp_print_list 
-           (fun ppf (i, e) -> 
-              Format.fprintf 
-                ppf 
-                "%a: %a"
-                (I.pp_print_index false) i 
-                (E.pp_print_lustre_expr false) e)
-           ", ")
-        expr_list';
-*)
-      (* Add indexed expressions and new definitions to result *)
-      let result' = 
-
-        try 
-
-          List.fold_left2 
-            (fun 
-              accum
-              (record_index, record_type) 
-              (expr_index, ({ E.expr_type } as expr)) -> 
-
-              if 
-
-                (* Indexes must match *)
-                record_index = expr_index &&
-
-                (* Element type must be a subtype of field type *)
-                Type.check_type expr_type record_type 
-
-              then
-
-
-                (* Continue with added definitions *)
-                ((expr_index, expr) :: accum)
-
-              else 
-
-                (debug lustreSimplify
-                    "@[<hv>Type mismatch in record constructor:@ \
-                     @[<hv>record_index: %a,@ \
-                     record_type: %a,@ \
-                     expr_index: %a,@ \
-                     expr: %a@]@]"
-                    (I.pp_print_index false) record_index
-                    Type.pp_print_type record_type
-                    (I.pp_print_index false) expr_index
-                    (E.pp_print_lustre_expr false) expr
-                 in
-                 raise E.Type_mismatch))
-            result
-            indexes
-            expr_list'
-
-
-        (* Type checking error or one expression has more indexes *)
-        with Invalid_argument "List.fold_left2" | E.Type_mismatch -> 
-
-          fail_at_position
-            pos
-            (Format.asprintf 
-               "Type mismatch in record of type %a" 
-               (I.pp_print_ident false) record_type)
-
-      in
-
-      (* Continue with result added *)
-      eval_ast_expr' 
-        context
-        abstractions' 
-        result' 
-        tl
-
-
-    (* Boolean negation *)
-    | A.Not (pos, expr) :: tl ->
-
-      eval_unary_ast_expr E.mk_not expr pos tl
-
-
-    (* Boolean conjunction *)
-    | A.And (pos, expr1, expr2) :: tl -> 
-
-      eval_binary_ast_expr E.mk_and expr1 expr2 pos tl
-
-
-    (* Boolean disjunction *)
-    | A.Or (pos, expr1, expr2) :: tl -> 
-
-      eval_binary_ast_expr E.mk_or expr1 expr2 pos tl
-
-
-    (* Boolean exclusive disjunction *)
-    | A.Xor (pos, expr1, expr2) :: tl -> 
-
-      eval_binary_ast_expr E.mk_xor expr1 expr2 pos tl
-
-
-    (* Boolean implication *)
-    | A.Impl (pos, expr1, expr2) :: tl -> 
-
-      eval_binary_ast_expr E.mk_impl expr1 expr2 pos tl
-
-
-    (* Boolean at-most-one constaint  *)
-    | A.OneHot (pos, _) :: tl -> 
-
-      fail_at_position pos "One-hot expression not supported"
-
-
-    (* Unary minus *)
-    | A.Uminus (pos, expr) :: tl -> 
-
-      eval_unary_ast_expr E.mk_uminus expr pos tl
-
-
-    (* Integer modulus *)
-    | A.Mod (pos, expr1, expr2) :: tl -> 
-
-      eval_binary_ast_expr E.mk_mod expr1 expr2 pos tl
-
-
-    (* Subtraction *)
-    | A.Minus (pos, expr1, expr2) :: tl -> 
-
-      eval_binary_ast_expr E.mk_minus expr1 expr2 pos tl
-
-
-    (* Addition *)
-    | A.Plus (pos, expr1, expr2) :: tl -> 
-
-      eval_binary_ast_expr E.mk_plus expr1 expr2 pos tl
-
-
-    (* Real division *)
-    | A.Div (pos, expr1, expr2) :: tl -> 
-
-      eval_binary_ast_expr E.mk_div expr1 expr2 pos tl
-
-
-    (* Multiplication *)
-    | A.Times (pos, expr1, expr2) :: tl -> 
-
-      eval_binary_ast_expr E.mk_times expr1 expr2 pos tl
-
-
-    (* Integer division *)
-    | A.IntDiv (pos, expr1, expr2) :: tl -> 
-
-      eval_binary_ast_expr E.mk_intdiv expr1 expr2 pos tl
-
-
-    (* If-then-else *)
-    | A.Ite (pos, expr1, expr2, expr3) :: tl -> 
-
-      let expr1', abstractions' = 
-        eval_ast_expr 
-          context
-          abstractions
-          expr1 
-      in
-
-      (* Check evaluated expression *)
-      (match expr1' with 
-
-        (* Boolean expression without indexes *)
-        | [ index, ({ E.expr_type = t } as expr1) ] when 
-            index = I.empty_index && Type.equal_types t Type.t_bool -> 
-
-          let expr', abstractions' = 
-            binary_apply_to 
-              context 
-              abstractions' 
-              (E.mk_ite expr1) 
-              expr2 
-              expr3 
-              pos
-              result
-          in
-
-          (* Add expression to result *)
-          eval_ast_expr' 
-            context 
-            abstractions' 
-            expr'
-            tl
-
-
-        (* Expression is not Boolean or is indexed *)
-        | _ -> 
-
-          fail_at_position pos "Condition is not of Boolean type")
-
-
-    (* With operator for recursive node calls *)
-    | A.With (pos, _, _, _) :: tl -> 
-
-      fail_at_position pos "Recursive nodes not supported"
-
-
-    (* Equality *)
-    | A.Eq (pos, expr1, expr2) :: tl -> 
-
-      (* Evaluate left-hand side expression *)
-      let expr1', abstractions' =
-        eval_ast_expr 
-          context
-          abstractions
-          expr1 
-      in
-
-      (* Evaluate right-hand side expression *)
-      let expr2', abstractions'' =
-        eval_ast_expr 
-          context
-          abstractions'
-          expr2
-      in
-
-      (* Combine expressions with the same index *)
-      let expr_eqs =
-
-        try
-
-          (List.fold_left2 
-             (fun accum (i1, e1) (i2, e2) -> 
-
-                (* Check for matching indexes, type checking is done
-                   in the mk_eq constructor *)
-                if i1 = i2 then E.mk_eq e1 e2 :: accum else
-
-                  (* Fail if indexes are different *)
-                  raise E.Type_mismatch)
-
-             []
-             expr1'
-             expr2')
-
-        (* Type checking error or one expression has more indexes *)
-        with Invalid_argument "List.fold_left2" | E.Type_mismatch -> 
-
-          fail_at_position
-            pos
-            (Format.asprintf
-               "Type mismatch for expressions %a and %a" 
-               A.pp_print_expr expr1
-               A.pp_print_expr expr2)
-
-      in
-
-      (* Conjunction of equations *)
-      let expr' = match expr_eqs with 
-        | [] -> E.t_true
-        | [e] -> e
-        | h :: tl -> List.fold_left (fun a e -> E.mk_and e a) h tl
-      in
-
-      (* Return expression *)
-      eval_ast_expr'
-        context
-        abstractions''
-        ((I.empty_index, expr') :: result)
-        tl
-
-
-    (* Disequality *)
-    | A.Neq (pos, expr1, expr2) :: tl -> 
-
-      (* Return expression *)
-      eval_ast_expr'
-        context
-        abstractions
-        result
-        (A.Not (A.dummy_pos, A.Eq (pos, expr1, expr2)) :: tl)
-
-
-    (* Less than or equal *)
-    | A.Lte (pos, expr1, expr2) :: tl -> 
-
-      eval_binary_ast_expr E.mk_lte expr1 expr2 pos tl
-
-
-    (* Less than *)
-    | A.Lt (pos, expr1, expr2) :: tl -> 
-
-      eval_binary_ast_expr E.mk_lt expr1 expr2 pos tl
-
-
-    (* Greater than or equal *)
-    | A.Gte (pos, expr1, expr2) :: tl -> 
-
-      eval_binary_ast_expr E.mk_gte expr1 expr2 pos tl
-
-
-    (* Greater than *)
-    | A.Gt (pos, expr1, expr2) :: tl -> 
-
-      eval_binary_ast_expr E.mk_gt expr1 expr2 pos tl
-
-
-    (* Interpolation to base clock *)
-    | A.Current (pos, A.When (_, _, _)) :: tl -> 
-
-      fail_at_position pos "Current expression not supported"
-
-
-    (* Projection on clock *)
-    | A.When (pos, _, _) :: tl -> 
-
-      fail_at_position 
-        pos
-        "When expression must be the argument of a current operator"
-
-
-    (* Interpolation to base clock *)
-    | A.Current (pos, _) :: tl -> 
-
-      fail_at_position 
-        pos
-        "Current operator must have a when expression as argument"
-
-
-    (* Condact, a node with an activation condition *)
-    | A.Condact (pos, cond, ident, args, defaults) :: tl -> 
-
-      (* Evaluate initial values as list of expressions *)
-      let defaults', abstractions' = 
-        eval_ast_expr
-          context 
-          abstractions
-          (A.ExprList (pos, defaults))
-      in
-
-      (* Evaluate activation condition *)
-      let cond', abstractions' = 
-
-        bool_expr_of_ast_expr
-          context 
-          abstractions' 
-          pos
-          cond
-
-      in
-
-      let cond'', abstractions'' = 
-
-        if 
-
-          (* Input must not contain variable at previous state *)
-          E.has_pre_var cond'
-
-        then
-
-          (* New variable for abstraction, not a constant *)
-          let state_var = mk_new_state_var false cond'.E.expr_type in
-
-          E.set_state_var_source state_var E.Abstract;
-
-          (* Add definition of variable *)
-          let abstractions'' =
-            { abstractions' with
-                new_vars = (state_var, cond') :: abstractions'.new_vars }
-          in
-
-          (* Use abstracted variable as input parameter *)
-          (E.mk_var state_var E.base_clock, 
-           abstractions'')
-
-        else
-
-          (* Add expression as input *)
-          (cond', abstractions')
-
-      in
-
-      eval_node_call 
-        context 
-        abstractions''
-        pos
-        cond''
-        ident
-        args
-        defaults'
-        result
-        tl
-
-(*
-
-      (* Inputs, outputs and oracles of called node *)
-      let { N.inputs = node_inputs; 
-            N.outputs = node_outputs; 
-            N.oracles = node_oracles } = 
-
-        try 
-
-          (* Get node context by identifier *)
-          List.find
-            (function { N.name = node_ident } -> node_ident = ident)
-            nodes
-
-        with Not_found -> 
-
-          (* Node may be forward referenced *)
-          raise (Node_not_found (ident, pos))
-
-      in
-
-      (* Evaluate inputs as list of expressions *)
-      let args', abstractions' = 
-        eval_ast_expr
-          context 
-          abstractions
-          (A.ExprList (pos, args))
-      in
-
-      (* Evaluate initial values as list of expressions *)
-      let init', abstractions' = 
-        eval_ast_expr
-          context 
-          abstractions' 
-          (A.ExprList (pos, init))
-      in
-
-      (* Evaluate initial values as list of expressions *)
-      let cond', abstractions' = 
-
-        bool_expr_of_ast_expr
-          context 
-          abstractions' 
-          pos
-          cond
-
-      in
-
-      (* Fresh state variables for oracle inputs of called node *)
-      let oracle_state_vars = 
-        List.map 
-          (fun sv -> 
-             mk_new_oracle_state_var (StateVar.type_of_state_var sv)) 
-          node_oracles 
-      in
-
-      (* Expressions from state variables for oracle inputs *)
-      let oracle_exprs = 
-        List.map
-          (fun sv -> E.mk_var sv E.base_clock) 
-          oracle_state_vars 
-      in
-
-      (* Type check and flatten indexed expressions for input into
-         list without indexes *)
-      let node_input_exprs, abstractions' =
-        node_inputs_of_exprs node_inputs abstractions' pos args'
-      in
-
-      (* Type check and flatten indexed expressions for input into
-         list without indexes *)
-      let node_init_exprs =
-        node_init_of_exprs node_outputs pos init'
-      in
-
-(*
-      (* Flatten indexed types of node outputs to a list of
-         identifiers and their types *)
-      let node_output_idents = 
-        output_idents_of_node scope ident pos call_ident node_outputs
-      in
-
-      (* Node call evaluates to variables capturing the output of the
-         node with indexes by their position *)
-      let result' = 
-        add_node_output_to_result index result node_output_idents
-      in
-*)
-
-      let output_vars = 
-        output_vars_of_node_output mk_new_state_var node_outputs 
-      in
-
-      let result' = 
-        (List.map 
-           (fun sv -> (I.empty_index, E.mk_var sv E.base_clock)) 
-           output_vars) 
-        @ result
-      in
-
-      (* Add expression to result *)
-      eval_ast_expr' 
-        context 
-        { abstractions' 
-          with new_calls =
-                 { N.call_returns = output_vars;
-                   N.call_clock = cond';
-                   N.call_node_name = ident;
-                   N.call_pos = pos;
-                   N.call_inputs = node_input_exprs @ oracle_exprs; 
-                   N.call_defaults = node_init_exprs } :: abstractions'.new_calls;
-               new_oracles = abstractions'.new_oracles @ oracle_state_vars }
-        result' 
-        tl
-
-*)
-
-(*
-
-
-      (try 
-
-         let { node_inputs; node_outputs } = List.assoc ident nodes in
-
-         let cond', new_defs' = 
-           eval_ast_expr
-             scope
-             mk_new_state_var 
-             mk_new_oracle_ident 
-             mk_new_call_ident 
-             context 
-             new_defs 
-             cond
-         in
-
-         let args', new_defs'' = 
-           eval_ast_expr_list
-             scope
-             mk_new_state_var 
-             mk_new_oracle_ident 
-             mk_new_call_ident 
-             context 
-             new_defs' 
-             args
-         in
-
-         let init', (vars', calls') =
-           eval_ast_expr_list
-             scope
-             mk_new_state_var 
-             mk_new_oracle_ident 
-             mk_new_call_ident 
-             context 
-             new_defs'' 
-             init
-         in
-
-         let call_ident = mk_new_call_ident ident in
-
-         let node_input_exprs =
-           node_inputs_of_exprs node_inputs args'
-         in
-
-         let node_output_idents = 
-           output_idents_of_node ident pos call_ident node_outputs
-         in
-
-         (* TODO: fold_right2 on node_outputs and init', sort both by
-            index, type check and add to a list *)
-
-
-
-
-         let result' = 
-           add_node_output_to_result index result node_output_idents
-         in
-
-         (* Add expression to result *)
-         eval_ast_expr' 
-           scope
-           mk_new_state_var 
-           mk_new_oracle_ident 
-           mk_new_call_ident 
-           context 
-           result' 
-           (vars', 
-            (node_output_idents, 
-             E.t_true, 
-             ident, 
-             node_input_exprs, 
-             init_exprs) :: calls') 
-           tl
-
-       with Not_found -> 
-
-         (* Fail *)
-         raise 
-           (Failure 
-              (Format.asprintf 
-                 "Node %a not defined or forward-referenced in %a" 
-                 (I.pp_print_ident false) ident
-                 A.pp_print_position A.dummy_pos)))
-
-*)
-
-    (* Temporal operator pre *)
-    | A.Pre (pos, expr) :: tl -> 
-
-      (try 
-
-         (* Evaluate expression *)
-         let expr', abstractions' = 
-           eval_ast_expr 
-             context 
-             abstractions
-             expr 
-         in
-
-         (* Abstract expression under pre to a fresh variable *)
-         let expr'', abstractions'' = 
-
-           List.fold_left
-             (fun 
-               (accum, ({ mk_new_state_var; new_vars } as abstractions)) 
-               (index, expr) -> 
-               let expr', new_vars' = 
-                 E.mk_pre (mk_new_state_var false) new_vars expr 
-               in
-               (((index, expr') :: accum), 
-                { abstractions with new_vars = new_vars' }))
-             (result, abstractions')
-             expr'
-
-         in
-
-         (* Add expression to result *)
-         eval_ast_expr' 
-           context 
-           abstractions''
-           expr'' 
-           tl
-
-       with E.Type_mismatch ->
-
-         fail_at_position pos "Type mismatch for expressions")
-
-
-    (* Followed by operator *)
-    | A.Fby (pos, _, _, _) :: tl -> 
-
-      fail_at_position pos "Fby operator not implemented" 
-
-
-    (* Arrow temporal operator *)
-    | A.Arrow (pos, expr1, expr2) :: tl -> 
-
-      eval_binary_ast_expr E.mk_arrow expr1 expr2 pos tl
-
-
-    (* Node call *)
-    | A.Call (pos, ident, args) :: tl -> 
-
-      eval_node_call 
-        context 
-        abstractions
-        pos
-        E.t_true
-        ident
-        args
-        []
-        result
-        tl
-
-    (* Node call to a parametric node *)
-    | A.CallParam (pos, _, _, _) :: tl -> 
-
-      fail_at_position pos "Parametric nodes not supported" 
-
-
-
-(* Apply operation to expression component-wise *)
-and unary_apply_to 
-    context 
-    abstractions
-    mk 
-    expr 
-    pos
-    accum = 
-
-  try 
-
-    (* Evaluate expression *)
-    let expr', abstractions' = 
-      eval_ast_expr' 
-        context 
-        abstractions
-        expr 
-    in
-
-    (* Expression evaluates to indexed expression (is sorted by
-       indexes), add in reverse order to the stack *)
-    (List.fold_left
-       (fun a (j, e) -> (j, mk e) :: a)
-       accum
-       expr',
-     abstractions')
-
-  with E.Type_mismatch ->
-
-    fail_at_position pos "Type mismatch for expressions"
-
-
-(* Apply operation to expressions component-wise *)
-and binary_apply_to 
-    context 
-    abstractions
-    mk 
-    expr1 
-    expr2 
-    pos
-    accum = 
-
-  (* Evaluate first expression *)
-  let expr1', abstractions' = 
-    eval_ast_expr 
-      context 
-      abstractions
-      expr1 
-  in
-
-  (* Evaluate second expression *)
-  let expr2', abstractions' = 
-    eval_ast_expr 
-      context 
-      abstractions'
-      expr2 
-  in
-
-  try 
-=======
              (* Push field index to indexes in expression and add to
                  accumulator trie *)
              (IdxTrie.fold
@@ -2089,7 +1090,6 @@
              abstractions')
           (IdxTrie.empty, abstractions)
           expr_list
->>>>>>> aa4b3cd7
 
       in
 
@@ -2106,86 +1106,6 @@
              "Type mismatch in record of type %a" 
              (I.pp_print_ident false) record_type)
 
-<<<<<<< HEAD
-
-(* Evaluate expression *)
-and eval_ast_expr 
-    abstractions
-    index_types
-    index_contexts
-    index_ast_expr = 
-
-  (* FIXME: call with
-     (I.LustreIndexMap.singleton I.empty_index ast_expr)
-     from parse_node_equation etc. *)
-
-  (* Evaluate expression *)
-  let index_expr_map, abstractions' = 
-    LustreIndexMap.fold
-      (eval_ast_expr' 
-         abstractions
-         index_types
-         index_contexts)
-      index_ast_expr
-      LustreIndexMap.empty
-  in
-
-  (* Convert map to association list *)
-  let indexed_exprs =
-    List.rev
-      (I.LustreIndexMap.fold
-         (fun index expr accum -> (index, expr) :: accum)
-         index_expr_map
-         [])
-  in
-
-  (* Return result and abstractions *)
-  (indexed_exprs, abstractions')
-
-(*
-
-(*
-  Format.printf 
-    "@[<hv>%a@ %a@]@."
-    A.pp_print_expr ast_expr
-    (pp_print_list 
-       (fun ppf (i, e) ->
-          Format.fprintf
-            ppf
-            "@[<hv>%a: %a@]"
-            (I.pp_print_index false) i
-            (E.pp_print_lustre_expr false) e)
-       ",@ ")
-    (List.rev expr');
-*)
-  (* Assertion to ensure list is sorted by indexes *)
-  (match List.rev expr' with 
-    | (h, _) :: tl -> 
-      ignore 
-        (List.fold_left 
-           (fun a (i, _) -> assert ((I.compare_index i a) > 0); i)
-           h
-           tl)
-    | _ -> ());
-
-  (* Expression must be sorted by their indexes *)
-  (List.rev expr', abstractions')
-*)
-
-
-and eval_node_call
-    ({ nodes } as context)
-    ({ mk_new_state_var; 
-       mk_new_oracle; 
-       mk_new_observer_state_var } as abstractions)
-    pos
-    cond
-    ident
-    args
-    defaults
-    result
-    tl = 
-=======
 
     (* Condact, a node with an activation condition *)
     | A.Condact (pos, cond, ident, args, defaults) -> 
@@ -2197,7 +1117,6 @@
           context 
           (A.ExprList (pos, defaults))
       in
->>>>>>> aa4b3cd7
 
       (* Evaluate activation condition *)
       let cond', abstractions' = 
@@ -2243,22 +1162,12 @@
 
       (* pos ident cond args defaults *)
 
-<<<<<<< HEAD
-    { N.inputs = node_inputs; 
-      N.oracles = node_oracles;
-      N.outputs = node_outputs; 
-      N.observers = node_observers;
-      N.props = node_props } = 
-
-    try 
-=======
       eval_node_call 
         pos
         ident
         cond''
         args
         defaults'
->>>>>>> aa4b3cd7
 
     (* Node call *)
     | A.Call (pos, ident, args) -> 
@@ -2275,17 +1184,8 @@
 
       fail_at_position pos "One-hot expression not supported"
 
-<<<<<<< HEAD
-  debug lustreSimplify
-      "@[<hv>Node call at %a: observers @[<hv>%a@]@]"
-      A.pp_print_position pos
-      (pp_print_list StateVar.pp_print_state_var ",@ ")
-      node_observers
-  in
-=======
     (* Array slice [A[i..j,k..l]] *)
     | A.ArraySlice (pos, _, _) -> 
->>>>>>> aa4b3cd7
 
       fail_at_position
         pos
