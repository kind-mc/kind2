--- conflicted
+++ resolved
@@ -25,308 +25,35 @@
 
    All alias types are substituted with basic types, global constants
    are propagated to expressions, and nodes are rewritten into a
-   normal form, see below.
-
-   {!declarations_to_nodes'} adds to and returns a {!lustre_context}
-   that is a record of 
-
-   - [basic_types]: an association list of indexed identifiers to basic
-     types of {!Type.t},
-
-   - [indexed_types]: an association list of indexed identifiers to an
-     association list of indexes to basic types. The latter maps each
-     suffix of a type identifier to a basic type,
-
-   - [free_types]: currently unused, intended to hold a list of types
-     that are considered uninterpreted,
-
-   - [type_ctx]: an association list of identifiers to basic types,
-
-   - [index_ctx]: an association list of indexed identifiers to their
-     suffixes, implemented as an association list of indexes to units
-     for uniformity with [indexed_types],
-
-   - [consts]: an association list of constant identifiers to expressions, and 
-
-   - [nodes]: the list of parsed nodes. 
-
-
-*)
-
+   normal form, see below. *)
 
 
 (* Abbreviations *)
 module A = LustreAst
 module I = LustreIdent
+module D = LustreIndex
 module E = LustreExpr
 module N = LustreNode
-
-module ISet = I.LustreIdentSet
-module IMap = I.LustreIdentMap
-module IdxMap = I.LustreIndexMap
-module ITrie = I.LustreIdentTrie
-module IdxTrie = I.LustreIndexTrie
-
+module C = LustreContext
 
 (* FIXME: Remove unless debugging *)
 module Event = struct let log _ = Format.printf end
 
 
-(* Node not found, possible forward reference 
-
-   This is just failing at the moment, we'd need some dependency
-   analysis to recognize cycles to fully support forward
-   referencing. *)
-exception Node_not_found of I.t * position
-
-
-(* Raise parsing exception *)
-let fail_at_position pos msg = 
-
-  Event.log
-    L_warn
-    "Parser error at %a: %s"
-    Lib.pp_print_position pos
-    msg;
-
-  raise A.Parser_error
-  
-
-(* Raise parsing exception *)
-let warn_at_position pos msg = 
-
-  Event.log
-    L_warn
-    "Parser warning at %a: %s"
-    Lib.pp_print_position pos
-    msg
-
-
-(* ******************************************************************** *)
-(* Data structures                                                      *)
-(* ******************************************************************** *)
-
-(* Context for typing, flattening of indexed types and constant
-   propagation *)
-type lustre_context = 
-
-  { 
-
-    (* Type identifiers and their types and bounds of their indexes *)
-    type_of_ident : (Type.t * E.t list) ITrie.t; 
-
-    (* Identifiers and the expresssions they are bound to
-
-       Contains a state variable if the identifier denotes a stream,
-       and a term if the identifier denotes a constant *)
-    expr_of_ident : E.t ITrie.t;
-
-    (* Nodes *)
-    nodes : N.t list;
-    
-  }
-
-
-(* Get the greatest integer of an indexed trie *)
-let top_int_index_of_idx_trie t = 
-  try 
-
-    IdxTrie.max_binding t
-    |> fst
-    |> (function i -> match I.split_index i with
-        | I.IntIndex i :: _ -> i
-        | _ -> raise (Invalid_argument "top_int_index_of_idx_trie"))
-
-  with Not_found -> (-1)
-    
-
-(* Increment greatest integer of an indexed trie and return an index *)
-let next_top_index_of_idx_trie t = 
-  top_int_index_of_idx_trie t
-  |> succ 
-  |> Numeral.of_int
-  |> I.mk_int_index
-    
-  
-let pp_print_type_of_ident ppf t = 
-  
-  Format.fprintf 
+let pp_print_trie pp_i pp_e ppf t = 
+  D.bindings t |> 
+  pp_print_list
+    (fun ppf (i, e) -> 
+       if i = D.empty_index then 
+         pp_e ppf e
+       else
+         Format.fprintf 
+           ppf
+           "%a: %a"
+           pp_i i
+           pp_e e)
+    ";@ "
     ppf
-    "@[<v>%t@]"
-    (function ppf -> 
-      ITrie.iter 
-        (fun i t -> 
-           Format.fprintf 
-             ppf
-             "@[<hv>%a:@ %a@]@,"
-             (I.pp_print_ident false) i
-             (E.pp_print_lustre_type false) t)
-        t)
-
-let print_type_of_ident = pp_print_type_of_ident Format.std_formatter
-
-(* Initial, empty context *)
-let init_lustre_context = 
-  { type_of_ident = ITrie.empty;
-    expr_of_ident = ITrie.empty;
-    nodes = [] }
-
-
-(* Pretty-print a context for type checking *)
-let pp_print_lustre_context 
-    safe
-    ppf 
-    { type_of_ident;
-      expr_of_ident } =
-  
-  Format.fprintf ppf
-    "@[<v>@[<v>type_of_ident:@,%t@]\
-          @[<v>expr_of_ident:@,%t@]\
-     @]" 
-    (fun ppf -> 
-       ITrie.iter
-         (fun i (t, b) -> 
-            Format.fprintf ppf 
-              "%a %a: %a@," 
-              (I.pp_print_ident safe) i 
-              (pp_print_list 
-                (function ppf ->
-                  Format.fprintf ppf 
-                    "[0..%a]"
-                    (E.pp_print_lustre_expr false))
-                "")
-              b
-              Type.pp_print_type t)
-         type_of_ident)
-    (fun ppf -> 
-       ITrie.iter
-         (fun i e -> 
-            Format.fprintf ppf 
-              "%a %a@," 
-              (I.pp_print_ident safe) i 
-              (E.pp_print_lustre_expr safe) e)
-         expr_of_ident)
-    
-
-(* Environment when simplifying an expression *)
-type abstraction_context = 
-
-  { 
-
-    (* Scope for new identifiers *)
-    scope : I.index;
-
-    (* Create a new identifier for a variable *)
-    mk_fresh_state_var : bool -> Type.t -> StateVar.t;
-
-    (* Define an expression with a state variable or re-use previous
-       definition *)
-    mk_state_var_for_expr : bool -> (StateVar.t * E.t) list -> E.t -> StateVar.t * (StateVar.t * E.t) list;
-
-    (* Create a new oracle input to guard pre operator on state
-       variable *)
-    mk_oracle_for_state_var : StateVar.t -> StateVar.t;
-
-    (* Create a new oracle input *)
-    mk_new_oracle : Type.t -> StateVar.t;
-
-    (* Create a new identifier for an observer output *)
-    mk_new_observer : Type.t -> StateVar.t;
-
-    (* Definitions of new variables *)
-    new_vars : (StateVar.t * E.t) list;
-
-    (* Definitions of node calls *)
-    new_calls : N.node_call list;
-
-    (* Oracle inputs *)
-    new_oracles : StateVar.t list;
-
-    (* Observer outputs *)
-    new_observers : StateVar.t list;
-
-  }
-
-
-(* Environment without abstrations allowed *)
-let no_abstraction pos = 
-  
-  let msg = "Expression must be constant" in
-
-  let fail _ = fail_at_position pos msg in
-
-  { scope = I.empty_index;
-    mk_fresh_state_var = fail; 
-    mk_state_var_for_expr = fail;
-    mk_oracle_for_state_var = fail;
-    mk_new_oracle = fail;
-    mk_new_observer = fail;
-    new_vars = []; 
-    new_calls = [];
-    new_oracles = [];
-    new_observers = [] } 
-
-
-(* Pretty-print an environment *)
-let pp_print_abstraction_context 
-    ppf
-    { scope; new_vars; new_calls; new_oracles; new_observers } =
-
-  Format.fprintf 
-    ppf 
-    "@[<v>Abstraction context for scope %a@,@[<hv>new_vars:@ @[<hv>%a@]@]@,@[<hv>new_calls:@ @[<hv>%a@]@]@,@[<hv>new_oracles:@ @[<hv>%a@]@]@,@[<hv>new_observers:@ @[<hv>%a@]@]@]"
-    (I.pp_print_index false) scope
-    (pp_print_list
-       (fun ppf (sv, def) -> 
-          Format.fprintf ppf "@[<hv>%a =@ %a@]"
-            StateVar.pp_print_state_var sv
-            (E.pp_print_lustre_expr false) def)
-       ",@,")
-    new_vars
-    (pp_print_list
-       (fun ppf -> function 
-          | { N.call_returns = ret;
-              N.call_observers = obs;
-              N.call_clock = None;
-              N.call_node_name = node;
-              N.call_inputs = inp;
-              N.call_defaults = init } -> 
-            Format.fprintf ppf "@[<hv>%a =@ %a(%a)@]"
-              (pp_print_list StateVar.pp_print_state_var ",@,") 
-              (IdxTrie.values ret @ obs)
-              (I.pp_print_ident false) node
-              (pp_print_list (E.pp_print_lustre_var false) ",@,") 
-              (IdxTrie.values inp)
-          | { N.call_returns = ret;
-              N.call_observers = obs;
-              N.call_clock = Some clk;
-              N.call_node_name = node;
-              N.call_inputs = inp;
-              N.call_defaults = init } -> 
-            Format.fprintf ppf "@[<hv>%a =@ condact(%a,%a(%a),%a)@]"
-<<<<<<< HEAD
-              (pp_print_list StateVar.pp_print_state_var ",@,") (ret @ obs)
-              (E.pp_print_lustre_var false) clk
-=======
-              (pp_print_list StateVar.pp_print_state_var ",@,") 
-              (IdxTrie.values ret @ obs)
-              (E.pp_print_lustre_expr false) clk
->>>>>>> b9864671
-              (I.pp_print_ident false) node
-              (pp_print_list (E.pp_print_lustre_var false) ",@,") 
-              (IdxTrie.values inp)
-              (pp_print_list (E.pp_print_lustre_expr false) ",@,") 
-              (IdxTrie.values init @ (List.map (fun _ -> E.t_true) obs)))
-       ",@,")
-    new_calls
-    (pp_print_list StateVar.pp_print_state_var ",@,") 
-    new_oracles
-    (pp_print_list StateVar.pp_print_state_var ",@,") 
-    new_observers
-    
-    
-
-
 
 (* ******************************************************************** *)
 (* Evaluation of expressions                                            *)
@@ -363,981 +90,971 @@
    - recursive nodes
 
 *)
-let rec eval_ast_expr     
-    ({ scope;
-       mk_fresh_state_var; 
-       mk_state_var_for_expr; 
-       mk_oracle_for_state_var; 
-       mk_new_oracle; 
-       mk_new_observer; 
-       new_vars;
-       new_calls;
-       new_oracles;
-       new_observers } as abstractions)
-    ({ type_of_ident;
-       expr_of_ident;
-       nodes } as context) =
-
-  (* Return the trie for the identifier *)
-  let eval_ident pos ident = 
-
-    (try 
-
-       (* Get map of suffixes of identifier to expressions *)
-       let res = 
-         ITrie.find_prefix ident expr_of_ident
-       in
-
-       (* Return expresssion and no new abstractions *)
-       (res, abstractions)
-
-     with Not_found -> 
-
-       fail_at_position
-         pos
-         (Format.asprintf 
-            "Undeclared identifier %a"
-            (I.pp_print_ident false) ident))
-
-  in
-
-
-  (* Return the constant inserted into an empty trie *)
-  let eval_nullary_ast_expr pos expr = 
-
-    (* Add expression to trie with empty index *)
-    let res = IdxTrie.add I.empty_index expr IdxTrie.empty in
-
-    (* Return trie and no new abstractions *)
-    (res, abstractions)
-
-  in
-
-
-  (* Evaluate the argument of a unary expression and construct a unary
-     expression of the result with the given constructor *)
-  let eval_unary_ast_expr pos mk expr = 
+let rec eval_ast_expr ctx = 
+
+  function
+
+    (* ****************************************************************** *)
+    (* Identifier                                                         *)
+    (* ****************************************************************** *)
+
+    (* Identifier *)
+    | A.Ident (pos, ident) -> eval_ident ctx pos ident
+
+    (* ****************************************************************** *)
+    (* Nullary operators                                                  *)
+    (* ****************************************************************** *)
+
+    (* Boolean constant true [true] *)
+    | A.True pos -> eval_nullary_expr ctx pos E.t_true
+
+    (* Boolean constant false [false] *)
+    | A.False pos -> eval_nullary_expr ctx pos E.t_false
+
+    (* Integer constant [d] *)
+    | A.Num (pos, d) -> 
+
+      eval_nullary_expr ctx pos (E.mk_int (Numeral.of_string d) )
+
+    (* Real constant [f] *)
+    | A.Dec (pos, f) -> 
+
+      eval_nullary_expr ctx pos (E.mk_real (Decimal.of_string f))
+
+    (* ****************************************************************** *)
+    (* Unary operators                                                    *)
+    (* ****************************************************************** *)
+
+    (* Conversion to an integer number [int expr] *)
+    | A.ToInt (pos, expr) -> eval_unary_ast_expr ctx pos E.mk_to_int expr 
+
+    (* Conversion to a real number [real expr] *)
+    | A.ToReal (pos, expr) -> eval_unary_ast_expr ctx pos E.mk_to_real expr
+
+    (* Boolean negation [not expr] *)
+    | A.Not (pos, expr) -> eval_unary_ast_expr ctx pos E.mk_not expr 
+
+    (* Unary minus [- expr] *)
+    | A.Uminus (pos, expr) -> eval_unary_ast_expr ctx pos E.mk_uminus expr 
+
+    (* ****************************************************************** *)
+    (* Binary operators                                                   *)
+    (* ****************************************************************** *)
+
+    (* Boolean conjunction [expr1 and expr2] *)
+    | A.And (pos, expr1, expr2) ->
+
+      eval_binary_ast_expr ctx pos E.mk_and expr1 expr2
+
+    (* Boolean disjunction [expr1 or expr2] *)
+    | A.Or (pos, expr1, expr2) -> 
+
+      eval_binary_ast_expr ctx pos E.mk_or expr1 expr2 
+
+    (* Boolean exclusive disjunction [expr1 xor expr2] *)
+    | A.Xor (pos, expr1, expr2) -> 
+
+      eval_binary_ast_expr ctx pos E.mk_xor expr1 expr2 
+
+    (* Boolean implication [expr1 => expr2] *)
+    | A.Impl (pos, expr1, expr2) -> 
+
+      eval_binary_ast_expr ctx pos E.mk_impl expr1 expr2 
+
+    (* Integer modulus [expr1 mod expr2] *)
+    | A.Mod (pos, expr1, expr2) -> 
+
+      eval_binary_ast_expr ctx pos E.mk_mod expr1 expr2 
+
+    (* Subtraction [expr1 - expr2] *)
+    | A.Minus (pos, expr1, expr2) -> 
+
+      eval_binary_ast_expr ctx pos E.mk_minus expr1 expr2
+
+    (* Addition [expr1 + expr2] *)
+    | A.Plus (pos, expr1, expr2) -> 
+
+      eval_binary_ast_expr ctx pos E.mk_plus expr1 expr2
+
+    (* Real division [expr1 / expr2] *)
+    | A.Div (pos, expr1, expr2) -> 
+
+      eval_binary_ast_expr ctx pos E.mk_div expr1 expr2 
+
+    (* Multiplication [expr1 * expr2] ]*)
+    | A.Times (pos, expr1, expr2) -> 
+
+      eval_binary_ast_expr ctx pos E.mk_times expr1 expr2 
+
+    (* Integer division [expr1 div expr2] *)
+    | A.IntDiv (pos, expr1, expr2) -> 
+
+      eval_binary_ast_expr ctx pos E.mk_intdiv expr1 expr2 
+
+    (* Less than or equal [expr1 <= expr2] *)
+    | A.Lte (pos, expr1, expr2) -> 
+
+      eval_binary_ast_expr ctx pos E.mk_lte expr1 expr2 
+
+    (* Less than [expr1 < expr2] *)
+    | A.Lt (pos, expr1, expr2) -> 
+
+      eval_binary_ast_expr ctx pos E.mk_lt expr1 expr2 
+
+    (* Greater than or equal [expr1 >= expr2] *)
+    | A.Gte (pos, expr1, expr2) -> 
+
+      eval_binary_ast_expr ctx pos E.mk_gte expr1 expr2 
+
+    (* Greater than [expr1 > expr2] *)
+    | A.Gt (pos, expr1, expr2) -> 
+
+      eval_binary_ast_expr ctx pos E.mk_gt expr1 expr2 
+
+    (* Arrow temporal operator [expr1 -> expr2] *)
+    | A.Arrow (pos, expr1, expr2) -> 
+
+      eval_binary_ast_expr ctx pos E.mk_arrow expr1 expr2 
+
+    (* ****************************************************************** *)
+    (* Other operators                                                    *)
+    (* ****************************************************************** *)
+
+    (* Equality [expr1 = expr2] *)
+    | A.Eq (pos, expr1, expr2) -> 
+
+      (* Apply equality pointwise *)
+      let expr, ctx = 
+        eval_binary_ast_expr ctx pos E.mk_eq expr1 expr2 
+      in
+
+      (* We don't want to do extensional array equality, because that
+         would need quantifiers already at this level *)
+      D.iter
+        (fun i _ -> 
+           if 
+             List.exists 
+               (function D.ArrayVarIndex _ -> true | _ -> false)
+               i
+           then 
+
+             (* Expression has array bounds *)
+             C.fail_at_position
+               pos
+               "Extensional array equality not supported")
+        expr;
+
+      (* Conjunction of equations *)
+      let res = 
+        D.singleton D.empty_index (List.fold_left E.mk_and E.t_true (D.values expr))
+      in
+
+      (* Return conjunction of equations without indexes and array bounds *)
+      (res, ctx)
+
+
+    (* Disequality [expr1 <> expr2] *)
+    | A.Neq (pos, expr1, expr2) -> 
+
+      (* Translate to negated equation *)
+      eval_ast_expr
+        ctx
+        (A.Not (Lib.dummy_pos, A.Eq (pos, expr1, expr2)))
+
+    (* If-then-else [if expr1 then expr2 else expr3 ]*)
+    | A.Ite (pos, expr1, expr2, expr3) -> 
+
+      (* Evaluate expression for condition *)
+      let expr1', ctx = 
+        eval_bool_ast_expr ctx pos expr1 
+      in
+
+      eval_binary_ast_expr ctx pos (E.mk_ite expr1') expr2 expr3
+
+    (* Temporal operator pre [pre expr] *)
+    | A.Pre (pos, expr) -> 
+
+      (* Evaluate expression *)
+      let expr', ctx = eval_ast_expr ctx expr in
+
+      (* Apply pre operator to expression, may change context with new
+         variable *)
+      let res, ctx = 
+
+        D.fold
+
+          (fun index expr (accum, ctx) -> 
+
+             (* Apply pre operator to expression, abstract
+                  non-variable term and re-use previous variables *)
+             let expr', ctx = 
+               E.mk_pre
+                 (C.mk_local_for_expr pos)
+                 ctx
+                 expr 
+             in
+
+             (D.add index expr' accum, ctx))
+
+          expr'
+          (D.empty, ctx)
+
+      in
+
+      (res, ctx)
+
+    (* ****************************************************************** *)
+    (* Tuple and record operators                                         *)
+    (* ****************************************************************** *)
+
+    (* Projection to a record field [expr.field] *)
+    | A.RecordProject (pos, expr, field) -> 
+
+      eval_ast_projection 
+        ctx
+        pos
+        expr
+        (D.RecordIndex field)
+
+    (* Projection to a tuple or array field [expr.%field_expr] *)
+    | A.TupleProject (pos, expr, field_expr) -> 
+
+      (* Evaluate expression to an integer constant *)
+      let field = const_int_of_ast_expr ctx pos field_expr in
+
+      eval_ast_projection 
+        ctx
+        pos
+        expr
+        (D.TupleIndex (Numeral.to_int field))
+
+    (* An expression list, flatten nested lists and add an index to
+       each elements [(expr1, expr2)] *)
+    | A.ExprList (pos, expr_list) -> 
+
+      (* Flatten nested lists *)
+      let rec flatten_expr_list accum = function 
+
+        | [] -> List.rev accum
+
+        | A.ExprList (pos, expr_list) :: tl -> 
+          flatten_expr_list accum (expr_list @ tl)
+
+        | expr :: tl -> flatten_expr_list (expr :: accum) tl
+
+      in
+
+      (* Turn ((a,b),c) into (a,b,c) *)
+      let expr_list' = flatten_expr_list [] expr_list in
+
+      let _, res, ctx = 
+
+        (* Iterate over list of expressions *)
+        List.fold_left
+
+          (fun (i, accum, ctx) expr -> 
+
+             (* Evaluate expression *)
+             let expr', ctx = eval_ast_expr ctx expr in
+
+             (* Increment counter *)
+             (succ i,
+
+              (* Push current index to indexes in expression and add
+                 to accumulator trie *)
+              D.fold
+                (fun j e a -> 
+                   D.add (D.ListIndex i :: j) e a)
+                expr'
+                accum,
+
+              (* Continue with added definitions *)
+              ctx))
+
+          (* Start counting index at zero, with given abstractions and
+             add to the empty trie *)
+          (0, D.empty, ctx)
+
+          expr_list'
+
+      in
+
+      (res, ctx)
+
+    (* Tuple constructor [{expr1, expr2, ...}] *)
+    | A.TupleExpr (pos, expr_list) -> 
+
+      let _, res, ctx = 
+
+        (* Iterate over list of expressions *)
+        List.fold_left
+
+          (fun (i, accum, ctx) expr -> 
+
+             (* Evaluate expression *)
+             let expr', ctx = eval_ast_expr ctx expr in
+
+             (* Increment counter *)
+             (succ i,
+
+              (* Push current index to indexes in expression and add
+                 to accumulator trie *)
+              D.fold
+                (fun j e a -> 
+                   D.add (D.TupleIndex i :: j) e a)
+                expr'
+                accum,
+
+              (* Continue with added definitions *)
+              ctx))
+
+          (* Start counting index at zero, with given abstractions and
+             add to the empty trie *)
+          (0, D.empty, ctx)
+
+          expr_list
+
+      in
+
+      (res, ctx)
+
+    (* Record constructor [record_type {field1 = expr1; field2 = expr2; ...}] *)
+    | A.RecordExpr (pos, record_type, expr_list) -> 
+
+      (* Extract list of fields of record *)
+      let record_indexes = 
+
+        try 
+
+          (* Look up types of record fields by type of record *)
+          C.type_of_ident ctx (I.mk_string_ident record_type)
+
+        with Not_found -> 
+
+          C.fail_at_position
+            pos
+            (Format.asprintf 
+               "Record type %a not defined" 
+               A.pp_print_ident record_type)
+
+      in
+
+      (* Get indexed expressions in record definition *)
+      let res, ctx =
+
+        List.fold_left 
+          (fun (accum, ctx) (i, expr) -> 
+
+             (* Evaluate expression *)
+             let expr', ctx = eval_ast_expr ctx expr in
+
+             (* Push field index to indexes in expression and add to
+                 accumulator trie *)
+             (D.fold
+                (fun j e t -> 
+                   D.add (D.RecordIndex i :: j) e t)
+                expr'
+                accum), 
+             ctx)
+
+          (D.empty, ctx)
+
+          expr_list
+
+      in
+
+      (* Keys in type and keys in expression must be identical *)
+      if List.for_all2 D.equal_index (D.keys record_indexes) (D.keys res) then
+
+        (res, ctx)
+
+      else
+
+        C.fail_at_position
+          pos
+          "Type mismatch in record"
+
+    (* ****************************************************************** *)
+    (* Node calls                                                         *)
+    (* ****************************************************************** *)
+
+    (* Condact, a node with an activation condition 
+
+       [condact(cond, N(args, arg2, ...), def1, def2, ...)] *)
+    | A.Condact (pos, cond, ident, args, defaults) ->  
+
+      eval_node_call
+        ctx
+        pos
+        (I.mk_string_ident ident)
+        cond
+        args
+        defaults
+
+    (* Node call without activation condition *)
+    | A.Call (pos, ident, args) -> 
+
+      eval_node_call 
+        ctx
+        pos
+        (I.mk_string_ident ident)
+        (A.True dummy_pos)
+        args
+        []
+
+    (* ****************************************************************** *)
+    (* Array operators                                                    *)
+    (* ****************************************************************** *)
+
+    (* Array constructor [[expr1, expr2]] *)
+    | A.ArrayExpr (pos, expr_list) -> 
+
+      let _, res, ctx = 
+
+        (* Iterate over list of expressions *)
+        List.fold_left
+
+          (fun (i, accum, ctx) expr -> 
+
+             (* Evaluate expression *)
+             let expr', ctx = eval_ast_expr ctx expr in
+
+             (* Increment counter *)
+             (succ i,
+
+              (* Push current index to indexes in expression and add
+                 to accumulator trie *)
+              D.fold
+                (fun j e a -> 
+                   D.add (D.ArrayIntIndex i :: j) e a)
+                expr'
+                accum,
+
+              (* Continue with added definitions *)
+              ctx))
+
+          (* Start counting index at zero, with given abstractions and
+             add to the empty trie *)
+          (0, D.empty, ctx)
+
+          expr_list
+
+      in
+
+      (res, ctx)
+
+    (* Array constructor [expr^size_expr] *)
+    | A.ArrayConstr (pos, expr, size_expr) -> 
+
+      (* Evaluate expression to an integer constant *)
+      let array_size = static_int_of_ast_expr ctx pos size_expr in
+
+      (* Evaluate expression for array elements *)
+      let expr', ctx = eval_ast_expr ctx expr in 
+
+      (* Push array index to indexes in expression and add to
+         accumulator trie *)
+      let res = 
+        D.fold
+          (fun j e a -> 
+             D.add (D.ArrayVarIndex array_size :: j) e a)
+          expr'
+          D.empty
+      in
+
+      (res, ctx)
+
+    (* Array slice [A[i..j] with i=j is just A[k] *)
+    | A.ArraySlice (pos, expr, (i, j)) when i = j -> 
+
+      (* Evaluate expression to an integer constant *)
+      let index = static_int_of_ast_expr ctx pos i |> E.mk_of_expr in
+
+      let expr', ctx = eval_ast_expr ctx expr in 
+
+      (* Every index starts with ArrayVarIndex or none does *)
+      (match D.choose expr' with 
+
+        (* Projection from an array indexed by variable *)
+        | D.ArrayVarIndex _ :: _, _ ->
+          
+          (* Remove top index from all elements in trie *)
+          let expr' = 
+            D.fold
+              (function 
+                | D.ArrayVarIndex _ :: tl -> D.add tl
+                | _ -> assert false)
+              expr'
+              D.empty
+          in
+                  
+          (* Select from array in all elements *)
+          (D.map (fun e -> E.mk_select e index) expr', ctx)
+
+        (* Projection from an array indexed by integers *)
+        | D.ArrayIntIndex _ :: tl, _ -> 
+
+          C.fail_at_position 
+            pos
+            "Cannot use a constant array in a recursive definition"
+
+        | _ -> C.fail_at_position pos "Selection not from an array")
+
+    (* Array slice [A[i..j,k..l]] *)
+    | A.ArraySlice (pos, _, _) -> 
+
+      C.fail_at_position pos "Array slices not implemented"
+
+    (* ****************************************************************** *)
+    (* Not implemented                                                    *)
+    (* ****************************************************************** *)
+
+    (* TODO below, roughly in order of importance and difficulty *)
+
+    (* Concatenation of arrays [A|B] *)
+    | A.ArrayConcat (pos, _, _) -> 
+
+      C.fail_at_position pos "Array concatenation not implemented"
+
+    (* Interpolation to base clock *)
+    | A.Current (pos, A.When (_, _, _)) -> 
+
+      C.fail_at_position pos "Current expression not supported"
+
+    (* Boolean at-most-one constaint *)
+    | A.OneHot (pos, _) -> 
+
+      C.fail_at_position pos "One-hot expression not supported"
+
+    (* Followed by operator *)
+    | A.Fby (pos, _, _, _) -> 
+
+      C.fail_at_position pos "Fby operator not implemented" 
+
+    (* Projection on clock *)
+    | A.When (pos, _, _) -> 
+
+      C.fail_at_position 
+        pos
+        "When expression must be the argument of a current operator"
+
+    (* Interpolation to base clock *)
+    | A.Current (pos, _) -> 
+
+      C.fail_at_position 
+        pos
+        "Current operator must have a when expression as argument"
+
+    (* With operator for recursive node calls *)
+    | A.With (pos, _, _, _) -> 
+
+      C.fail_at_position pos "Recursive nodes not supported"
+
+    (* Node call to a parametric node *)
+    | A.CallParam (pos, _, _, _) -> 
+
+      C.fail_at_position pos "Parametric nodes not supported" 
+
+
+(* ******************************************************************** *)
+(* Helper functions                                                     *)
+(* ******************************************************************** *)
+
+(* Evaluate expression to an integer constant, return as a numeral *)
+and const_int_of_ast_expr ctx pos expr = 
+
+  match
 
     (* Evaluate expression *)
-    let expr', abstractions' = 
-      eval_ast_expr abstractions context expr 
-    in
- 
-    (* Apply given constructor to each expression *)
-    (IdxTrie.map mk expr', abstractions')
-    
-  in
-
-
-  (* Evaluate the argument of a unary expression and construct a unary
-     expression of the result with the given constructor *)
-  let eval_binary_ast_expr pos mk expr1 expr2 = 
-
-    (* Evaluate first expression *)
-    let expr1', abstractions' = 
-      eval_ast_expr abstractions context expr1 
-    in
-
-    (* Evaluate second expression *)
-    let expr2', abstractions'' = 
-      eval_ast_expr abstractions' context expr2 
-    in
-
-    (* Apply operator pointwise to expressions *)
-    let res = 
-
-      try 
-
-        (* Fold simultanously over indexes in expressions
-
-           If tries contain the same indexes, the association list
-           returned by bindings contain the same keys in the same
-           order. *)
-        IdxTrie.map2 (fun _ -> mk) expr1' expr2'
-
-      with 
-
-        | Invalid_argument _ ->
-
-          fail_at_position
-            pos
-            (Format.asprintf
-               "Index mismatch for expressions %a and %a" 
-               A.pp_print_expr expr1
-               A.pp_print_expr expr2)
-            
-        | E.Type_mismatch ->
-
-          fail_at_position
-            pos
-            (Format.asprintf
-               "Type mismatch for expressions %a and %a" 
-               A.pp_print_expr expr1
-               A.pp_print_expr expr2)
-
-    in
-
-    (res, abstractions'')
-
-  in
-
-  (* Return the trie starting at the given index *)
-  let eval_ast_projection pos expr index = 
-
-    (* Evaluate record expression *)
-    let expr', abstractions' = 
+    let expr', _ = 
       eval_ast_expr 
-        abstractions
-        context
+        (C.fail_on_new_definition
+           ctx
+           pos
+           "Expression must be constant")
         expr
     in
 
+    (* Check static and array indexes *)
+    D.bindings expr'
+
+  with
+
+    (* Expression must evaluate to a singleton list of an integer
+       expression without index and without new definitions *)
+    | [ index, ({ E.expr_init = ei; E.expr_step = es }) ]
+      when 
+        index = D.empty_index && 
+        let ei' = (ei :> Term.t) in let es' = (es :> Term.t) in 
+        Term.equal ei' es' -> 
+
+      (* Get term for initial value of expression, is equal to step *)
+      let ti = E.base_term_of_expr E.base_offset ei in
+
+      (if Term.is_numeral ti then
+
+         Term.numeral_of_term ti
+
+       else
+
+         C.fail_at_position pos "Expression must be an integer")
+
+    (* Expression is not a constant integer *)
+    | _ ->       
+
+      C.fail_at_position pos "Expression must be constant"
+
+
+(* Evaluate expression to an Boolean *)
+and eval_bool_ast_expr ctx pos expr = 
+
+  (* Evaluate expression to trie *)
+  let expr', ctx = eval_ast_expr ctx expr in
+
+  (* Check if evaluated expression is Boolean *)
+  (match D.bindings expr' with 
+
+    (* Boolean expression without indexes *)
+    | [ index, 
+        ({ E.expr_type = t } as expr) ] when 
+        index = D.empty_index && Type.equal_types t Type.t_bool -> 
+
+      expr, ctx
+
+    (* Expression is not Boolean or is indexed *)
+    | _ -> 
+
+      C.fail_at_position pos "Expression is not of Boolean type")
+
+(* Evaluate expression to an integer expression, which is not
+   necessarily an integer literal. *)
+and static_int_of_ast_expr ctx pos expr = 
+
+  match
+
+    (* Evaluate expression *)
+    let expr', _ = 
+      eval_ast_expr 
+        (C.fail_on_new_definition
+           ctx
+           pos
+           "Expression must be constant")
+        expr
+    in
+
+    (* Check static and array indexes *)
+    D.bindings expr'
+
+  with
+
+    (* Expression must evaluate to a singleton list of an integer
+       expression without index and without new definitions *)
+    | [ index, { E.expr_init = ei; E.expr_step = es } ]
+      when 
+        index = D.empty_index && 
+        let ei' = (ei :> Term.t) in let es' = (es :> Term.t) in 
+        Term.equal ei' es' -> 
+
+      (* Return *)
+      ei
+
+    (* Expression is not a constant integer *)
+    | _ ->       
+
+      C.fail_at_position pos "Expression must be constant"
+
+(* Return the trie for the identifier *)
+and eval_ident ctx pos ident = 
+
+  try 
+
+    (* Get expression and bounds for identifier *)
+    let res = C.expr_of_ident ctx (I.mk_string_ident ident) in
+
+    (* Return expresssion with its bounds and unchanged context *)
+    (res, ctx)
+
+  with Not_found -> 
+
+    C.fail_at_position
+      pos
+      (Format.asprintf 
+         "Undeclared identifier %a"
+         A.pp_print_ident ident)
+
+(* Return the constant inserted into an empty trie *)
+and eval_nullary_expr ctx pos expr = 
+
+  (* Add expression to trie with empty index *)
+  let res = D.singleton D.empty_index expr in
+
+  (* Return expression with empty bounds and unchanged context *)
+  (res, ctx)
+
+(* Evaluate the argument of a unary expression and construct a unary
+   expression of the result with the given constructor *)
+and eval_unary_ast_expr ctx pos mk expr = 
+
+  try 
+
+    (* Evaluate expression argument *)
+    let expr', ctx = eval_ast_expr ctx expr in
+
+    (* Apply given constructor to each expression, return with same
+       bounds for each expression and changed context *)
+    (D.map mk expr', ctx)
+
+  with 
+
+    | E.Type_mismatch ->
+
+      C.fail_at_position
+        pos
+        "Type mismatch for expression"
+
+(* Evaluate the argument of a unary expression and construct a unary
+   expression of the result with the given constructor *)
+and eval_binary_ast_expr ctx pos mk expr1 expr2 = 
+
+  (* Evaluate first expression *)
+  let expr1', ctx = eval_ast_expr ctx expr1 in
+
+  (* Evaluate second expression, in possibly changed context *)
+  let expr2', ctx = eval_ast_expr ctx expr2 in
+
+  (* Apply operator pointwise to expressions *)
+  let res = 
+
+    try 
+
+      (* Fold simultanously over indexes in expressions
+
+         If tries contain the same indexes, the association list
+         returned by bindings contain the same keys in the same
+         order. *)
+      D.map2
+
+        (* Construct expressions independent of index *)
+        (fun _ -> mk) 
+
+        expr1' 
+        expr2'
+
+    with 
+
+      | Invalid_argument _ ->
+
+        C.fail_at_position
+          pos
+          (Format.asprintf
+             "Index mismatch for expressions %a and %a" 
+             A.pp_print_expr expr1
+             A.pp_print_expr expr2)
+
+      | E.Type_mismatch ->
+
+        C.fail_at_position
+          pos
+          (Format.asprintf
+             "Type mismatch for expressions %a and %a" 
+             A.pp_print_expr expr1
+             A.pp_print_expr expr2)
+
+  in
+
+  (res, ctx)
+
+(* Return the trie starting at the given index *)
+and eval_ast_projection ctx pos expr = function
+
+  (* Record or tuple field *)
+  | D.RecordIndex _ 
+  | D.TupleIndex _ 
+  | D.ArrayIntIndex _ as index ->
+
+    (* Evaluate argument of expression *)
+    let expr', ctx = eval_ast_expr ctx expr in
+
     (try 
 
        (* Get value for index of projected field *)
-       let res = IdxTrie.find_prefix index expr' in
+       let res = D.find_prefix [index] expr' in
 
        (* Return expresssion and new abstractions *)
-       (res, abstractions')
+       (res, ctx)
 
      with Not_found ->
 
-       fail_at_position 
+       C.fail_at_position 
          pos
          (Format.asprintf 
             "Expression %a does not have index %a" 
             A.pp_print_expr expr
-            (I.pp_print_index false) index))
-
-  in
-
-  (* *)
-  let eval_node_call abstractions pos ident cond args defaults = 
-
-    (* Type check expressions for node inputs and return sorted list
-       of expressions for node inputs *)
-    let node_inputs_of_exprs abstractions node_inputs pos expr_list =
-
-      try
-
-        (* Check types and index *)
-        IdxTrie.fold2
-          (fun 
-            i
-            state_var
-            ({ E.expr_type } as expr)
-            (accum, ({ mk_state_var_for_expr } as abstractions)) ->
-
-            if 
-
-              (* Expression must be of a subtype of input type *)
-              Type.check_type 
-                expr_type
-                (StateVar.type_of_state_var state_var)
-
-            then 
-
-              (* New variable for abstraction, is constant if input is *)
-              let state_var', new_vars' = 
-                mk_state_var_for_expr
-                  (StateVar.is_const state_var) 
-                  abstractions.new_vars
-                  expr
-              in
-
-              E.set_state_var_instance state_var' pos ident state_var;
-
-              (* Add definition of variable *)
-              let abstractions' =
-                { abstractions with new_vars = new_vars' } 
-              in
-
-              (* Add expression as input *)
-              (IdxTrie.add i state_var' accum, abstractions')
-
-            else
-              raise E.Type_mismatch)
-
-          node_inputs
-          expr_list
-          (IdxTrie.empty, abstractions)
-
-      (* Type checking error or one expression has more indexes *)
-      with Invalid_argument _ | E.Type_mismatch -> 
-
-        fail_at_position pos "Type mismatch for expressions"
-
-    in
-
-    let
-
-      (* Extract values from record *)
-      { N.inputs = node_inputs; 
-        N.oracles = node_oracles;
-        N.outputs = node_outputs; 
-        N.observers = node_observers;
-        N.props = node_props } = 
-
-      try 
-
-        (* Get node by identifier *)
-        N.node_of_name ident nodes
-
-      with Not_found -> 
-
-        (* Node may be forward referenced *)
-        raise (Node_not_found (ident, pos))
-
-    in
-
-    if
-
-      (* Node call has activation condition  *)
-      not (E.equal_expr cond E.t_true)
-
-    then 
-
-      (
-
-        (* Number of defaults must match number of outputs *)
-        if (IdxTrie.cardinal node_outputs <> IdxTrie.cardinal defaults) then 
-
-          fail_at_position 
-            pos
-            "Number of default arguments does not match number of outputs"
+            (D.pp_print_one_index false) index))
+
+  (* Cannot project array field this way, need to use select
+     operator *)
+  | D.ListIndex _
+  | D.ArrayVarIndex _ -> raise (Invalid_argument "eval_ast_projection")
+
+(* Return a trie with the outputs of a node call *)
+and eval_node_call ctx pos ident cond args defaults = 
+
+  (* Type check expressions for node inputs and abstract to fresh
+     state variables *)
+  let node_inputs_of_exprs ctx node_inputs pos expr =
+
+    try
+
+      (* Evaluate input value *)
+      let expr', ctx = 
+
+        let expr', ctx = 
+          eval_ast_expr ctx (A.ExprList (dummy_pos, expr)) 
+        in
+
+        if 
+
+          try 
+            D.iter2 (fun _ _ _ -> ()) expr' node_inputs; true 
+          with 
+            | Invalid_argument _ -> false 
+
+        then
+
+          expr', ctx
 
         else
 
-          IdxTrie.iter2 
-            (fun i sv { E.expr_type = t } -> 
-
-               if 
-
-                 (* Type of default must match type of respective
-                    output *)
-                 not (Type.check_type t (StateVar.type_of_state_var sv)) 
-
-               then
-
-                 fail_at_position 
-                   pos
-                   "Type mismatch between default arguments and outputs")
-
-            node_outputs
-            defaults
-
-      );
-
-    (* Evaluate inputs as list of expressions *)
-    let expr_list', abstractions' = 
-      eval_ast_expr
-        abstractions
-        context 
-        (A.ExprList (pos, args))
-    in
-
-
-    (* Fresh state variables for oracle inputs of called node *)
-    let oracle_state_vars = 
-      List.map 
-        (fun node_sv ->
-           let sv = mk_new_oracle (StateVar.type_of_state_var node_sv) in
-           E.set_state_var_instance sv pos ident node_sv;
-           sv)
-        node_oracles 
-    in
-
-    (* Fresh state variables for observer outputs of called node *)
-    let observer_state_vars = 
-      List.map 
-        (fun node_sv -> 
-           let sv = 
-             mk_new_observer (StateVar.type_of_state_var node_sv) 
-           in
-           E.set_state_var_instance sv pos ident node_sv;
-           sv)
-        node_observers
-
-    in
-
-    (* Type check and flatten indexed expressions for input into list
-           without indexes *)
-    let call_inputs, abstractions' =
-      node_inputs_of_exprs abstractions' node_inputs pos expr_list'
-    in
-
-    (* Get the highest index of the inputs *)
-    let call_inputs_max_index = top_int_index_of_idx_trie call_inputs in
-
-    (* Add oracles to inputs *)
-    let call_inputs', _ = 
-      List.fold_left
-        (fun (t, i) sv -> 
-           ((IdxTrie.add 
-               (I.mk_int_index (Numeral.(succ i)))  
-               sv
-               t),
-            Numeral.(succ i)))
-        (call_inputs, Numeral.of_int call_inputs_max_index)
-        oracle_state_vars 
-    in
-
-    (* Create fresh state variable for each output *)
-    let call_returns = 
-      IdxTrie.map
-        (fun node_sv -> 
-           let sv = 
-             mk_fresh_state_var false (StateVar.type_of_state_var node_sv)
-           in
-           E.set_state_var_instance sv pos ident node_sv;
-           sv)
-        node_outputs
-    in
-
-    (* Remove index if node has only one output *)
-    let call_returns' =
-      match IdxTrie.bindings call_returns with
-        | [(i, e)] when i = I.mk_int_index Numeral.zero -> 
-          IdxTrie.add I.empty_index e IdxTrie.empty
-        | _ -> call_returns
-    in
-
-    (* Return tuple of state variables capturing outputs *)
-    let res = 
-      IdxTrie.map
-        (fun sv -> E.mk_var sv E.base_clock)
-        call_returns'
-    in
-
-    (* Add expression to result *)
-    (res,
-     { abstractions' 
-       with new_calls = { N.call_returns = call_returns;
-                          N.call_observers = observer_state_vars;
-                          N.call_clock = cond;
-                          N.call_node_name = ident;
-                          N.call_pos = pos;
-                          N.call_inputs = call_inputs';
-                          N.call_defaults = defaults } 
-                        :: abstractions'.new_calls;
-            new_oracles = abstractions'.new_oracles @ oracle_state_vars;
-            new_observers = abstractions'.new_observers @ observer_state_vars })
-
-  in
-
-  function
-
-    (* Identifier *)
-    | A.Ident (pos, ident) -> eval_ident pos ident
-
-    (* Boolean constant true [true] *)
-    | A.True pos -> eval_nullary_ast_expr pos E.t_true
-
-    (* Boolean constant false [false] *)
-    | A.False pos -> eval_nullary_ast_expr pos E.t_false
-
-    (* Integer constant [d] *)
-    | A.Num (pos, d) -> 
-
-      eval_nullary_ast_expr pos (E.mk_int (Numeral.of_string d) )
-
-    (* Real constant [f] *)
-    | A.Dec (pos, f) -> 
-
-      eval_nullary_ast_expr pos (E.mk_real (Decimal.of_string f))
-
-    (* Conversion to an integer number [int expr] *)
-    | A.ToInt (pos, expr) -> eval_unary_ast_expr pos E.mk_to_int expr 
-
-    (* Conversion to a real number [real expr] *)
-    | A.ToReal (pos, expr) -> eval_unary_ast_expr pos E.mk_to_real expr
-
-    (* Boolean negation [not expr] *)
-    | A.Not (pos, expr) -> eval_unary_ast_expr pos E.mk_not expr 
-
-    (* Boolean conjunction [expr1 and expr2] *)
-    | A.And (pos, expr1, expr2) ->
-
-      eval_binary_ast_expr pos E.mk_and expr1 expr2
-
-    (* Boolean disjunction [expr1 or expr2] *)
-    | A.Or (pos, expr1, expr2) -> 
-
-      eval_binary_ast_expr pos E.mk_or expr1 expr2 
-
-    (* Boolean exclusive disjunction [expr1 xor expr2] *)
-    | A.Xor (pos, expr1, expr2) -> 
-
-      eval_binary_ast_expr pos E.mk_xor expr1 expr2 
-
-    (* Boolean implication [expr1 => expr2] *)
-    | A.Impl (pos, expr1, expr2) -> 
-
-      eval_binary_ast_expr pos E.mk_impl expr1 expr2 
-
-    (* Unary minus [- expr] *)
-    | A.Uminus (pos, expr) -> 
-
-      eval_unary_ast_expr pos E.mk_uminus expr 
-
-    (* Integer modulus [expr1 mod expr2] *)
-    | A.Mod (pos, expr1, expr2) -> 
-
-      eval_binary_ast_expr pos E.mk_mod expr1 expr2 
-
-    (* Subtraction [expr1 - expr2] *)
-    | A.Minus (pos, expr1, expr2) -> 
-
-      eval_binary_ast_expr pos E.mk_minus expr1 expr2
-
-    (* Addition [expr1 + expr2] *)
-    | A.Plus (pos, expr1, expr2) -> 
-
-      eval_binary_ast_expr pos E.mk_plus expr1 expr2
-
-    (* Real division [expr1 / expr2] *)
-    | A.Div (pos, expr1, expr2) -> 
-
-      eval_binary_ast_expr pos E.mk_div expr1 expr2 
-
-    (* Multiplication [expr1 * expr2] ]*)
-    | A.Times (pos, expr1, expr2) -> 
-
-      eval_binary_ast_expr pos E.mk_times expr1 expr2 
-
-    (* Integer division [expr1 div expr2] *)
-    | A.IntDiv (pos, expr1, expr2) -> 
-
-      eval_binary_ast_expr pos E.mk_intdiv expr1 expr2 
-
-    (* If-then-else [if expr1 then expr2 else expr3 ]*)
-    | A.Ite (pos, expr1, expr2, expr3) -> 
-
-      (* Evaluate expression for condition *)
-      let expr1', abstractions' = 
-        bool_expr_of_ast_expr
-          abstractions
-          context
-          pos
-          expr1 
-      in
-
-      eval_binary_ast_expr pos (E.mk_ite expr1') expr2 expr3
-
-    (* Equality [expr1 = expr2] *)
-    | A.Eq (pos, expr1, expr2) -> 
-
-      (* Apply equality pointwise *)
-      let expr, abstractions' = 
-        eval_binary_ast_expr pos E.mk_eq expr1 expr2 
-      in
-
-      (* Conjunction of equations *)
-      let res = 
-        IdxTrie.fold
-          (fun _ e a -> E.mk_and e a)
-          expr
-          E.t_true
-      in
-
-      (IdxTrie.add I.empty_index res IdxTrie.empty, abstractions')
-
-    (* Disequality [expr1 <> expr2] *)
-    | A.Neq (pos, expr1, expr2) -> 
-
-      (* Translate to negated equation *)
-      eval_ast_expr
-        abstractions
-        context
-        (A.Not (Lib.dummy_pos, A.Eq (pos, expr1, expr2)))
-
-    (* Less than or equal [expr1 <= expr2] *)
-    | A.Lte (pos, expr1, expr2) -> 
-
-      eval_binary_ast_expr pos E.mk_lte expr1 expr2 
-
-    (* Less than [expr1 < expr2] *)
-    | A.Lt (pos, expr1, expr2) -> 
-
-      eval_binary_ast_expr pos E.mk_lt expr1 expr2 
-
-    (* Greater than or equal [expr1 >= expr2] *)
-    | A.Gte (pos, expr1, expr2) -> 
-
-      eval_binary_ast_expr pos E.mk_gte expr1 expr2 
-
-    (* Greater than [expr1 > expr2] *)
-    | A.Gt (pos, expr1, expr2) -> 
-
-      eval_binary_ast_expr pos E.mk_gt expr1 expr2 
-
-    (* Temporal operator pre [pre expr] *)
-    | A.Pre (pos, expr) -> 
-
-      (* Evaluate expression *)
-      let expr', abstractions' = 
-        eval_ast_expr 
-          abstractions
-          context 
-          expr 
-      in
-
-      (* Apply pre operator to expression, may change context with new
-         variable *)
-      let res, abstractions'' = 
-
-        IdxTrie.fold
-
-          (fun index expr (accum, ({ new_vars } as abstractions)) -> 
-
-             (* Apply pre operator to expression, abstract
-                non-variable term and re-use previous variables *)
-             let expr', new_vars' = 
-               E.mk_pre (mk_state_var_for_expr false) new_vars expr
-             in
-
-             (IdxTrie.add index expr accum,
-              { abstractions with new_vars = new_vars' }))
-
-          expr'
-          (IdxTrie.empty, abstractions')
-
-      in
-
-      (res, abstractions'')
-
-    (* Arrow temporal operator [expr1 -> expr2] *)
-    | A.Arrow (pos, expr1, expr2) -> 
-
-      eval_binary_ast_expr pos E.mk_arrow expr1 expr2 
-
-    (* Projection to a record field [expr.field] *)
-    | A.RecordProject (pos, expr, field) -> 
-
-      eval_ast_projection 
-        pos
-        expr
-        (I.index_of_one_index_list [field])
-
-    (* Projection to a tuple or array field [expr[field_expr]] *)
-    | A.TupleProject (pos, expr, field_expr) -> 
-
-      (* Evaluate expression to an integer constant *)
-      let field = 
-        I.mk_int_index (int_const_of_ast_expr context pos field_expr) 
-      in
-
-      eval_ast_projection pos expr field
-
-    (* An expression list, flatten nested lists and add an index to
-       each elements [(expr1, expr2)] *)
-    | A.ExprList (pos, expr_list) -> 
-
-      (* Flatten nested lists *)
-      let rec flatten_expr_list accum = function 
-
-        | [] -> List.rev accum
-
-        | A.ExprList (pos, expr_list) :: tl -> 
-          flatten_expr_list accum (expr_list @ tl)
-
-        | expr :: tl -> flatten_expr_list (expr :: accum) tl
-
-      in
-
-      (* Turn ((a,b),c) into (a,b,c) *)
-      let expr_list' = flatten_expr_list [] expr_list in
-
-      (* Treat as tuple *)
-      eval_ast_expr 
-        abstractions
-        context
-        (A.TupleExpr (pos, expr_list'))
-
-    (* Tuple constructor [[expr1, expr2]] *)
-    | A.TupleExpr (pos, expr_list) -> 
-
-      let _, abstractions', res = 
-
-        (* Iterate over list of expressions *)
-        List.fold_left
-
-          (fun (i, abstractions, accum) expr -> 
-
-             (* Evaluate expression *)
-             let expr', abstractions' = 
-               eval_ast_expr
-                 abstractions
-                 context 
-                 expr
-             in
-
-             (* Increment counter *)
-             (Numeral.(succ i),
-
-              (* Continue with added definitions *)
-              abstractions',
-
-              (* Push current index to indexes in expression and add
-                 to accumulator trie *)
-              IdxTrie.fold
-                (fun j e a -> 
-                   IdxTrie.add (I.push_int_index_to_index i j) e a)
-                expr'
-                accum))
-
-          (* Start counting index at zero, with given abstractions and
-             add to the empty trie *)
-          (Numeral.zero, abstractions, IdxTrie.empty)
-
-          expr_list
-
-      in
-
-      (res, abstractions')
-
-    (* Array constructor [expr^size_expr] 
-
-       TODO: translate this to a recursive array construction to use
-       quantified definitions. [A = expr^size_expr] then becomes 
-       [A[i] = expr]. *)
-    | A.ArrayConstr (pos, expr, size_expr) -> 
-
-      (* Evaluate expression to an integer constant *)
-      let array_size = int_const_of_ast_expr context pos size_expr in
-
-      (* Size of array must be non-zero and positive *)
-      if Numeral.(array_size <= zero) then 
-
-        fail_at_position 
-          pos
-          (Format.asprintf 
-             "Expression %a cannot be used as the size of an array" 
-             A.pp_print_expr size_expr);
-
-      (* Evaluate expression for array elements *)
-      let expr', abstractions' = 
-        eval_ast_expr 
-          abstractions
-          context 
-          expr 
-      in 
-
-      (* Add expression paired with each index to the result *)
-      let res = 
-
-        let rec aux accum = function 
-
-          (* All elements of array enuerated
-
-             Started with size of array, lowest index is zero *)
-          | i when Numeral.(i >= array_size) -> accum
-
-          (* Array element *)
-          | i -> 
-
-
-            (* Append current index to each index of evaluated
-               expression and recurse to next lower array element *)
-            aux 
-
-              (* Push current index to indexes in expression and add
-                 to accumulator trie *)
-              (IdxTrie.fold
-                 (fun j e t -> 
-                    IdxTrie.add (I.push_int_index_to_index i j) e t)
-                 expr'
-                 accum)
-
-              Numeral.(succ i)
-
-        in
-
-        (* Add all array elements *)
-        aux IdxTrie.empty Numeral.zero
-
-      in
-
-      (res, abstractions')
-
-    (* Record constructor [record_type {field1 = expr1; field2 = expr2}] *)
-    | A.RecordConstruct (pos, record_type, expr_list) -> 
-
-      (* Extract list of fields of record *)
-      let record_indexes = 
-
-        try 
-
-          ITrie.find_prefix
-            record_type
-            expr_of_ident
-
-        with Not_found -> 
-
-          fail_at_position
-            pos
-            (Format.asprintf 
-               "Record type %a not defined" 
-               (I.pp_print_ident false) record_type)
-
-      in
-
-      (* Get indexed expressions in record definition *)
-      let res, abstractions' =
-
-        List.fold_left 
-          (fun (accum, abstraction) (i, expr) -> 
-
-             (* Evaluate expression *)
-             let expr', abstractions' = 
-               eval_ast_expr 
-                 abstractions
-                 context 
-                 expr
-             in
-
-             (* Push field index to indexes in expression and add to
-                 accumulator trie *)
-             (IdxTrie.fold
-                (fun j e t -> 
-                   IdxTrie.add (I.push_ident_index_to_index i j) e t)
-                expr'
-                accum), 
-             abstractions')
-          (IdxTrie.empty, abstractions)
-          expr_list
-
-      in
-
-      (* Keys in type and keys in expression must be identical *)
-      if IdxTrie.keys res = IdxTrie.keys record_indexes then
-
-        (res, abstractions')
-
-      else
-
-        fail_at_position
-          pos
-          (Format.asprintf 
-             "Type mismatch in record of type %a" 
-             (I.pp_print_ident false) record_type)
-
-
-    (* Condact, a node with an activation condition *)
-    | A.Condact (pos, cond, ident, args, defaults) -> 
-
-      (* Evaluate initial values as list of expressions *)
-      let defaults', abstractions' = 
-        eval_ast_expr
-          abstractions
-          context 
-          (A.ExprList (pos, defaults))
-      in
-
-      (* Evaluate activation condition *)
-      let cond', abstractions' = 
-
-        bool_expr_of_ast_expr
-          abstractions' 
-          context 
-          pos
-          cond
-
-      in
-
-      let cond'', abstractions'' = 
-
-        if 
-
-          (* Input must not contain variable at previous state *)
-          E.has_pre_var E.base_offset cond'
-
-        then
-
-          (* New variable for abstraction, not a constant *)
-          let state_var, new_vars' = 
-            mk_state_var_for_expr
-              false
-              new_vars
-              cond'
-          in
-
-          E.set_state_var_source state_var E.Abstract;
-
-          (* Add definition of variable *)
-          let abstractions'' =
-            { abstractions' with
-                new_vars = new_vars' }
-          in
-
-          (* Use abstracted variable as input parameter *)
-          (E.mk_var state_var E.base_clock, 
-           abstractions'')
-
-        else
-
-          (* Add expression as input *)
-          (cond', abstractions')
-
-      in
-
-      (* pos ident cond args defaults *)
-
-      eval_node_call
-        abstractions''
-        pos
-        ident
-        cond''
-        args
-        defaults'
-
-    (* Node call *)
-    | A.Call (pos, ident, args) -> 
-
-      eval_node_call 
-        abstractions
-        pos
-        ident
-        E.t_true
-        args
-        IdxTrie.empty
-
-<<<<<<< HEAD
-    (* Check type of corresponding expressions 
-
-       Expressions evaluate to indexed expressions (sorted by
-       indexes), add in reverse order to the stack *)
-    (List.fold_left2
-       (fun accum (index1, expr1) (index2, expr2) -> 
-          (index1, mk expr1 expr2) :: accum)
-       accum
-       expr1'
-       expr2',
-     abstractions')
-
-  (* Type checking error or one expression has more indexes *)
-  with Invalid_argument "List.fold_left2" | E.Type_mismatch -> 
-
-    fail_at_position
-      pos
-      (Format.asprintf
-         "Type mismatch for expressions %a and %a" 
-         A.pp_print_expr expr1
-         A.pp_print_expr expr2)
-
-
-(* Evaluate expression *)
-and eval_ast_expr 
-    context 
-    abstractions
-    ast_expr = 
-
-  let expr', abstractions' = 
-    eval_ast_expr' 
-      context
-      abstractions
-      [] 
-      [ast_expr]
-  in
-(*
-  Format.printf 
-    "@[<hv>%a@ %a@]@."
-    A.pp_print_expr ast_expr
-    (pp_print_list 
-       (fun ppf (i, e) ->
-          Format.fprintf
-            ppf
-            "@[<hv>%a: %a@]"
-            (I.pp_print_index false) i
-            (E.pp_print_lustre_expr false) e)
-       ",@ ")
-    (List.rev expr');
-*)
-  (* Assertion to ensure list is sorted by indexes *)
-  (match List.rev expr' with 
-    | (h, _) :: tl -> 
-      ignore 
-        (List.fold_left 
-           (fun a (i, _) -> assert ((I.compare_index i a) > 0); i)
-           h
-           tl)
-    | _ -> ());
-
-  (* Expression must be sorted by their indexes *)
-  (List.rev expr', abstractions')
-
-
-and eval_node_call
-    ({ nodes } as context)
-    ({ mk_new_state_var; 
-       mk_state_var_for_expr; 
-       mk_new_oracle; 
-       mk_new_observer_state_var } as abstractions)
-    pos
-    cond
-    ident
-    args
-    defaults
-    result
-    tl = 
-
-  (* Type check expressions for node inputs and return sorted list of
-     expressions for node inputs *)
-  let node_inputs_of_exprs node_inputs abstractions pos expr_list =
-
-    try
-
-      (* Check types and index, keep lists sorted *)
-      List.fold_right2
+          (D.fold
+             (function 
+               | D.ListIndex 0 :: tl -> D.add tl
+               | _ -> raise E.Type_mismatch) 
+             expr'
+             D.empty,
+           ctx)
+
+      in
+
+      (* Check types and index *)
+      D.fold2
         (fun 
-          (in_var, index)
-          (_, ({ E.expr_type } as expr)) 
-          (accum, ({ new_vars; mk_state_var_for_expr } as abstractions)) ->
-
-          if
+          i
+          state_var
+          ({ E.expr_type } as expr)
+          (accum, ctx) ->
+
+          if 
 
             (* Expression must be of a subtype of input type *)
             Type.check_type 
               expr_type
-              (StateVar.type_of_state_var in_var) 
+              (StateVar.type_of_state_var state_var)
 
           then 
 
             (* New variable for abstraction, is constant if input is *)
-            let state_var, new_vars' = 
-              mk_state_var_for_expr
-                (StateVar.is_const in_var)
-                abstractions.new_vars
-                expr 
+            let state_var', ctx = 
+              C.mk_local_for_expr
+                ~is_const:(StateVar.is_const state_var) 
+                pos
+                ctx
+                expr
             in
 
-            E.set_state_var_instance state_var pos ident in_var ;
-
-            E.set_state_var_source state_var E.Abstract ;
-
-            (* Add definition of variable *)
-            let abstractions' =
-              { abstractions with new_vars = new_vars' }
-            in
+            (* Created variable is an instance of the input in the
+               callee *)
+            N.set_state_var_instance state_var' pos ident state_var;
+
+            (* Create variable is an abstraction *)
+            N.set_state_var_source state_var' N.Abstract;
 
             (* Add expression as input *)
-            (state_var :: accum, abstractions')
+            (D.add i state_var' accum, ctx)
 
           else
+
+            (* Type check failed, catch exception below *)
             raise E.Type_mismatch)
+
         node_inputs
-        expr_list
-        ([], abstractions)
+        expr'
+        (D.empty, ctx)
 
     (* Type checking error or one expression has more indexes *)
-    with Invalid_argument "List.fold_right2" | E.Type_mismatch -> 
-
-      fail_at_position pos "Type mismatch for expressions"
+    with Invalid_argument _ | E.Type_mismatch -> 
+
+      C.fail_at_position pos "Type mismatch for input parameters"
 
   in
 
+  (* Type check defaults against outputs, return state variable for
+     activation condition *)
+  let node_act_cond_of_expr ctx node_outputs pos cond defaults =
+
+    (* Evaluate activation condition *)
+    let cond', ctx = eval_bool_ast_expr ctx pos cond in
+
+    if 
+
+      (* Node call has an activation condition? *)
+      E.equal cond' E.t_true
+
+    then
+
+      (* No state variable for activation, and context is
+         unchanged *)
+      None, D.empty, ctx
+
+    else
+
+      (
+
+        (* Evaluate default value *)
+        let defaults', ctx = 
+          match defaults with
+            | [d] -> 
+              eval_ast_expr ctx d 
+            | _ ->
+              eval_ast_expr ctx (A.ExprList (dummy_pos, defaults)) 
+        in
+
+        (* Iterate over state variables in outputs and expressions
+           for their defaults *)
+        D.iter2 
+          (fun i sv { E.expr_type = t } -> 
+
+             if 
+
+               (* Type of default must match type of respective
+                  output *)
+               not (Type.check_type t (StateVar.type_of_state_var sv)) 
+
+             then
+
+               C.fail_at_position 
+                 pos
+                 "Type mismatch between default arguments and outputs")
+
+          node_outputs
+          defaults';
+
+        (* New variable for activation condition *)
+        let state_var, ctx = C.mk_local_for_expr pos ctx cond' in
+
+        (* Created variable is an abstraction *)
+        N.set_state_var_source state_var N.Abstract ;
+
+        (* Return state variable and changed context *)
+        Some state_var, defaults', ctx
+
+      )
+
+  in
+
   let
 
+    (* Get definition of called node *)
     { N.inputs = node_inputs; 
       N.oracles = node_oracles;
       N.outputs = node_outputs; 
@@ -1346,343 +1063,134 @@
 
     try 
 
-      (* Get node context by identifier *)
-      List.find
-        (function { N.name = node_ident } -> node_ident = ident)
-        nodes
+      (* Get called node by identifier *)
+      C.node_of_name ctx ident
 
     with Not_found -> 
 
       (* Node may be forward referenced *)
-      raise (Node_not_found (ident, pos))
+      raise (C.Node_not_found (ident, pos))
 
   in
 
-  debug lustreSimplify
-      "@[<hv>Node call at %a:@ properties @[<hv>%a@]@ observers @[<hv>%a@]@]"
-      pp_print_position pos
-      (pp_print_list StateVar.pp_print_state_var ",@ ")
-      (List.map fst node_props)
-      (pp_print_list StateVar.pp_print_state_var ",@ ")
-      node_observers
+  (* Type check and abstract inputs to state variables *)
+  let input_state_vars, ctx =
+    node_inputs_of_exprs ctx node_inputs pos args
   in
 
-
-  if
-
-    (* Node call has activation condition  *)
-    not (E.equal_expr cond E.t_true)
-
-  then 
-
-    (
-
-      (* Number of defaults must match number of outputs *)
-      if (List.length node_outputs <> List.length defaults) then 
-
-        fail_at_position 
-          pos
-          "Number of default arguments does not match number of outputs"
-
-      else
-=======
-    (* Boolean at-most-one constaint  *)
-    | A.OneHot (pos, _) -> 
->>>>>>> b9864671
-
-      fail_at_position pos "One-hot expression not supported"
-
-    (* Array slice [A[i..j,k..l]] *)
-    | A.ArraySlice (pos, _, _) -> 
-
-      fail_at_position
-        pos
-        "Array slices not implemented"
-
-    (* Concatenation of arrays [A|B] *)
-    | A.ArrayConcat (pos, _, _) -> 
-
-      fail_at_position pos "Array concatenation not implemented"
-
-
-    (* With operator for recursive node calls *)
-    | A.With (pos, _, _, _) -> 
-
-      fail_at_position pos "Recursive nodes not supported"
-
-
-<<<<<<< HEAD
-  (* State variable for activation condition *)
-  let cond_state_var, abstractions' = 
-
-    if 
-    
-      (* Node call has activation condition  *)
-      E.equal_expr cond E.t_true
-        
-    then
-      
-      (* No state variable and context is unchanged *)
-      None, abstractions'
-
-    else
-
-      (* New variable for activation condition *)
-      let state_var, new_vars' = 
-        mk_state_var_for_expr
-          false
-          abstractions'.new_vars
-          cond
-      in
-
-      E.set_state_var_source state_var E.Abstract ;
-      
-      (* Add definition of variable *)
-      let abstractions' =
-        { abstractions' with new_vars = new_vars' }
-      in
-
-      (* Return state variable and changed context *)
-      Some state_var, abstractions'
-
+  (* Type check and simplify defaults, abstract activation condition
+     to state variable *)
+  let cond_state_var, defaults, ctx = 
+    node_act_cond_of_expr ctx node_outputs pos cond defaults
   in
 
-  try 
-
-    (* Find a call to the same node on the same clock with the same
-       inputs in this node *)
-    let node_call = 
-      List.find
-        (fun { N.call_clock = cond';
-               N.call_defaults = defaults';
-               N.call_node_name = ident';
-               N.call_inputs = inputs';
-               N.call_returns = node_outputs } -> 
-
-          (* Call to the same node *)
-          (I.equal ident ident') &&
-
-          (match cond_state_var, cond' with 
-
-            | Some v, Some v' -> 
-
-              (* Same activation condition *)
-              StateVar.equal_state_vars v v' &&
-
-              (* Same defaults *)
-              (List.for_all2
-                 (fun (_, sv1) sv2 -> E.equal_expr sv1 sv2)
-                 defaults 
-                 defaults')
-
-            (* No activation condtion *)
-            | None, None -> true
-
-            | _ -> false) &&
-
-          (* Inputs are the same up to oracles *)
-          (let rec aux = 
-            function 
-              | [] -> (function _ -> true)
-              | h :: tl -> 
-                (function
-                  | [] -> false
-                  | h' :: tl' -> 
-                    if StateVar.equal_state_vars h h' then 
-                      aux tl tl'
-                    else
-                      false)
-           in
-           aux node_input_state_vars inputs'))
-        abstractions'.new_calls
-    in
-=======
-    (* Followed by operator *)
-    | A.Fby (pos, _, _, _) -> 
-
-      fail_at_position pos "Fby operator not implemented" 
->>>>>>> b9864671
-
-
-    (* Interpolation to base clock *)
-    | A.Current (pos, A.When (_, _, _)) -> 
-
-      fail_at_position pos "Current expression not supported"
-
-
-    (* Projection on clock *)
-    | A.When (pos, _, _) -> 
-
-      fail_at_position 
-        pos
-        "When expression must be the argument of a current operator"
-
-
-    (* Interpolation to base clock *)
-    | A.Current (pos, _) -> 
-
-      fail_at_position 
-        pos
-        "Current operator must have a when expression as argument"
-
-
-<<<<<<< HEAD
-    (* Add expression to result *)
-    eval_ast_expr' 
-      context 
-      { abstractions' 
-        with new_calls = { N.call_returns = (List.rev output_vars);
-                           N.call_observers = observer_state_vars;
-                           N.call_clock = cond_state_var;
-                           N.call_node_name = ident;
-                           N.call_pos = pos;
-                           N.call_inputs = 
-                             node_input_state_vars @ oracle_state_vars;
-                           N.call_defaults = List.map snd defaults } 
-                         :: abstractions'.new_calls;
-             new_oracles = abstractions'.new_oracles @ oracle_state_vars;
-             new_observers = abstractions'.new_observers @ observer_state_vars }
-      result' 
-      tl
-=======
-    (* Node call to a parametric node *)
-    | A.CallParam (pos, _, _, _) -> 
->>>>>>> b9864671
-
-      fail_at_position pos "Parametric nodes not supported" 
-
-(* Evaluate expression to an integer constant *)
-and int_const_of_ast_expr context pos expr = 
-
-  match
-
-    (* Evaluate expression to trie *)
-    eval_ast_expr 
-      (no_abstraction pos)
-      context
-      expr
-    |> fst 
-    |> IdxTrie.bindings
-
-  with
-
-    (* Expression must evaluate to a singleton list of an integer
-       expression without index and without new definitions *)
-    | [ index, ({ E.expr_init = ei; E.expr_step = es }) ]
-      when 
-        index = I.empty_index && 
-        let ei' = (ei :> Term.t) in let es' = (es :> Term.t) in 
-        Term.equal ei' es' -> 
-
-      (* Get term for initial value of expression, is equal to step *)
-      let ti = E.base_term_of_expr E.base_offset ei in
-
-      (if Term.is_numeral ti then
-
-         Term.numeral_of_term ti
-
-       else
-
-         fail_at_position pos "Expression must be an integer")
-
-    (* Expression is not a constant integer *)
-    | _ ->       
-
-      fail_at_position pos "Expression must be constant"
-
-
-(* Evaluate expression to an integer constant *)
-and bool_expr_of_ast_expr
-    abstractions
-    context 
-    pos
-    ast_expr = 
-
-  (* Evaluate expression *)
-  let expr', abstractions' = 
-
-    (* Evaluate expression to trie *)
-    eval_ast_expr 
-      abstractions
-      context 
-      ast_expr 
-
-  in
-
-  (* Check evaluated expression *)
-  (match IdxTrie.bindings expr' with 
-
-    (* Boolean expression without indexes *)
-    | [ index, 
-        ({ E.expr_init; 
-           E.expr_step; 
-           E.expr_type = t } as expr) ] when 
-        index = I.empty_index && Type.equal_types t Type.t_bool -> 
-
-      expr, abstractions'
-
-    (* Expression is not Boolean or is indexed *)
-    | _ -> 
-
-      fail_at_position pos "Expression is not of Boolean type") 
-  
-
-(* Replace unguarded pres in expression with oracle constants and
-   return extened abstraction 
-
-   Keep arguments [expr] and [abstrations] in a pair so that we can
-   apply this function directly to the result of [bool_expr_of_ast_expr].
-*)
-let close_ast_expr pos (expr, abstractions) = 
-  
-  (* Replace unguarded pres in expression with oracle constants *)
-  let expr', oracles' =
-    E.oracles_for_unguarded_pres
-      pos
-      abstractions.mk_oracle_for_state_var
-      warn_at_position
-      abstractions.new_oracles
-      expr
-  in
-  
-  (* Add oracle constants to abstraction *)
-  let abstractions' = 
-    { abstractions with new_oracles = oracles' } 
-  in
-  
-  (* Return expression and modified abstraction *)
-  (expr', abstractions') 
-   
-
-(* Keep arguments [expr] and [abstrations] in a pair so that we can
-   apply this function directly to the result of
-   [bool_expr_of_ast_expr]. *)
-let close_indexed_ast_expr pos (expr, abstractions) = 
-      
-  (* Replace unguarded pres with oracle constants *)
-  let expr', abstractions' = 
-    IdxTrie.fold 
-
-      (fun index expr (accum, abstractions) -> 
-
-         let expr', abstractions' = 
-           close_ast_expr pos (expr, abstractions)
-         in
-
-         (* Return expression and modified abstraction *)
-         (IdxTrie.add index expr' accum, abstractions'))
-
-      expr
-      (IdxTrie.empty, abstractions)
-  in
- 
-  (expr', abstractions')
+  match 
+
+    (* Find a previously created node call with the same paramters *)
+    C.call_outputs_of_node_call
+      ctx
+      ident
+      cond_state_var
+      input_state_vars
+      defaults
+
+  with 
+
+    (* Re-use variables from previously created node call *)
+    | Some call_outputs -> 
+
+      (* Return tuple of state variables capturing outputs *)
+      let res = 
+        D.map
+          (fun sv -> E.mk_var sv E.base_clock)
+          call_outputs
+      in
+
+      (* Return previously created state variables *)
+      (res, ctx)
+
+    (* Create a new node call, cannot re-use an already created one *)
+    | None  -> 
+
+      (* Fresh state variables for oracle inputs of called node *)
+      let ctx, oracle_state_vars = 
+        List.fold_left
+          (fun (ctx, accum) sv ->
+             let sv', ctx = 
+               C.mk_fresh_oracle 
+                 ~is_input:true
+                 ~is_const:(StateVar.is_const sv)
+                 ctx
+                 (StateVar.type_of_state_var sv) 
+             in
+             N.set_state_var_instance sv' pos ident sv;
+             (ctx, sv' :: accum))
+          (ctx, [])
+          node_oracles 
+      in
+
+      (* Fresh state variables for observer outputs of called node *)
+      let ctx, observer_state_vars = 
+        List.fold_left
+          (fun (ctx, accum) sv -> 
+             let sv', ctx = 
+               C.mk_fresh_observer
+                 ctx
+                 (StateVar.type_of_state_var sv) 
+             in
+             N.set_state_var_instance sv' pos ident sv;
+             (ctx, sv' :: accum))
+          (ctx, [])
+          node_observers
+      in
+
+      (* Create fresh state variable for each output *)
+      let ctx, output_state_vars = 
+        D.fold
+          (fun i sv (ctx, accum) -> 
+             let sv', ctx = 
+               C.mk_fresh_local
+                 ctx
+                 (StateVar.type_of_state_var sv)
+             in
+             N.set_state_var_instance sv' pos ident sv;
+             (ctx, D.add i sv' accum))
+          node_outputs
+          (ctx, D.empty)
+      in
+
+      (* Return tuple of state variables capturing outputs *)
+      let res = 
+        D.map
+          (fun sv -> E.mk_var sv E.base_clock)
+          output_state_vars
+      in
+
+      (* Create node call *)
+      let node_call = 
+        { N.call_pos = pos;
+          N.call_node_name = ident;
+          N.call_clock = cond_state_var;
+          N.call_inputs = input_state_vars;
+          N.call_oracles = oracle_state_vars;
+          N.call_outputs = output_state_vars;
+          N.call_observers = observer_state_vars;
+          N.call_defaults = defaults } 
+      in
+
+      (* Add node call to context *)
+      let ctx = C.add_node_call ctx node_call in
+
+      (* Return expression and changed context *)
+      (res, ctx)
+
 
 
 (* ******************************************************************** *)
 (* Arrays helpers                                                       *)
 (* ******************************************************************** *)
 
+(*
 
 (* Return a list of index variables for any list *)
 let index_vars_of_list l = 
@@ -1692,8 +1200,7 @@
     | h :: tl -> 
       index_vars' 
         ((E.mk_state_var_of_ident
-            false
-            true
+            ~is_const:true
             I.empty_index
             (I.push_int_index
                (Numeral.of_int (List.length accum))
@@ -1777,30 +1284,26 @@
        aux t)
     expr'
 
+*)
+
 
 (* ******************************************************************** *)
 (* Type declarations                                                    *)
 (* ******************************************************************** *)
     
 (* Evalute a parsed type expression to a trie of types of indexes *)
-let rec eval_ast_type ({ type_of_ident } as context) array_bounds = function
+let rec eval_ast_type ctx = function
 
   (* Basic type bool, add to empty trie with empty index *)
-  | A.Bool pos -> 
-
-    IdxTrie.add I.empty_index (Type.t_bool, array_bounds) IdxTrie.empty 
+  | A.Bool pos -> D.singleton D.empty_index Type.t_bool
 
 
   (* Basic type integer, add to empty trie with empty index *)
-  | A.Int pos -> 
-
-    IdxTrie.add I.empty_index (Type.t_int, array_bounds) IdxTrie.empty 
+  | A.Int pos -> D.singleton D.empty_index Type.t_int
 
 
   (* Basic type real, add to empty trie with empty index *)
-  | A.Real pos -> 
-
-    IdxTrie.add I.empty_index (Type.t_real, array_bounds) IdxTrie.empty 
+  | A.Real pos -> D.singleton D.empty_index Type.t_real
 
 
   (* Integer range type, constructed from evaluated expressions for
@@ -1813,21 +1316,18 @@
 
     (* Evaluate expressions for bounds to constants *)
     let const_lbound, const_ubound = 
-      (int_const_of_ast_expr context pos lbound, 
-       int_const_of_ast_expr context pos ubound) 
+      (const_int_of_ast_expr ctx pos lbound, 
+       const_int_of_ast_expr ctx  pos ubound) 
     in
 
     (* Add to empty trie with empty index *)
-    IdxTrie.add 
-      I.empty_index
-      (Type.mk_int_range const_lbound const_ubound, array_bounds)
-      IdxTrie.empty 
+    D.singleton D.empty_index (Type.mk_int_range const_lbound const_ubound)
 
 
   (* Enum type needs to be constructed *)
   | A.EnumType (pos, enum_elements) -> 
 
-    fail_at_position pos "Enum types not supported" 
+    C.fail_at_position pos "Enum types not supported" 
 
 
   (* User-defined type, look up type in defined types, return subtrie
@@ -1837,15 +1337,15 @@
     (try 
 
        (* Find subtrie of types starting with identifier *)
-       ITrie.find_prefix ident type_of_ident 
+       C.type_of_ident ctx (I.mk_string_ident ident)
 
      with Not_found -> 
 
-       fail_at_position 
+       C.fail_at_position 
          pos
          (Format.asprintf 
             "Type %a is not declared" 
-            (I.pp_print_ident false) ident))
+            A.pp_print_ident ident))
 
 
   (* Record type, return trie of indexes in record *)
@@ -1858,25 +1358,21 @@
       (fun a (i, t) -> 
 
          (* Take all indexes and their defined types *)
-         IdxTrie.fold
-
+         D.fold
+           
+           (* Add index of record field to index of type and add to
+              trie *)
            (fun j t a -> 
-
-              (* Add index of record field to index of type and add to
-                 trie *)
-              IdxTrie.add
-                (I.push_index_to_index (I.index_of_ident i) j)
-                t 
-                a)
-
+              D.add (D.RecordIndex i :: j) t a)
+           
            (* Evaluate type expression for field to a trie *)
-           (eval_ast_type context array_bounds t)
+           (eval_ast_type ctx t)
 
            (* Add to trie in accumulator *)
            a)
 
       (* Start with empty trie *)
-      IdxTrie.empty
+      D.empty
 
       record_fields
 
@@ -1892,29 +1388,25 @@
          (fun (i, a) t -> 
 
             (* Increment counter for field index *)
-            (Numeral.succ i,
+            (succ i,
 
              (* Take all indexes and their defined types *)
-             IdxTrie.fold 
-
-               (fun j t a -> 
-
-                  (* Add index of tuple field to index of type and add
-                     to trie *)
-                  IdxTrie.add
-                    (I.push_index_to_index (I.mk_int_index i) j)
-                    t 
-                    a)
+             D.fold 
+
+               (* Add index of tuple field to index of type and add to
+                  trie *)
+               (fun j t a ->
+                  D.add (D.TupleIndex i :: j) t a)
 
                (* Evaluate type expression for field to a map of index
                   to type *)
-               (eval_ast_type context array_bounds t)
+               (eval_ast_type ctx t)
 
                (* Add to trie in accumulator *)
                a))
 
          (* Start with field index zero and empty trie *)
-         (Numeral.zero, IdxTrie.empty)
+         (0, D.empty)
 
          tuple_fields)
 
@@ -1923,2059 +1415,19 @@
   | A.ArrayType (pos, (type_expr, size_expr)) -> 
 
     (* Evaluate size of array *)
-    let array_size = 
-
-      try 
-
-        (* Expression must evaluate without indexes *)
-        IdxTrie.find
-          I.empty_index
-          (fst 
-             (eval_ast_expr
-                (no_abstractions pos)
-                context
-                size_expr))
-
-      with Not_found -> 
-
-        fail_at_position 
-          pos
-          (Format.asprintf 
-             "Invalid expression for array size")
-
-    in
-
-    (* Evaluate type expression for elements*)
-    let element_type = eval_ast_type context array_bounds type_expr in
+    let array_size = static_int_of_ast_expr ctx pos size_expr in
+
+    (* Evaluate type expression for elements *)
+    let element_type = eval_ast_type ctx type_expr in
 
     (* Add array bounds to type *)
-    IdxTrie.map
-      (fun (t, b) -> (t, array_size :: b))
+    D.fold
+      (fun j t a -> 
+         D.add (D.ArrayVarIndex array_size :: j) (Type.mk_array t Type.t_int) a)
       element_type
-    
-
-
-
-(* Return true if type [t] has been declared in the context *)
-let type_in_context { type_of_ident } t = 
-
-  (* Check if [t] is declared *)
-  (ITrie.mem t type_of_ident) 
-
-
-(* Return true if identifier [i] has been declared, raise an
-   exception if the identifier is reserved. *)
-let ident_in_context { expr_of_ident } i = 
-
-  if 
-
-    (* Identifier must not be reserved *)
-    I.ident_is_reserved i
-
-  then
-    
-    raise 
-      (Invalid_argument 
-         (Format.asprintf 
-            "Identifier %a is reserved internal use" 
-            (I.pp_print_ident false) i))
-
-  else
-
-    (* In type context or a nested identifier *)
-    (ITrie.mem i expr_of_ident) 
-
-
-
-(* Add type declaration for an alias type to a context *)
-let add_alias_type_decl 
-    ({ type_of_ident } as context) 
-    pos
-    ident
-    ident_type =
-
-  (* Add all indexes of type to identifier and add to trie *)
-  let type_of_ident' = 
-    IdxTrie.fold
-      (fun i t a -> ITrie.add (I.push_index i ident) t a)
-      (eval_ast_type context [] ident_type)
-      type_of_ident
-  in
-
-  (* Add association of type identifier with indexes to types *)
-  { context with type_of_ident = type_of_ident' }
-
-
-(* ******************************************************************** *)
-(* Constant declarations                                                *)
-(* ******************************************************************** *)
-
-
-(* Add a typed or untyped constant declaration to the context *)
-let add_typed_const_decl
-    ident 
-    ({ type_of_ident; expr_of_ident } as context) 
-    pos
-    expr 
-    type_expr =
-
-  try 
-
-    (* Evaluate expression, must not generate new abstractions from
-       node calls *)
-    let expr_val, abstractions = 
-      eval_ast_expr 
-        (no_abstractions pos)
-        context 
-        expr 
-    in
-
-    (match type_expr with 
-
-      (* No type given *)
-      | None -> ()
-
-      (* Check if type of expression matches given type *)
-      | Some t -> 
-
-        (* Evaluate type expression *)
-        let type_expr' = eval_ast_type context [] t in 
-
-        (* Check if type of expression is a subtype of the defined
-           type at each index *)
-        IdxTrie.iter2
-          (fun _ (_, def_type) { E.expr_type } ->
-             if not (Type.check_type expr_type def_type) then
-               raise E.Type_mismatch)
-          type_expr'
-          expr_val);
-
-    (* Add expressions for indexes of identifier to trie *)
-    let expr_of_ident' = 
-      IdxTrie.fold2
-        (fun i (b, _) e a -> 
-           ITrie.add 
-             (I.push_index i ident) 
-             (array_of_tuple pos (index_vars_of_list b)  e 
-             a))
-        expr_val
-        expr_of_ident
-    in
-
-    { context with expr_of_ident = expr_of_ident' }
-
-
-  (* Type mismatch if sets indexes are not equal *)
-  with Invalid_argument _ | E.Type_mismatch ->
-
-    fail_at_position pos "Type mismatch for expressions"
-
-
-(* Add declaration of constant to context *)
-let add_const_decl context = function 
-
-  (* Free constant *)
-  | A.FreeConst (pos, ident, _) -> 
-
-    fail_at_position pos "Free constants not supported"
-
-
-  (* Constant without type *)
-  | A.UntypedConst (pos, ident, expr) -> 
-    add_typed_const_decl ident context pos expr None
-
-  (* Constant with given type *)
-  | A.TypedConst (pos, ident, expr, type_expr) -> 
-    add_typed_const_decl ident context pos expr (Some type_expr)
-  
-
-(* ******************************************************************** *)
-(* Node declarations                                                    *)
-(* ******************************************************************** *)
-
-
-(* Add declaration of an identifier to trie and to context *)
-let add_node_decl_to_trie
-    ({ expr_of_ident } as context)
-    state_var_trie
-    state_var_source
-    scope
-    ident
-    is_const
-    is_input
-    ident_types =
-
-  (* Get next index at root of trie *)
-  let next_top_idx = next_top_index_of_idx_trie state_var_trie in
-
-  (* Create state variable, add as expression with index to map of
-     identifiers and as state variable to node inputs *)
-  let expr_of_ident', state_var_trie' = 
-
-    IdxTrie.fold
-
-      (fun index t (expr_of_ident, state_var_trie) ->
-         
-         (* Add index to identifier *)
-         let ident' = I.push_back_index index ident in
-
-         (* Add index to highest index of inputs *)
-         let index' = 
-           I.push_back_index_to_index
-             index
-             next_top_idx
-         in
-
-         (* Create state variable as input and contant *)
-         let state_var = 
-           E.mk_state_var_of_ident
-             is_input
-             is_const
-             scope
-             ident' 
-             t
-         in
-
-         (* State variable is an input *)
-         E.set_state_var_source state_var state_var_source;
-
-         (* Add expression to trie of identifier *)
-         (ITrie.add ident' (E.mk_var state_var E.base_clock) expr_of_ident,
-
-          (* Add state variable to trie of inputs *)
-          IdxTrie.add index' state_var state_var_trie))
-      
-      ident_types
-      (expr_of_ident, state_var_trie)
-
-  in
-  
-  ({ context with expr_of_ident = expr_of_ident' }, 
-   state_var_trie')
-     
-
-(* Add declaration of an identifier to list and to context *)
-let add_node_decl_to_list
-    ({ expr_of_ident } as context)
-    state_var_list
-    state_var_source
-    scope
-    ident
-    is_const
-    is_input
-    ident_types =
-
-  (* Create state variable, add as expression with index to map of
-     identifiers and as state variable to node inputs *)
-  let expr_of_ident', state_var_list' = 
-
-    IdxTrie.fold
-
-      (fun index t (expr_of_ident, state_var_list) ->
-         
-         (* Add index to identifier *)
-         let ident' = I.push_back_index index ident in
-
-         (* Create state variable as input and contant *)
-         let state_var = 
-           E.mk_state_var_of_ident
-             is_input
-             is_const
-             scope
-             ident' 
-             t
-         in
-
-         (* State variable is an input *)
-         E.set_state_var_source state_var state_var_source;
-
-         (* Add expression to trie of identifier *)
-         (ITrie.add ident' (E.mk_var state_var E.base_clock) expr_of_ident,
-
-          (* Add state variable to list *)
-          state_var :: state_var_list))
-      
-      ident_types
-      (expr_of_ident, state_var_list)
-
-  in
-  
-  ({ context with expr_of_ident = expr_of_ident' }, 
-   state_var_list')
-     
-
-(* Add declaration of a node input to contexts *)
-let add_node_input_decl
-    context
-    ({ N.inputs = node_inputs; N.name = node_ident } as node)
-    pos
-    ident
-    is_const
-    ident_types =
-
-  (* Node name is scope for naming of variables *)
-  let scope = I.index_of_ident node_ident in 
-
-  (* Add declaration of input to trie and context *)
-  let context', node_inputs' = 
-    add_node_decl_to_trie
-      context
-      node_inputs
-      E.Input
-      scope
-      ident
-      is_const
-      true
-      ident_types
-  in
-
-  (* Return context and node with declaration *)
-  (context', { node with N.inputs = node_inputs' })
-     
-
-(* Add declaration of a node input to contexts *)
-let add_node_output_decl
-    context
-    ({ N.outputs = node_outputs; N.name = node_ident } as node)
-    pos
-    ident
-    ident_types =
-
-  (* Node name is scope for naming of variables *)
-  let scope = I.index_of_ident node_ident in 
-
-  (* Add declaration of output to trie and context *)
-  let context', node_outputs' = 
-    add_node_decl_to_trie
-      context
-      node_outputs
-      E.Output
-      scope
-      ident
-      false
-      false
-      ident_types
-  in
-
-  (* Return context and node with declaration *)
-  (context', { node with N.outputs = node_outputs' })
-
-
-(* Add declaration of a node local variable to contexts *)
-let add_node_var_decl
-    context
-    ({ N.name = node_ident; N.locals = node_locals } as node)
-    pos
-    ident
-    ident_types =
-     
-  (* Node name is scope for naming of variables *)
-  let scope = I.index_of_ident node_ident in 
-
-  (* Add declaration of local variable to list and context *)
-  let context', node_locals' = 
-    add_node_decl_to_list
-      context
-      node_locals
-      (if A.is_dummy_pos pos then E.Abstract else E.Local)
-      scope
-      ident
-      false
-      false
-      ident_types
-  in
-
-  (* Return context and node with declaration *)
-  (context', { node with N.locals = node_locals' })
-
-    
-(* Add declaration of an oracle input to contexts *)
-let add_node_oracle_decl
-    context
-    ({ N.name = node_ident; N.oracles = node_oracles } as node)
-    pos
-    ident
-    ident_types =
-     
-  (* Node name is scope for naming of variables *)
-  let scope = I.index_of_ident node_ident in 
-
-  (* Add declaration of oracle to list and context *)
-  let context', node_oracles' = 
-    add_node_decl_to_list
-      context
-      node_oracles
-      E.Oracle
-      scope
-      ident
-      true
-      true
-      ident_types
-  in
-
-  (* Return context and node with declaration *)
-  (context', { node with N.oracles = node_oracles' })
-
-
-(* Add declaration of an observer output to contexts *)
-let add_node_observer_decl
-    ({ expr_of_ident } as context)
-    ({ N.observers = node_observers; 
-       N.name = node_ident } as node)
-    ident
-    state_var =
-
-  (* Node name is scope for naming of variables *)
-  let scope = I.index_of_ident node_ident in 
-
-  (* Type of observer *)
-  let state_var_type = StateVar.type_of_state_var state_var in
-
-  (* Create state variable as constant and input *)
-  let state_var' =
-    E.mk_state_var_of_ident
-      ~is_input:false
-      ~is_const:false
-      scope
-      ident
-      state_var_type
-  in
-  
-  (* State variable is an oracle input variable *)
-  E.set_state_var_source state_var E.Observer;
-
-  (* Add expression to trie of identifier *)
-  let expr_of_ident' = 
-    ITrie.add ident (E.mk_var state_var E.base_clock) expr_of_ident 
-  in
-
-  (* Add state variable to observers *)
-  let node_observers' = state_var' :: node_observers in
-
-  ({ context with expr_of_ident = expr_of_ident' }, 
-   { node with N.observers = node_observers' })
-
-
-(* Add all node inputs to contexts *)
-let rec parse_node_inputs context node = function
-
-  (* All inputs parsed, return in original order *)
-  | [] -> (context, node)
-
-  (* Identifier must not be declared *)
-  | (pos, ident, _, _, _) :: _ when 
-
-      (try 
-         ident_in_context context ident 
-       with Invalid_argument e -> 
-         fail_at_position pos e) -> 
-
-    fail_at_position 
-      pos
-      (Format.asprintf 
-         "Node input %a already declared" 
-         (I.pp_print_ident false) ident)
-
-  (* Input on the base clock *)
-  | (pos, ident, ast_type, A.ClockTrue, is_const) :: tl -> 
-
-    (* Evaluate type expression *)
-    let ident_types = eval_ast_type context ast_type in
-  
-    (* Add declaration of possibly indexed type to contexts *)
-    let context', node' = 
-      add_node_input_decl
-        context
-        node
-        pos
-        ident
-        is_const
-        ident_types
-    in
-
-    (* Continue with following inputs *)
-    parse_node_inputs context' node' tl
-
-  | (pos, _, _, _, _) :: _ -> 
-
-    fail_at_position pos "Clocked node inputs not supported"
-
-
-(* Add all node outputs to contexts *)
-let rec parse_node_outputs context node = function
-
-  (* All outputs parsed, return in original order *)
-  | [] -> (context, node)
-
-  (* Identifier must not be declared *)
-  | (pos, ident, _, _) :: _ when       
-      
-      (try 
-         ident_in_context context ident 
-       with Invalid_argument e -> 
-         fail_at_position pos e) -> 
-    
-    fail_at_position 
-      pos
-      (Format.asprintf 
-         "Node output %a already declared" 
-         (I.pp_print_ident false) ident)
-
-  (* Output on the base clock *)
-  | (pos, ident, ast_type, A.ClockTrue) :: tl -> 
-
-    (* Evaluate type expression *)
-    let ident_types = eval_ast_type context ast_type in
-
-    (* Add declaration of possibly indexed type to contexts *)
-    let context', node' = 
-      add_node_output_decl
-        context
-        node
-        pos
-        ident
-        ident_types
-    in
-
-    (* Continue with following outputs *)
-    parse_node_outputs context' node' tl
-
-  | (pos, _, _, _) :: _ -> 
-
-    fail_at_position pos "Clocked node outputs not supported" 
-
-
-(* Add all node local declarations to contexts *)
-let rec parse_node_locals context node = function
-
-  (* All local declarations parsed, order does not matter *)
-  | [] -> (context, node)
-
-
-  (* Identifier must not be declared *)
-  | A.NodeVarDecl (pos, (_, ident, _, _)) :: _ 
-  | A.NodeConstDecl (pos, A.FreeConst (_, ident, _)) :: _
-  | A.NodeConstDecl (pos, A.UntypedConst (_, ident, _)) :: _
-  | A.NodeConstDecl (pos, A.TypedConst (_, ident, _, _)) :: _ when 
-
-      (try 
-         ident_in_context context ident 
-       with Invalid_argument e -> 
-         fail_at_position pos e) -> 
-    
-    fail_at_position 
-      pos
-      (Format.asprintf 
-         "Node local variable or constant %a already declared" 
-         (I.pp_print_ident false) ident)
-
-
-  (* Local variable on the base clock *)
-  | A.NodeVarDecl (pos, (_, ident, var_type, A.ClockTrue)) :: tl -> 
-
-    (* Evaluate type expression *)
-    let ident_types = eval_ast_type context var_type in
-
-    (* Add declaration of possibly indexed type to contexts *)
-    let context', node' = 
-      add_node_var_decl
-        context
-        node
-        pos
-        ident
-        ident_types
-    in
-    
-    (* Continue with following outputs *)
-    parse_node_locals 
-      context'
-      node'
-      tl
-
-  (* Local variable not on the base clock *)
-  |  A.NodeVarDecl (pos, (_, ident, _, _)) :: _ -> 
-
-    fail_at_position 
-      pos 
-      (Format.asprintf 
-         "Clocked node local variables not supported for %a" 
-         (I.pp_print_ident false) ident)
-
-
-  (* Local constant *)
-  | A.NodeConstDecl (pos, const_decl) :: tl -> 
-
-    (* Add declaration of constant to context *)
-    let context' = add_const_decl context const_decl in
-
-    (* Continue with following outputs *)
-    parse_node_locals context' node tl
-
-
-(* Add an expression as a property *)
-let rec property_to_node 
-    ({ mk_state_var_for_expr; new_vars } as abstractions)
-    context
-    node
-    pos
-    source
-    expr =
-
-  (* State variable for property and changed environment *)
-  let abstractions', state_var =
-
-    if 
-
-      (* Property is a state variable at current offset? *)
-      E.is_var expr
-
-    then 
-
-      (* State variable of expression *)
-      let state_var = E.state_var_of_expr expr in
-
-      (* No abstraction necessary *)
-      (abstractions, state_var)
-
-    else
-
-      (* State variable of abstraction variable *)
-      let state_var, new_vars' = 
-        mk_state_var_for_expr false new_vars expr 
-      in
-      
-      (* State variable is a locally abstracted variable *)
-      E.set_state_var_source state_var E.Abstract;
-
-      (* Property is new state variable *)
-      ({ abstractions with new_vars = new_vars' }, state_var)
-      
-  in
-
-  (* Add declatation of variable to observers *)
-  let node_observers' = node.N.observers @ [state_var] in
-
-  (* Remove declaration of variable from locals *)
-  let node_locals' = 
-    List.filter
-      (fun sv -> not (StateVar.equal_state_vars sv state_var))
-      node.N.locals
-  in
-
-  (* Remove declaration of variable from outputs *)
-  let node_outputs' = 
-    IdxTrie.filter
-      (fun _ sv -> not (StateVar.equal_state_vars sv state_var))
-      node.N.outputs
-  in
-
-  (* Add property to node *)
-  (abstractions',
-   context, 
-   { node with 
-       N.props = (state_var :: node.N.props); 
-       N.observers = node_observers';
-       N.locals = node_locals';
-       N.outputs = node_outputs' }
-   )
-
-
-(* Add an expression as an assertion *)
-and assertion_to_node abstractions context node pos expr = 
-
-  let node' = { node with N.asserts = expr :: node.N.asserts } in
-
-  (abstractions, context, node')
-
-(* Add a contract to a node. *)
-and contract_to_node context node abstractions contract =
-
-<<<<<<< HEAD
-  let node' =
-    { node with N.contracts = contract :: node.N.contracts }
-  in
-
-  context, node', abstractions
-=======
-(* Add an expression as a contact clause *)
-and assumption_to_node abstractions context node pos ident expr =
-
-  let node' = 
-    { node with N.assumptions = (ident, expr) :: node.N.assumptions } 
-  in
-
-  (abstractions, context, node')
-
-
-(* Add an expression as a contact clause *)
-and guarantee_to_node abstractions context node pos ident expr =
-
-  let node' = 
-    { node with N.guarantees = (ident, expr) :: node.N.guarantees } 
-  in
-
-  (abstractions, context, node')
->>>>>>> b9864671
-
-
-(* Add equational definition of a variable *)
-and equation_to_node 
-    abstractions
-    context 
-    node 
-    pos
-    state_var
-    indexes
-    ({ E.expr_type } as expr) = 
-
-  (* Replace unguarded pre with oracle constants *)
-  let expr', oracles' = 
-    E.oracles_for_unguarded_pres
-      pos
-      abstractions.mk_oracle_for_state_var
-      warn_at_position
-      abstractions.new_oracles
-      expr
-  in
-
-  (* Type of state variable defined by expression *)
-  let state_var_type = StateVar.type_of_state_var state_var in 
-
-  (* Node with property added if subtyping cannot be inferred *)
-  let abstractions', context', node' =
-
-    if 
-
-      (* Type must be a subtype of declared type *)
-      Type.check_type expr_type state_var_type 
-
-    then
-
-      (* Nothing to add *)
-      abstractions, context, node
-
-    else
-
-      (* Type of expression may not be subtype of declared type *)
-      (match state_var_type, expr_type with 
-
-        (* Declared type is integer range, expression is of type
-           integer *)
-        | t, s 
-          when Type.is_int_range t && (Type.is_int s || Type.is_int_range s) -> 
-
-          let (lbound, ubound) = Type.bounds_of_int_range t in
-
-          (* Value of expression is in range of declared type: 
-             lbound <= expr and expr <= ubound *)
-          let range_expr = 
-            (E.mk_and 
-               (E.mk_lte (E.mk_int lbound) expr) 
-               (E.mk_lte expr (E.mk_int ubound)))
-          in
-
-          let msg =
-            Format.sprintf
-              "Cannot determine correctness of subrange type, \
-               adding constraint as property and reverting to type int for
-               variable %s." (StateVar.string_of_state_var state_var) in
-
-          warn_at_position pos msg;
-
-          (* Expanding type of state variable to int *)
-          StateVar.change_type_of_state_var state_var (Type.mk_int ());
-          
-          (* Add property to node *)
-          property_to_node 
-            abstractions 
-            context 
-            node
-            A.dummy_pos 
-            range_expr
-
-        | t, s -> 
-
-          fail_at_position
-            pos
-            (Format.asprintf 
-               "Type mismatch between variable of type %a and expression of type %a"
-               (E.pp_print_lustre_type false) state_var_type
-               (E.pp_print_lustre_type false) expr_type))
-
-  in
-
-  (* Add oracle constants to abstraction *)
-  let abstractions' = 
-    { abstractions' with new_oracles = oracles' } 
-  in
-
-  (* Add equation and abstractions *)
-  (abstractions',
-   context', 
-   { node' with 
-       N.equations = (state_var, (indexes, expr')) :: node'.N.equations })
-
-
-(* Parse a statement (equation, assert or annotation) in a node *)
-let rec parse_node_equations 
-    ({ mk_fresh_state_var } as abstractions)
-    ({ expr_of_ident } as context) 
-    ({ N.name = node_ident;
-       N.outputs = node_outputs;
-       N.locals = node_locals } as node ) = 
-
-  function
-
-    (* No more statements *)
-    | [] -> abstractions, context, node 
-
-    (* Assertion *)
-    | A.Assert (pos, ast_expr) :: tl -> 
-
-      (* Evaluate Boolean expression and guard all pre operators *)
-      let expr', abstractions = 
-        close_ast_expr
-          pos
-          (bool_expr_of_ast_expr 
-             abstractions
-             context 
-             pos
-             ast_expr)
-      in
-
-      (* Add assertion to node *)
-      let abstractions', context', node' = 
-        assertion_to_node abstractions context node pos expr'
-      in
-
-      (* Continue with next node statements, and restart with previous
-         empty abstractions *)
-      parse_node_equations 
-        abstractions'
-        context'
-        node' 
-        tl
-
-    (* Property annotation *)
-    | A.AnnotProperty (pos, ast_expr) :: tl -> 
-
-      (* Evaluate Boolean expression and guard all pre operators *)
-      let expr', abstractions = 
-        close_ast_expr
-          pos
-          (bool_expr_of_ast_expr 
-             abstractions
-             context 
-             pos
-             ast_expr)
-      in
-
-      (* Add assertion to node *)
-      let abstractions', context', node' = 
-        property_to_node abstractions context node pos expr'
-      in
-
-      (* Continue with next node statements, and restart with previous
-         empty abstractions *)
-      parse_node_equations 
-        abstractions'
-        context'
-        node' 
-        tl
-
-
-    (* Equations with possibly more than one variable on the left-hand side
-
-       The expression is without node calls, those have been
-       abstracted *)
-    | A.Equation (pos, lhs, ast_expr) :: tl -> 
+      D.empty
 
 (*
-      debug lustreSimplify
-          "parse_node_equation %a"
-          A.pp_print_node_equation (A.Equation (pos, lhs, ast_expr))
-      in
-*)
-
-      (* State variables and types of their assigned expressions *)
-      let eq_lhs, indexes, context' = match lhs with 
-
-        | A.StructDef (pos, struct_items) -> 
-
-          let eq_lhs = 
-
-            List.fold_left
-              (function eq_lhs -> function 
-
-                 (* Left-hand side is a single identifier *)
-                 | A.SingleIdent (pos, ident) -> 
-
-                   (* Trie of expressions for indexes of identifier *)
-                   let ident_exprs = 
-
-                     try 
-
-                       (* Get expressions for each index of identifier *)
-                       ITrie.find_prefix
-                         ident
-                         expr_of_ident
-
-                     with Not_found -> 
-
-                       fail_at_position 
-                         pos 
-                         "Undefined variable in assignment" 
-
-                   in
-
-                   (* Get next top index of accumulator, use empty
-                      index if left-hand side contains only one
-                      variable *)
-                   let top_index =
-                     match struct_items with 
-                       | [] -> assert false
-                       | [_] -> I.empty_index
-                       | _ -> next_top_index_of_idx_trie eq_lhs
-                   in
-
-                   (* Add types of indexes to accumulator *)
-                   let eq_lhs' = 
-                     IdxTrie.fold
-                       (fun i e a -> 
-
-                          (* Expression must be a variable *)
-                          if not (E.is_var e) then 
-
-                            fail_at_position 
-                              pos 
-                              "Not assigning to variable";
-
-                          (* Get state variable from expression *)
-                          let state_var = 
-                            E.state_var_of_expr e
-                          in
-
-                          if 
-
-                            (* State variable must be an output *)
-                            IdxTrie.exists 
-                              (fun _ sv -> 
-                                 StateVar.equal_state_vars sv state_var)
-                              node_outputs
-
-                            || 
-
-                            (* Or state variable must be a local variable *)
-                            List.exists 
-                              (fun sv -> 
-                                 StateVar.equal_state_vars sv state_var)
-                              node_locals
-
-                          then
-
-
-                            (* Add type of state variable to accumulator *)
-                            IdxTrie.add
-                              (I.push_back_index_to_index top_index i)
-                              state_var
-                              a
-
-                          else
-
-                            fail_at_position 
-                              pos 
-                              "Assignment to neither output nor \
-                               local variable")
-                       ident_exprs
-                       eq_lhs
-                   in
-
-                   (* Return state variables on left-hand side *)
-                   eq_lhs'
-
-                 (* TODO: Structural assignments *)
-                 | _ -> 
-                   fail_at_position
-                     pos
-                     "Structural assignments not supported")
-              IdxTrie.empty
-              struct_items
-
-          in
-
-          (eq_lhs, [], context)
-
-        | A.ArrayDef (pos, ident, indexes) -> 
-
-          let indexes', context' = 
-            List.fold_left 
-              (fun (indexes', context') index_ident -> 
-
-                 (* Fresh state variable for index *)
-                 let state_var = 
-                   mk_fresh_state_var 
-                     false 
-                     Type.t_int
-                 in
-
-                 (* Associate index identifier with state variable *)
-                 let expr_of_ident' = 
-                   ITrie.add
-                     ident
-                     (E.mk_var state_var E.base_clock)
-                     expr_of_ident
-                 in
-
-                 (* Get array size from trie *)
-                 let array_size = 
-
-                   try 
-
-                     top_int_index_of_idx_trie
-
-                       (try 
-
-                          ITrie.find_prefix 
-                            index_ident 
-                            expr_of_ident
-
-                        with Not_found ->
-
-                          fail_at_position
-                            pos
-                            "Undefined variable in assignment")
-
-                   with _ -> 
-
-                     fail_at_position
-                       pos
-                       "Variable is not an array in assignment"
-
-                 in
-
-                 (indexes))
-
-                 indexes
-          in
-
-          eq_lhs, indexes', context'
-
-      in
-
-      (* Evaluate expression and guard all pre operators *)
-      let eq_rhs, abstractions = 
-        close_indexed_ast_expr
-          pos
-          (eval_ast_expr 
-             abstractions
-             context' 
-             ast_expr)
-
-      in
-
-(*
-          debug lustreSimplify
-              "@[<v>abstractions:@,%a@]"
-              pp_print_abstraction_context abstractions
-          in
-*)
-
-
-      (* Add all equations to node *)
-      let abstractions', context', node' = 
-
-        try 
-
-          IdxTrie.fold2
-            (fun _ state_var expr (abstractions, context, node) -> 
-
-               (* Add equation to node *)
-               equation_to_node 
-                 abstractions
-
-                 (* Use previous with indexes removed *)
-                 context 
-
-                 node
-                 pos
-                 state_var
-                 indexes
-                 expr)
-
-            eq_lhs
-            eq_rhs
-
-            (abstractions, context, node)
-
-        with Invalid_argument _ -> 
-
-          fail_at_position 
-            pos
-            "Type mismatch in equation"
-
-      in
-
-      (* Continue, and restart with previous empty abstractions *)
-      parse_node_equations 
-        abstractions'
-        context'
-        node'
-        tl
-
-
-    (* Annotation for main node *)
-    | A.AnnotMain :: tl -> 
-
-      parse_node_equations 
-        abstractions
-        context 
-        { node with N.is_main = true }
-        tl
-
-    (* Assumption *)
-    | A.Assume (pos, ident, expr) :: tl -> 
-
-      (* Evaluate Boolean expression and guard all pre operators *)
-      let expr', abstractions = 
-        close_ast_expr
-          pos
-          (bool_expr_of_ast_expr 
-             abstractions
-             context 
-             pos
-             expr)
-      in
-
-      (* Add assertion to node *)
-      let abstractions', context', node' = 
-        assumption_to_node abstractions context node pos ident expr'
-      in
-
-      (* Continue with next contract clauses, and restart with
-         previous empty abstractions *)
-      parse_node_equations
-        abstractions'
-        context' 
-        node'
-        tl
-
-
-    (* Guarantee *)
-    | A.Guarantee (pos, ident, expr) :: tl -> 
-
-      (* Evaluate Boolean expression and guard all pre operators *)
-      let expr', abstractions = 
-        close_ast_expr
-          pos
-          (bool_expr_of_ast_expr 
-             abstractions
-             context 
-             pos
-             expr)
-      in
-
-      (* Add assertion to node *)
-      let abstractions', context', node' = 
-        guarantee_to_node abstractions context node pos ident expr'
-      in
-
-      (* Continue with next contract clauses, and restart with
-         previous empty abstractions *)
-      parse_node_equations
-        abstractions'
-        context' 
-        node'
-        tl
-
-
-(* Add abstracted variables and node calls to context *)
-let abstractions_to_context_and_node 
-    ({ new_vars } as abstractions)
-    context 
-    node =
-
-  (* Add declaration of variables to context
-
-     Must add variables first, this may generate new abstractions from
-     unguarded pres. *)
-  let ({ new_oracles } as abstractions'), context', node' = 
-
-    List.fold_left 
-      (fun (abstractions, context, node) (state_var, expr) -> 
-
-         (* Split scope from name of variable *)
-         let ident, scope = 
-           E.ident_of_state_var state_var
-         in
-
-         (* Add variable declaration to context *)
-         let context', node' =
-           add_node_var_decl
-             context
-             node
-             A.dummy_pos
-             ident
-             (IdxTrie.add
-                I.empty_index
-                (StateVar.type_of_state_var state_var)
-                IdxTrie.empty)
-         in
-
-         (* Add equation to node *)
-         let abstractions', context', node' = 
-           equation_to_node 
-             abstractions context'
-             node'
-             A.dummy_pos 
-             state_var 
-             []
-             expr 
-         in
-
-         (abstractions', context', node'))
-
-      (abstractions, context, node)
-      new_vars
-
-  in
-
-  (* Add declaration of oracle inputs to context *)
-  let ({ new_calls } as abstractions'),  context', node' = 
-
-    List.fold_left 
-      (fun (abstractions, context, node) (state_var) -> 
-
-         (* Split scope from name of variable *)
-         let (ident, scope) = 
-           E.ident_of_state_var state_var
-         in
-
-         (* Add oracle declaration to context *)
-         let context', node' = 
-           add_node_oracle_decl
-             context
-             node
-             A.dummy_pos
-             ident
-             (IdxTrie.add
-                I.empty_index
-                (StateVar.type_of_state_var state_var)
-                IdxTrie.empty)
-         in
-         
-         (abstractions, context', node'))
-
-      (abstractions', context', node')
-      new_oracles
-
-  in
-
-  (* Add declaration of return variables of calls to context
-
-     No need to iterate over observers, they will become observers of
-     the calling node *)
-  let ({ new_observers } as abstractions'), context', node' = 
-
-    List.fold_left
-      (fun 
-        accum
-        ({ N.call_returns = outputs;
-           N.call_observers = observers;
-           N.call_node_name = node_call_ident } as call) ->
-
-         let abstractions', context', node' = 
-           IdxTrie.fold
-             (fun _ state_var (abstractions, context, node) -> 
-                
-                (* Split scope from name of variable *)
-                let (ident, scope) = 
-                  E.ident_of_state_var state_var
-                in
-                
-                (* Add variable declaration to context *)
-                let context', node' = 
-
-                  if 
-
-                    (* Variable is already declared as output or
-                       local? *)
-                    (IdxTrie.exists 
-                       (fun _ sv -> 
-                          StateVar.equal_state_vars sv state_var)
-                       node.N.outputs)
-
-                    || (List.exists 
-                          (fun sv -> 
-                             StateVar.equal_state_vars sv state_var)
-                          node.N.locals)
-
-                  then
-
-                    (* Return context and node unchanged *)
-                    (context, node)
-
-                  else
-
-                    (* Add new local variable to node *)
-                    add_node_var_decl
-                      context
-                      node
-                      A.dummy_pos
-                      ident
-                      (IdxTrie.add
-                         I.empty_index
-                         (StateVar.type_of_state_var state_var)
-                         IdxTrie.empty)
-
-                in
-
-                abstractions, context', node')
-             outputs
-             accum
-         in 
- 
-         (abstractions',
-          context', 
-          { node' with N.calls = call :: node'.N.calls }))
-
-      (abstractions', context', node')
-      new_calls
-
-  in
-
-  (* Add declaration of observer outputs to context *)
-  let abstractions', context', node' = 
-
-    List.fold_left 
-      (fun (abstractions, context, node) (state_var) -> 
-
-         (* Split scope from name of variable *)
-         let (ident, scope) = 
-           E.ident_of_state_var state_var
-         in
-
-         (* Add variable declaration to context and oracle input to node *)
-         let context', node' = 
-           add_node_observer_decl
-             context
-             node
-             ident
-             state_var
-         in
-
-         (abstractions, context', node'))
-
-      (abstractions', context', node')
-      new_observers
-
-  in
-
-<<<<<<< HEAD
-  context', node', abstractions' 
-
-
-(* Parse a statement (equation, assert or annotation) in a node *)
-let rec parse_node_equations 
-    context 
-    abstractions 
-    ({ N.name = node_ident } as node ) = 
-
-  function
-
-    (* No more statements *)
-    | [] -> abstractions, context, node 
-
-    (* Assertion *)
-    | A.Assert (pos, ast_expr) :: tl -> 
-
-      (* Evaluate Boolean expression and guard all pre operators *)
-      let expr', abstractions' = 
-        close_ast_expr
-          pos
-          (bool_expr_of_ast_expr 
-             context 
-             abstractions
-             pos
-             ast_expr)
-      in
-      
-      (* Add assertion to node *)
-      let context', node', abstractions' = 
-        assertion_to_node context node abstractions' pos expr'
-      in
-      
-      (* Continue with next node statements *)
-      parse_node_equations 
-        context'
-        abstractions'
-        node' 
-        tl
-
-    (* Property annotation *)
-    | A.AnnotProperty (pos, ast_expr) :: tl -> 
-
-      (* Evaluate Boolean expression and guard all pre operators *)
-      let expr', abstractions' = 
-        close_ast_expr
-          pos
-          (bool_expr_of_ast_expr 
-             context 
-             abstractions
-             pos
-             ast_expr)
-      in
-      
-      (* Add assertion to node *)
-      let context', node', abstractions' = 
-        property_to_node 
-          context 
-          node
-          abstractions'
-          pos
-          (TermLib.PropAnnot pos) 
-          expr'
-      in
-      
-      (* Continue with next node statements *)
-      parse_node_equations 
-        context'
-        abstractions'
-        node' 
-        tl
-
-
-    (* Equations with possibly more than one variable on the left-hand side
-
-       The expression is without node calls, those have been
-       abstracted *)
-    | A.Equation (pos, struct_items, ast_expr) :: tl -> 
-
-      debug lustreSimplify
-        "parse_node_equation %a"
-        A.pp_print_node_equation (A.Equation (pos, struct_items, ast_expr))
-      in
-      
-      (* Evaluate expression and guard all pre operators *)
-      let expr', abstractions = 
-        close_indexed_ast_expr
-          pos
-          (eval_ast_expr 
-             context 
-             abstractions
-             ast_expr)
-
-      in
-
-      debug lustreSimplify
-        "@{<hv>expr' is @[<v>%a@]@]"
-        (pp_print_list 
-           (fun ppf (i, e) -> 
-              Format.fprintf ppf "%a: %a" 
-                (I.pp_print_index false) i
-                (E.pp_print_lustre_expr false) e)
-           "@,")
-           expr'
-      in
-      
-      debug lustreSimplify
-        "@[<v>abstractions:@,%a@]"
-        pp_print_abstraction_context abstractions
-      in
-
-      (* State variables and types of their assigned expressions *)
-      let eq_types = 
-        List.rev
-          (List.fold_left
-             (function accum -> function
-                
-                (* Left-hand side is a single identifier *)
-                | A.SingleIdent (pos, ident) -> 
-
-                  (* Find identifier of left-hand side in outputs *)
-                  let accum' =
-                    List.fold_left
-                      (fun a (v, _) -> 
-                         try 
-                           (ignore 
-                              (I.get_suffix
-                                 ident
-                                 (fst (E.ident_of_state_var v))); 
-                            v) :: a
-                         with Not_found ->
-                           a)
-                      accum
-                      node.N.outputs
-                  in
-
-                  (* Identifier not found in outputs *)
-                  if accum' = accum then
-
-                    (* Find identifier of left-hand side in local variables *)
-                    let accum'' = 
-                      List.fold_left
-                        (fun a (v, _) -> 
-                           try 
-                             (ignore 
-                                (I.get_suffix
-                                   ident
-                                   (fst (E.ident_of_state_var v)));
-                              (* Format.printf
-                                "found in locals %a@." 
-                                StateVar.pp_print_state_var v; *)
-                              v) :: a
-                           with Not_found ->
-                             a)
-                        accum
-                        node.N.locals
-                    in
-
-                    (* Identifier not found in outputs and local variables *)
-                    if accum'' = accum' then 
-                      
-                      fail_at_position 
-                        pos 
-                        "Assignment to neither output nor local variable" 
-
-                    else
-
-                      (* Return *)
-                      accum''
-
-                  else
-
-                    (* Return *)
-                    accum'
-
-                (* TODO: Recursive assignments to indexed variables 
-
-                   Need to add to scope of expression per definition
-                   from variable on the left-hand side
-
-                   For possibly recursive definitions use define-fun
-                   to either unroll definitions or quantify. *)
-                | A.IndexedIdent (pos, ident, index) -> 
-              
-                  fail_at_position
-                    pos
-                    "Indexed definitions not supported"
-
-                (* TODO: Structural assignments *)
-                | _ -> 
-                  fail_at_position
-                    pos
-                    "Structural assignments not supported")
-
-             []
-             struct_items)
-      in
-
-      (* Add all equations to node *)
-      let context', node', abstractions' = 
-
-        try 
-
-          List.fold_right2
-            
-            (fun state_var (_, expr) (context, node, abstractions) -> 
-               
-               (* Do not check for matching indexes here, the best thing
-                  possible is to compare suffixes, but it is not obvious, where
-                  to start suffix at *)
-               let eq = (state_var, expr) in
-               
-               (* Add assertion to node *)
-               equation_to_node context node abstractions pos eq)
-            
-            eq_types
-            expr'
-            (context, node, abstractions)
-
-        with Invalid_argument "List.fold_right2" -> 
-
-          fail_at_position 
-            pos
-            "Type mismatch in equation"
-
-      in
-
-      (* Continue *)
-      parse_node_equations 
-        context'
-        abstractions'
-        node'
-        tl
-
-
-    (* Annotation for main node *)
-    | A.AnnotMain :: tl -> 
-
-      parse_node_equations 
-        context 
-        abstractions
-        { node with N.is_main = true }
-        tl
-
-
-(* Parse a contract annotation of a node *)
-let rec parse_node_contracts
-    context 
-    abstractions
-    ({ N.name = node_ident } as node) = function
-
-  (* No more contract clauses *)
-  | [] -> (abstractions, context, node)
-
-
-  (* Assumption *)
-  | (source, name, requires, ensures) :: tail ->
-
-     let requires', abstractions' =
-       requires
-       |> List.fold_left
-            ( fun (list,abs) (pos, req) ->
-
-              (* Evaluate Boolean expression and guard all pre
-                 operators *)
-              let expr', abs' = 
-                close_ast_expr
-                  pos
-                  (bool_expr_of_ast_expr 
-                     context 
-                     abs
-                     pos
-                     req)
-              in
-
-              expr' :: list, abs' )
-            ([], abstractions)
-     in
-
-     let ensures', abstractions' =
-       ensures
-       |> List.fold_left
-            ( fun (list,abs) (pos, ens) ->
-
-              (* Evaluate Boolean expression and guard all pre
-                 operators *)
-              let expr', abs' = 
-                close_ast_expr
-                  pos
-                  (bool_expr_of_ast_expr 
-                     context 
-                     abs
-                     pos
-                     ens)
-              in
-
-              expr' :: list, abs' )
-            ([], abstractions')
-     in
-
-     (* Add contract to node *)
-     let context', node', abstractions' = 
-       contract_to_node context node abstractions' (name, source, requires', ensures')
-     in
-
-     (* Continue with next contract clauses *)
-     parse_node_contracts
-       context' 
-       abstractions'
-       node'
-       tail
-=======
-  abstractions', context', node'
->>>>>>> b9864671
-
-
-(* Return a LustreNode.t from a node LustreAst.node_decl *)
-let parse_node  
-    node_ident
-    global_context
-    inputs 
-    outputs 
-    locals 
-<<<<<<< HEAD
-    equations 
-    contracts =
-=======
-    equations =
->>>>>>> b9864671
-
-  (* Node name is scope for naming of variables *)
-  let scope = I.index_of_ident node_ident in 
-
-  (* Empty node *)
-  let node = N.empty_node node_ident in
-
-  (* Create a new state variable for abstractions *)
-  let mk_fresh_state_var is_const state_var_type = 
-    E.mk_fresh_state_var
-      ~is_input:false
-      ~is_const:is_const
-      scope
-      I.abs_ident
-      state_var_type
-      node.N.fresh_state_var_index
-  in
-
-  (* Create a new state variable for abstractions *)
-  let mk_state_var_for_expr is_const new_vars ({ E.expr_type } as expr) = 
-
-    try 
-
-      (* Find previous definition of expression *)
-      let state_var =
-        E.ExprHashtbl.find
-          node.N.expr_state_var_map
-          expr
-      in
-
-      (* Return state variable and no new defintiion *)
-      (state_var, new_vars)
-
-    with Not_found ->
-
-      (* Create a fresh state variable for definition *)
-      let state_var =
-        E.mk_fresh_state_var
-          false
-          is_const
-          scope
-          I.abs_ident
-          expr_type
-          node.N.fresh_state_var_index
-      in
-
-      (* Record definition of expression by state variable *)
-      E.ExprHashtbl.add
-        node.N.expr_state_var_map
-        expr
-        state_var;
-
-      (* Return variable and add definition *)
-      (state_var, ((state_var, expr) :: new_vars))
-
-  in
-
-  (* Create a new constant to guard pre operator on state variable *)
-  let mk_oracle_for_state_var state_var = 
-
-    try 
-
-      (* Return oracle previously created *)
-      StateVar.StateVarHashtbl.find  
-        node.N.state_var_oracle_map
-        state_var
-
-    (* No oracle for state variable *)
-    with Not_found -> 
-
-      (* Create a fresh oracle *)
-      let oracle = 
-        E.mk_fresh_state_var
-          ~is_input:true
-          ~is_const:true
-          scope
-          I.oracle_ident
-          (StateVar.type_of_state_var state_var)
-          node.N.fresh_oracle_index
-      in
-
-      (* Map state variable to oracle *)
-      StateVar.StateVarHashtbl.add
-        node.N.state_var_oracle_map
-        state_var
-        oracle;
-
-      (* Return fresh oracle *)
-      oracle
-
-  in
-
-  (* Create a new oracle of type *)
-  let mk_new_oracle oracle_type = 
-    E.mk_fresh_state_var
-      ~is_input:true
-      ~is_const:true
-      scope
-      I.oracle_ident
-      oracle_type
-      node.N.fresh_oracle_index
-  in
-
-  (* Create a new variable observing a property of subnode *)
-  let mk_new_observer = 
-    let r = ref Numeral.(- one) in
-    fun observer_type ->
-      Numeral.incr r;
-      E.mk_state_var_of_ident
-        ~is_input:false
-        ~is_const:false
-        scope
-        (I.push_int_index !r I.observer_ident)
-        observer_type
-  in
-
-  (* Initial, empty abstraction context *)
-  let empty_abstractions = 
-    { scope;
-      mk_fresh_state_var = mk_fresh_state_var;
-      mk_state_var_for_expr = mk_state_var_for_expr;
-      mk_oracle_for_state_var = mk_oracle_for_state_var;
-      mk_new_oracle = mk_new_oracle;
-      mk_new_observer = mk_new_observer;
-      new_vars = [];
-      new_calls = [];
-      new_oracles = [];
-      new_observers = [] }
-  in
-
-  (* Parse inputs, add to global context and node context *)
-  let context', node' = 
-    parse_node_inputs global_context node inputs
-  in
-
-  (* Parse outputs, add to local context and node context *)
-  let context', node' = 
-    parse_node_outputs
-      context' 
-      node' 
-      outputs
-  in
-
-<<<<<<< HEAD
-  (* Parse contract
-
-     Must check before adding local variable to context, may not use
-     local variables *)
-  let abstractions, local_context, node = 
-    parse_node_contracts
-      local_context 
-      empty_abstractions
-      node 
-      contracts
-  in
-
-=======
->>>>>>> b9864671
-  (* Parse local declarations, add to local context and node context *)
-  let context', node' = 
-    parse_node_locals context' node' locals
-  in
-
-  (* Parse equations and assertions, add to node context, local
-     context is not modified *)
-  let abstractions', context', node' = 
-    parse_node_equations 
-<<<<<<< HEAD
-      local_context 
-      abstractions
-      node 
-=======
-      empty_abstractions
-      context' 
-      node' 
->>>>>>> b9864671
-      equations
-  in
-
-  (* Add abstractions to context and node *)
-  let _, _, node' =
-    abstractions_to_context_and_node 
-      abstractions' 
-      context' 
-      node' 
-  in
-
-  (* Simplify by substituting variables that are aliases *)
-  N.solve_eqs_node_calls node'
-
-
-(* ******************************************************************** *)
-(* Main                                                                 *)
-(* ******************************************************************** *)
-
-(* Iterate over a list of declarations and return a context *)
-let rec declarations_to_nodes'
-    ({ type_of_ident; expr_of_ident; nodes } as global_context) = 
-
-  function
-
-    (* All declarations processed, return result *)
-    | [] -> global_context
-
-
-    (* Declaration of a type as alias or free *)
-    | (A.TypeDecl (pos, (A.AliasType (_, ident, _) as type_decl))) :: decls
-    | (A.TypeDecl (pos, (A.FreeType (_, ident) as type_decl))) :: decls -> 
-
-      if       
-
-        (* Type t must not be declared *)
-        type_in_context global_context ident
-
-      then
-
-        fail_at_position 
-          pos
-          (Format.asprintf 
-             "Type %a is redeclared" 
-             (I.pp_print_ident false) ident);
-
-      (* Change context with alias type declaration *)
-      let global_context' = match type_decl with 
-
-        (* Identifier is an alias for a type *)
-        | A.AliasType (_, ident, type_expr) -> 
-
-          (* Add alias type declarations for the possibly indexed
-             type expression *)
-          let global_context' = 
-            add_alias_type_decl
-              global_context
-              pos
-              ident
-              type_expr
-          in
-
-          (* Return changed context and unchanged declarations *)
-          global_context'
-
-        (* Identifier is a free type *)
-        | A.FreeType (_, ident) -> 
-
-          fail_at_position pos "Free types not supported"
-
-      in
-
-      (* Recurse for next declarations *)
-      declarations_to_nodes' global_context' decls
-
-
-    (* Declaration of a typed, untyped or free constant *)
-    | (A.ConstDecl (pos, (A.FreeConst (_, ident, _) as const_decl))) :: decls 
-    | (A.ConstDecl (pos, (A.UntypedConst (_, ident, _) as const_decl))) :: decls 
-    | (A.ConstDecl (pos, (A.TypedConst (_, ident, _, _) as const_decl))) :: decls ->
-
-      if
-
-        (try 
-
-           (* Identifier must not be declared *)
-           ident_in_context global_context ident 
-
-         (* Fail if reserved identifier used *)
-         with Invalid_argument e -> fail_at_position pos e)
-
-      then
-
-        (* Fail if identifier already declared *)
-        fail_at_position 
-          pos 
-          (Format.asprintf 
-             "Identifier %a is redeclared as constant" 
-             (I.pp_print_ident false) ident);
-
-      (* Change context with constant declaration *)
-      let global_context' = 
-        add_const_decl global_context const_decl 
-      in
-
-      (* Recurse for next declarations *)
-      declarations_to_nodes' global_context' decls
-
-
-    (* Node declaration without parameters *)
-    | (A.NodeDecl 
-         (pos, 
-          (node_ident, 
-           [], 
-           inputs, 
-           outputs, 
-           locals, 
-<<<<<<< HEAD
-           equations, 
-           contracts))) :: decls ->
-=======
-           equations))) :: decls ->
->>>>>>> b9864671
-
-      (try 
-
-        (* Add node declaration to global context *)
-        let node_context = 
-          parse_node
-            node_ident
-            global_context 
-            inputs 
-            outputs
-            locals
-            equations 
-<<<<<<< HEAD
-            contracts
-=======
->>>>>>> b9864671
-        in
-        
-        (* Recurse for next declarations *)
-        declarations_to_nodes' 
-          { global_context with 
-              nodes = node_context :: nodes }
-          decls
-
-       (* Node may be forward referenced *)
-       with Node_not_found (ident, pos) -> 
-
-        if 
-
-          (* Is the referenced node declared later? *)
-          List.exists 
-            (function 
-              | A.NodeDecl (_, (i, _, _, _, _, _)) when i = ident -> true 
-              | _ -> false)
-            decls
-
-        then
-
-          fail_at_position 
-            pos 
-            (Format.asprintf 
-               "Node %a is forward referenced" 
-               (I.pp_print_ident false) ident)
-      
-        else
-          
-          fail_at_position
-            pos
-            (Format.asprintf 
-               "Node %a is not defined" 
-               (I.pp_print_ident false) ident))
-
-
-    (* Node declaration without parameters *)
-    | (A.FuncDecl (pos, _)) :: _ ->
-
-      fail_at_position pos "Functions not supported"
-
-
-    (* Node declaration without parameters *)
-    | (A.NodeParamInst (pos, _)) :: _
-    | (A.NodeDecl (pos, _)) :: _ ->
-
-      fail_at_position pos "Parametric nodes not supported" 
-
-
-(* Iterate over the declarations and return the nodes *)
-let declarations_to_nodes decls = 
-
-  (* Extract nodes from produced global context *)
-  let { nodes } as global_context = 
-    declarations_to_nodes' init_lustre_context decls 
-  in
-
-  (* Return nodes *)
-  nodes
-
 
 (* Standalone Lustre simplifier for testing *)
 let main () = 
@@ -4053,7 +1505,7 @@
 
 main ()
 
-
+*)
 
 (* 
    Local Variables:
