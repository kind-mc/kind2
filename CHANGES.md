--- conflicted
+++ resolved
@@ -36,22 +36,17 @@
     - requires CVC4, JKind and the LFSC checker for proofs
     - generate proofs skeletons for potential holes
 - Support for forward references on nodes, types, constants and contracts
-<<<<<<< HEAD
 - Output and parser for native (internal) transition system format
- 
-=======
 - Contract generation: `--contract_gen`
   - Very experimental: the modes generated might not be exhaustive and the
     check exhaustiveness check might fail
   - This feature's main goal, for now, is to help users get started with
     contracts by generating a contract stub partially filled with invariants
     discovered by invariant generation
->>>>>>> edc8788f
 
 Improvements:
 
 - Flags are now organized into modules, see `--help` and `--help_of <module>`
-<<<<<<< HEAD
 - Mode information (when available) to counterexample output
 - Optimized invariant generation
 - Named properties and guarantees
@@ -59,13 +54,10 @@
 - No more dependencies on Camlp4
 - Strict mode to disallow unguarded pre and undefined local variables
 - Many bug fixes and performance improvements
-
-=======
 - Added mode information (when available) to counterexample output
 - Rewrote invariant generation from scratch: much faster now
 - Many bug and performance fixes
 - czmq fixes: there should be no process still running after Kind 2 exits
->>>>>>> edc8788f
 
 Refer to the [user documentation online](https://github.com/kind2-mc/kind2/tree/develop/doc/usr/content) for more details.
 
